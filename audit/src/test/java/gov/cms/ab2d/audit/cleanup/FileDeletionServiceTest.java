package gov.cms.ab2d.audit.cleanup;

import gov.cms.ab2d.audit.SpringBootApp;
<<<<<<< HEAD
import gov.cms.ab2d.common.util.AB2DPostgresqlContainer;
=======
import gov.cms.ab2d.common.model.Job;
import gov.cms.ab2d.common.model.JobStatus;
import gov.cms.ab2d.common.model.User;
import gov.cms.ab2d.common.service.JobService;
import gov.cms.ab2d.common.util.DataSetup;
>>>>>>> 7be98b36
import org.junit.jupiter.api.Test;
import org.junit.jupiter.api.io.TempDir;
import org.springframework.beans.factory.annotation.Autowired;
import org.springframework.boot.test.context.SpringBootTest;
import org.springframework.test.context.TestPropertySource;
import org.springframework.test.util.ReflectionTestUtils;
import org.springframework.util.FileSystemUtils;
import org.testcontainers.containers.PostgreSQLContainer;
import org.testcontainers.junit.jupiter.Container;
import org.testcontainers.junit.jupiter.Testcontainers;

import java.io.File;
import java.io.IOException;
import java.net.URISyntaxException;
import java.net.URL;
import java.nio.file.Files;
import java.nio.file.Path;
import java.nio.file.Paths;
import java.nio.file.StandardCopyOption;
import java.nio.file.attribute.BasicFileAttributeView;
import java.nio.file.attribute.FileTime;
import java.time.LocalDate;
import java.time.OffsetDateTime;
import java.time.temporal.ChronoUnit;
import java.util.List;
import java.util.UUID;

import static gov.cms.ab2d.common.util.Constants.EOB;
import static org.hamcrest.CoreMatchers.is;
import static org.hamcrest.MatcherAssert.assertThat;
import static org.junit.jupiter.api.Assertions.assertThrows;
import static org.junit.jupiter.api.Assertions.assertTrue;

@SpringBootTest(classes = SpringBootApp.class)
@TestPropertySource(locations = "/application.audit.properties")
@Testcontainers
public class FileDeletionServiceTest {

    @TempDir
    File tmpDirFolder;

    @Autowired
    private FileDeletionService fileDeletionService;

<<<<<<< HEAD
    @Container
    private static final PostgreSQLContainer postgreSQLContainer= new AB2DPostgresqlContainer();
=======
    @Autowired
    private JobService jobService;

    @Autowired
    private DataSetup dataSetup;
>>>>>>> 7be98b36

    private static final String TEST_FILE = "testFile.ndjson";

    private static final String TEST_FILE_NOT_DELETED = "testFileNotDeleted.ndjson";

    private static final String TEST_DIRECTORY_NO_PERMISSIONS = "testDirectoryNoPermissions";

    private static final String TEST_FILE_NO_PERMISSIONS = TEST_DIRECTORY_NO_PERMISSIONS + "/testFileNoPermissions.ndjson";

    private static final String TEST_DIRECTORY = "testDirectory";

    private static final String TEST_FILE_NESTED = TEST_DIRECTORY + "/testFileInDirectory.ndjson";

    private static final String REGULAR_FILE = "regularFile.txt";

    // Change the creation time so that the file will be eligible for deletion
    private void changeFileCreationDate(Path path) throws IOException {
        BasicFileAttributeView attributes = Files.getFileAttributeView(path, BasicFileAttributeView.class);
        FileTime time = FileTime.fromMillis(LocalDate.now().minus(2, ChronoUnit.DAYS).toEpochDay());
        attributes.setTimes(time, time, time);
    }

    @Test
    public void checkToEnsureFilesDeleted() throws IOException, URISyntaxException {
        String efsMount = tmpDirFolder.toPath().toString();

        // other tests set this value, so set it to the correct one, JUnit ordering annotations don't seem to be respected
        ReflectionTestUtils.setField(fileDeletionService, "efsMount", efsMount);

        // Don't change the creation date on this file, but do so on the next ones
        Path destinationNotDeleted = Paths.get(efsMount, TEST_FILE_NOT_DELETED);
        URL urlNotDeletedFile = this.getClass().getResource("/" + TEST_FILE_NOT_DELETED);
        Path sourceNotDeleted = Paths.get(urlNotDeletedFile.toURI());
        Files.copy(sourceNotDeleted, destinationNotDeleted, StandardCopyOption.REPLACE_EXISTING);

        // Not connected to a job
        Path destination = Paths.get(efsMount, TEST_FILE);
        URL url = this.getClass().getResource("/" + TEST_FILE);
        Path source = Paths.get(url.toURI());
        Files.copy(source, destination, StandardCopyOption.REPLACE_EXISTING);

        changeFileCreationDate(destination);

        User user = dataSetup.setupUser(List.of());

        // Connected to a job that is finished and has expired
        Job job = new Job();
        job.setStatus(JobStatus.SUCCESSFUL);
        job.setJobUuid(UUID.randomUUID().toString());
        job.setCreatedAt(OffsetDateTime.now().minusDays(3));
        job.setCompletedAt(OffsetDateTime.now().minusDays(2));
        job.setExpiresAt(OffsetDateTime.now().minusDays(1));
        job.setUser(user);
        jobService.updateJob(job);
        Path jobPath = Paths.get(efsMount, job.getJobUuid());
        File jobDir = new File(jobPath.toString());
        if (!jobDir.exists()) jobDir.mkdirs();
        Path destinationJobConnection = Paths.get(jobPath.toString(), "S0000_0001.ndjson");
        URL urlJobConnection = this.getClass().getResource("/" + TEST_FILE);
        Path sourceJobConnection = Paths.get(urlJobConnection.toURI());
        Files.copy(sourceJobConnection, destinationJobConnection, StandardCopyOption.REPLACE_EXISTING);

        changeFileCreationDate(destinationJobConnection);

        // Connected to a job, but in progress
        Job jobInProgress = new Job();
        jobInProgress.setStatus(JobStatus.IN_PROGRESS);
        jobInProgress.setJobUuid(UUID.randomUUID().toString());
        jobInProgress.setCreatedAt(OffsetDateTime.now().minusHours(1));
        jobInProgress.setUser(user);
        jobService.updateJob(jobInProgress);
        Path jobInProgressPath = Paths.get(efsMount, jobInProgress.getJobUuid());
        File jobInProgressDir = new File(jobInProgressPath.toString());
        if (!jobInProgressDir.exists()) jobInProgressDir.mkdirs();
        Path destinationJobInProgressConnection = Paths.get(jobInProgressPath.toString(), "S0000_0001.ndjson");
        URL urlJobInProgressConnection = this.getClass().getResource("/" + TEST_FILE);
        Path sourceJobInProgressConnection = Paths.get(urlJobInProgressConnection.toURI());
        Files.copy(sourceJobInProgressConnection, destinationJobInProgressConnection, StandardCopyOption.REPLACE_EXISTING);

        changeFileCreationDate(destinationJobInProgressConnection);

        // Connected to a job that is finished where the file has yet to expire
        Job jobNotExpiredYet = new Job();
        jobNotExpiredYet.setStatus(JobStatus.SUCCESSFUL);
        jobNotExpiredYet.setJobUuid(UUID.randomUUID().toString());
        jobNotExpiredYet.setCreatedAt(OffsetDateTime.now().minusHours(10));
        jobNotExpiredYet.setCompletedAt(OffsetDateTime.now().minusHours(5));
        jobNotExpiredYet.setExpiresAt(OffsetDateTime.now().plusHours(19));
        jobNotExpiredYet.setUser(user);
        jobService.updateJob(jobNotExpiredYet);
        Path jobNotExpiredYetPath = Paths.get(efsMount, jobNotExpiredYet.getJobUuid());
        File jobNotExpiredYetDir = new File(jobNotExpiredYetPath.toString());
        if (!jobNotExpiredYetDir.exists()) jobNotExpiredYetDir.mkdirs();
        Path destinationJobNotExpiredYetConnection = Paths.get(jobNotExpiredYetPath.toString(), "S0000_0001.ndjson");
        URL urlJobNotExpiredYetConnection = this.getClass().getResource("/" + TEST_FILE);
        Path sourceJobNotExpiredYetConnection = Paths.get(urlJobNotExpiredYetConnection.toURI());
        Files.copy(sourceJobNotExpiredYetConnection, destinationJobNotExpiredYetConnection, StandardCopyOption.REPLACE_EXISTING);

        // A directory with no permissions that isn't going to be deleted
        final Path noPermissionsDirPath = Paths.get(efsMount, TEST_DIRECTORY_NO_PERMISSIONS);
        File noPermissionsDir = new File(noPermissionsDirPath.toString());
        if (!noPermissionsDir.exists()) noPermissionsDir.mkdirs();

        Path noPermissionsFileDestination = Paths.get(efsMount, TEST_FILE_NO_PERMISSIONS);
        URL noPermissionsFileUrl = this.getClass().getResource("/" + TEST_FILE_NO_PERMISSIONS);
        Path noPermissionsFileSource = Paths.get(noPermissionsFileUrl.toURI());
        Files.copy(noPermissionsFileSource, noPermissionsFileDestination, StandardCopyOption.REPLACE_EXISTING);

        changeFileCreationDate(noPermissionsFileDestination);

        noPermissionsDir.setWritable(false);

        final Path dirPath = Paths.get(efsMount, TEST_DIRECTORY);
        File dir = new File(dirPath.toString());
        if (!dir.exists()) dir.mkdirs();

        Path nestedFileDestination = Paths.get(efsMount, TEST_FILE_NESTED);
        URL nestedFileUrl = this.getClass().getResource("/" + TEST_FILE_NESTED);
        Path nestedFileSource = Paths.get(nestedFileUrl.toURI());
        Files.copy(nestedFileSource, nestedFileDestination, StandardCopyOption.REPLACE_EXISTING);

        changeFileCreationDate(nestedFileDestination);

        Path regularFileDestination = Paths.get(efsMount, REGULAR_FILE);
        URL regularFileUrl = this.getClass().getResource("/" + REGULAR_FILE);
        Path regularFileSource = Paths.get(regularFileUrl.toURI());
        Files.copy(regularFileSource, regularFileDestination, StandardCopyOption.REPLACE_EXISTING);

        changeFileCreationDate(regularFileDestination);

        fileDeletionService.deleteFiles();

        assertTrue(Files.notExists(destination));

        assertTrue(Files.notExists(nestedFileDestination));

        assertTrue(Files.notExists(destinationJobConnection));

        assertTrue(Files.exists(destinationJobInProgressConnection));

        assertTrue(Files.exists(destinationJobNotExpiredYetConnection));

        assertTrue(Files.exists(destinationNotDeleted));

        assertTrue(Files.exists(noPermissionsFileDestination));

        assertTrue(Files.exists(regularFileDestination));

        // Cleanup
        Files.delete(destinationNotDeleted);

        noPermissionsDir.setWritable(true);
        FileSystemUtils.deleteRecursively(noPermissionsDir);

        FileSystemUtils.deleteRecursively(dir);

        Files.delete(regularFileDestination);
    }

    @Test
    public void testEFSMountSlash() {
        ReflectionTestUtils.setField(fileDeletionService, "efsMount", "~/UsersDir");

        var exceptionThrown = assertThrows(EFSMountFormatException.class,() ->
            fileDeletionService.deleteFiles());
        assertThat(exceptionThrown.getMessage(), is("EFS Mount must start with a /"));
    }

    @Test
    public void testEFSMountDirectorySize() {
        ReflectionTestUtils.setField(fileDeletionService, "efsMount", "/a");

        var exceptionThrown = assertThrows(EFSMountFormatException.class,() ->
                fileDeletionService.deleteFiles());
        assertThat(exceptionThrown.getMessage(), is("EFS mount must be at least 5 characters"));
    }

    @Test
    public void testEFSMountDirectoryBlacklist() {
        ReflectionTestUtils.setField(fileDeletionService, "efsMount", "/usr/baddirectory");

        var exceptionThrown = assertThrows(EFSMountFormatException.class,() ->
                fileDeletionService.deleteFiles());
        assertThat(exceptionThrown.getMessage(), is("EFS mount must not start with a directory that contains important files"));
    }
}<|MERGE_RESOLUTION|>--- conflicted
+++ resolved
@@ -1,15 +1,12 @@
 package gov.cms.ab2d.audit.cleanup;
 
 import gov.cms.ab2d.audit.SpringBootApp;
-<<<<<<< HEAD
 import gov.cms.ab2d.common.util.AB2DPostgresqlContainer;
-=======
 import gov.cms.ab2d.common.model.Job;
 import gov.cms.ab2d.common.model.JobStatus;
 import gov.cms.ab2d.common.model.User;
 import gov.cms.ab2d.common.service.JobService;
 import gov.cms.ab2d.common.util.DataSetup;
->>>>>>> 7be98b36
 import org.junit.jupiter.api.Test;
 import org.junit.jupiter.api.io.TempDir;
 import org.springframework.beans.factory.annotation.Autowired;
@@ -54,16 +51,14 @@
     @Autowired
     private FileDeletionService fileDeletionService;
 
-<<<<<<< HEAD
     @Container
     private static final PostgreSQLContainer postgreSQLContainer= new AB2DPostgresqlContainer();
-=======
+
     @Autowired
     private JobService jobService;
 
     @Autowired
     private DataSetup dataSetup;
->>>>>>> 7be98b36
 
     private static final String TEST_FILE = "testFile.ndjson";
 
