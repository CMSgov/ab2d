<?xml version="1.0" encoding="UTF-8"?>
<project xmlns="http://maven.apache.org/POM/4.0.0"
         xmlns:xsi="http://www.w3.org/2001/XMLSchema-instance"
         xsi:schemaLocation="http://maven.apache.org/POM/4.0.0 http://maven.apache.org/xsd/maven-4.0.0.xsd">
    <parent>
        <artifactId>app</artifactId>
        <groupId>gov.cms.ab2d</groupId>
        <version>0.0.1-SNAPSHOT</version>
    </parent>
    <modelVersion>4.0.0</modelVersion>

    <artifactId>audit</artifactId>

    <properties>
        <project.root>${basedir}/..</project.root>
    </properties>

    <dependencies>
        <dependency>
            <groupId>gov.cms.ab2d</groupId>
            <artifactId>common</artifactId>
            <version>0.0.1-SNAPSHOT</version>
        </dependency>
        <dependency>
            <groupId>org.springframework.boot</groupId>
            <artifactId>spring-boot-starter-quartz</artifactId>
        </dependency>
        <dependency>
            <groupId>org.springframework.boot</groupId>
            <artifactId>spring-boot-starter-test</artifactId>
            <scope>test</scope>
        </dependency>
<<<<<<< HEAD
=======

>>>>>>> 7be98b36
        <dependency>
            <groupId>gov.cms.ab2d</groupId>
            <artifactId>common</artifactId>
            <version>0.0.1-SNAPSHOT</version>
            <type>test-jar</type>
            <scope>test</scope>
        </dependency>
    </dependencies>


</project><|MERGE_RESOLUTION|>--- conflicted
+++ resolved
@@ -30,10 +30,7 @@
             <artifactId>spring-boot-starter-test</artifactId>
             <scope>test</scope>
         </dependency>
-<<<<<<< HEAD
-=======
 
->>>>>>> 7be98b36
         <dependency>
             <groupId>gov.cms.ab2d</groupId>
             <artifactId>common</artifactId>
