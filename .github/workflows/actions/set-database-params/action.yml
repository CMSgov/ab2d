--- conflicted
+++ resolved
@@ -45,9 +45,4 @@
         echo "PGPORT=$PGPORT" >> $GITHUB_ENV
         echo "PGDATABASE=$PGDATABASE" >> $GITHUB_ENV
         echo "DATABASE_SCHEMA_NAME=ab2d" >> $GITHUB_ENV
-<<<<<<< HEAD
-        echo "PGSSLMODE=require" >> $GITHUB_ENV
-        
-=======
-        echo "PGSSLMODE=require" >> $GITHUB_ENV
->>>>>>> 14fb8bb3
+        echo "PGSSLMODE=require" >> $GITHUB_ENV