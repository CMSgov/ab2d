name: end-to-end-gf tests
run-name: end-to-end-gf tests ${{ inputs.environment }}

on:
  workflow_call:
    inputs:
      environment:
        required: true
        type: string
  workflow_dispatch:
    inputs:
      environment:
        description: AB2D environment
        required: true
        type: choice
        options:
          - dev
          - test
          - sandbox
        default: test

concurrency:
  group: ${{ inputs.environment }}-e2e-test

jobs:
  test:
    permissions:
      contents: read
      id-token: write
    runs-on: codebuild-ab2d-${{github.run_id}}-${{github.run_attempt}}
    env:
      AB2D_V2_ENABLED: 'true'
      ACTIONS_ALLOW_USE_UNSECURE_NODE_VERSION: true
      AWS_ACCOUNT: ${{ inputs.environment == 'sandbox' && secrets.PROD_ACCOUNT || secrets.NON_PROD_ACCOUNT }}
      AB2D_ENV: ${{ inputs.environment }}

    steps:
      - name: Assume AWS role
        uses: aws-actions/configure-aws-credentials@ececac1a45f3b08a01d2dd070d28d111c5fe6722 # v4.1.0
        with:
          aws-region: ${{ vars.AWS_REGION }}
          role-to-assume: arn:aws:iam::${{ env.AWS_ACCOUNT }}:role/delegatedadmin/developer/ab2d-${{ env.AB2D_ENV }}-github-actions

      - name: Checkout Code
        uses: actions/checkout@v3

      - name: Setup Java
        uses: actions/setup-java@v3
        with:
          distribution: 'temurin'
          java-version: '17'

      - name: Set env vars from AWS params
        uses: cmsgov/ab2d-bcda-dpc-platform/actions/aws-params-env-action@main
        env:
          AWS_REGION: ${{ vars.AWS_REGION }}
        with:
          params: |
            ARTIFACTORY_URL=/artifactory/url
            ARTIFACTORY_USER=/artifactory/user
            ARTIFACTORY_PASSWORD=/artifactory/password
<<<<<<< HEAD
            OKTA_CLIENT_ID=/okta/test-pdp-100-id
            OKTA_CLIENT_PASSWORD=/okta/test-pdp-100-secret
            SECONDARY_USER_OKTA_CLIENT_ID=/okta/test-pdp-1000-id
            SECONDARY_USER_OKTA_CLIENT_PASSWORD=/okta/test-pdp-1000-secret

=======
            AB2D_BFD_KEYSTORE_PASSWORD=/ab2d/dev/worker/sensitive/bfd_keystore_password
            OKTA_CLIENT_ID=/ab2d/dev/okta/sensitive/test-pdp-100-id
            OKTA_CLIENT_PASSWORD=/ab2d/dev/okta/sensitive/test-pdp-100-secret
            SECONDARY_USER_OKTA_CLIENT_ID=/ab2d/dev/okta/sensitive/test-pdp-1000-id
            SECONDARY_USER_OKTA_CLIENT_PASSWORD=/ab2d/dev/okta/sensitive/test-pdp-1000-secret

      - name: Create opt/ab2d directory and download keystore
        env:
          #ToDo: add buckets for sbx
          BUCKET: ${{ inputs.environment == 'dev' && 'ab2d-dev-main20250514133221464300000001' || inputs.environment == 'test' && 'ab2d-test-main20250610164330992800000001' }}
        run: |
          mkdir -p opt/ab2d
          KEYSTORE_FILE_NAME="ab2d_${{ env.AB2D_ENV }}_keystore"
          aws s3 cp s3://${{ env.BUCKET }}/$KEYSTORE_FILE_NAME $AB2D_BFD_KEYSTORE_LOCATION
          test -f $AB2D_BFD_KEYSTORE_LOCATION && echo "created keystore file"

      - name: Run e2e-bfd-test
        run: |
          mvn test -s settings.xml -pl e2e-bfd-test -am -Dtest=EndToEndBfdTests -DfailIfNoTests=false -Dsurefire.failIfNoSpecifiedTests=false -Dusername=$ARTIFACTORY_USER -Dpassword=$ARTIFACTORY_PASSWORD -Drepository_url=$ARTIFACTORY_URL --no-transfer-progress

>>>>>>> c672df89
      - name: Run e2e-test
        env:
          E2E_ENVIRONMENT: ${{ inputs.environment == 'dev' && 'DEV' || inputs.environment == 'test' && 'IMPL' || inputs.environment == 'sandbox' && 'SANDBOX' }}
        run: |
          mvn test -s settings.xml -pl e2e-test -am -Dtest=TestRunner -DfailIfNoTests=false -Dsurefire.failIfNoSpecifiedTests=false -Dusername=$ARTIFACTORY_USER -Dpassword=$ARTIFACTORY_PASSWORD -Drepository_url=$ARTIFACTORY_URL --no-transfer-progress<|MERGE_RESOLUTION|>--- conflicted
+++ resolved
@@ -29,6 +29,7 @@
       id-token: write
     runs-on: codebuild-ab2d-${{github.run_id}}-${{github.run_attempt}}
     env:
+      AB2D_BFD_KEYSTORE_LOCATION: "${{ github.workspace }}/opt/ab2d/ab2d_bfd_keystore"
       AB2D_V2_ENABLED: 'true'
       ACTIONS_ALLOW_USE_UNSECURE_NODE_VERSION: true
       AWS_ACCOUNT: ${{ inputs.environment == 'sandbox' && secrets.PROD_ACCOUNT || secrets.NON_PROD_ACCOUNT }}
@@ -59,13 +60,6 @@
             ARTIFACTORY_URL=/artifactory/url
             ARTIFACTORY_USER=/artifactory/user
             ARTIFACTORY_PASSWORD=/artifactory/password
-<<<<<<< HEAD
-            OKTA_CLIENT_ID=/okta/test-pdp-100-id
-            OKTA_CLIENT_PASSWORD=/okta/test-pdp-100-secret
-            SECONDARY_USER_OKTA_CLIENT_ID=/okta/test-pdp-1000-id
-            SECONDARY_USER_OKTA_CLIENT_PASSWORD=/okta/test-pdp-1000-secret
-
-=======
             AB2D_BFD_KEYSTORE_PASSWORD=/ab2d/dev/worker/sensitive/bfd_keystore_password
             OKTA_CLIENT_ID=/ab2d/dev/okta/sensitive/test-pdp-100-id
             OKTA_CLIENT_PASSWORD=/ab2d/dev/okta/sensitive/test-pdp-100-secret
@@ -86,7 +80,6 @@
         run: |
           mvn test -s settings.xml -pl e2e-bfd-test -am -Dtest=EndToEndBfdTests -DfailIfNoTests=false -Dsurefire.failIfNoSpecifiedTests=false -Dusername=$ARTIFACTORY_USER -Dpassword=$ARTIFACTORY_PASSWORD -Drepository_url=$ARTIFACTORY_URL --no-transfer-progress
 
->>>>>>> c672df89
       - name: Run e2e-test
         env:
           E2E_ENVIRONMENT: ${{ inputs.environment == 'dev' && 'DEV' || inputs.environment == 'test' && 'IMPL' || inputs.environment == 'sandbox' && 'SANDBOX' }}
