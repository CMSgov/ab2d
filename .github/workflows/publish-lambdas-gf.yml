name: publish-lambdas-gf
on:
  workflow_call:
    inputs:
      run_sonar:
        type: boolean
        default: true
    outputs:
      build_version:
        description: The lambdas build version
        value: ${{ jobs.publish.outputs.build_version }}
  workflow_dispatch:
    inputs:
      run_sonar:
        description: Run SonarQube
        type: boolean
        default: true
env:
  JDK_JAVA_OPTIONS: '--add-opens java.base/java.util=ALL-UNNAMED'
jobs:
  publish:
    permissions:
      contents: read
      id-token: write
    defaults:
      run:
        working-directory: ./lambdas
    runs-on: codebuild-ab2d-${{ github.run_id }}-${{ github.run_attempt }}
    outputs:
      build_version: ${{ steps.publish_lambdas.outputs.build_version }}
    env:
      AWS_REGION: ${{ vars.AWS_REGION }}
      AWS_ACCOUNT: ${{ secrets.NON_PROD_ACCOUNT }}
    steps:
      - name: Checkout Code
        uses: actions/checkout@v4
      - uses: actions/setup-java@v4
        with:
          distribution: adopt
          java-version: '17'
      - uses: aws-actions/configure-aws-credentials@v4
        with:
          aws-region: ${{ vars.AWS_REGION }}
          role-to-assume: >-
            arn:aws:iam::${{ env.AWS_ACCOUNT
            }}:role/delegatedadmin/developer/ab2d-test-github-actions

      - uses: cmsgov/cdap/actions/aws-params-env-action@main
        env:
          AWS_REGION: ${{ vars.AWS_REGION }}
        with:
          params: |
            ARTIFACTORY_URL=/artifactory/url
            ARTIFACTORY_USER=/artifactory/user
            ARTIFACTORY_PASSWORD=/artifactory/password
            SONAR_HOST_URL=/sonarqube/url
            SONAR_TOKEN=/sonarqube/token

      - name: Verify Required Libraries
        run: |
          echo "Checking for required system libraries..."
          ldd --version || echo "ldd (glibc) is not installed!"
          ldconfig -p | grep "libstdc++" || echo "libstdc++ is missing!"
          ldconfig -p | grep "zlib" || echo "zlib is missing!"

      - name: Build Lambdas
        run: ./gradlew -b build.gradle

      - name: Test Lambdas
        run: ./gradlew clean test --info -b build.gradle

      - name: Build Jars
        run: ./gradlew buildZip --info -b build.gradle

      - name: SonarQube Analysis
        if: ${{ inputs.run_sonar == true }}
        run: |
          ./gradlew sonar \
            -Dsonar.ci.autoconfig.disabled=true \
            -Dsonar.projectKey=ab2d-lambdas \
            -Dsonar.host.url=$SONAR_HOST_URL \
            -Dsonar.token=$SONAR_TOKEN

      - name: Quality Gate
        if: ${{ inputs.run_sonar == true }}
        uses: sonarsource/sonarqube-quality-gate-action@master
        with:
          scanMetadataReportFile: lambdas/build/sonar/report-task.txt
        timeout-minutes: 10
      - name: Publish Lambdas
        id: publish_lambdas
        run: >
<<<<<<< HEAD

          echo "build_version=1.2.3" >> "$GITHUB_OUTPUT"
=======
          echo "Checking for unpublished artifacts..."

          DEPLOY_SCRIPT=""

          VERSION_PUBLISHED_LIST=$(./gradlew -q lookForArtifacts |  tr "'''"
          "\n")

          while IFS= read -r line; do
            ARTIFACTORY_INFO=($(echo $line | tr ":" "\n"))
            if [[ "${ARTIFACTORY_INFO[1]}" == "false" ]]; then
              echo "Deploying ${ARTIFACTORY_INFO[0]}"
              DEPLOY_SCRIPT+="${ARTIFACTORY_INFO[0]}:artifactoryPublish "
            fi
          done <<< "$VERSION_PUBLISHED_LIST"

          if [[ -n "$DEPLOY_SCRIPT" ]]; then
            echo "Publishing: $DEPLOY_SCRIPT"
            ./gradlew $DEPLOY_SCRIPT -b build.gradle \
              -Dusername="${ARTIFACTORY_USER}" \
              -Dpassword="${ARTIFACTORY_PASSWORD}" \
              -Drepository_url="${ARTIFACTORY_URL}"
          else
            echo "No new artifacts to publish."
          fi

          BUILD_VERSION=$(./gradlew properties -q | grep "version:" | awk
          '{print $2}')

          echo "Build version: $BUILD_VERSION"

          echo "build_version=$BUILD_VERSION" >> "$GITHUB_OUTPUT"
>>>>>>> 2c7d8662

      - name: SBOM
        run: |
          ./gradlew cyclonedxBom --info -b build.gradle<|MERGE_RESOLUTION|>--- conflicted
+++ resolved
@@ -90,10 +90,6 @@
       - name: Publish Lambdas
         id: publish_lambdas
         run: >
-<<<<<<< HEAD
-
-          echo "build_version=1.2.3" >> "$GITHUB_OUTPUT"
-=======
           echo "Checking for unpublished artifacts..."
 
           DEPLOY_SCRIPT=""
@@ -125,7 +121,6 @@
           echo "Build version: $BUILD_VERSION"
 
           echo "build_version=$BUILD_VERSION" >> "$GITHUB_OUTPUT"
->>>>>>> 2c7d8662
 
       - name: SBOM
         run: |
