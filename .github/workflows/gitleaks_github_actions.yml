--- conflicted
+++ resolved
@@ -13,13 +13,8 @@
     steps:
     - name: Execute Gitleaks
       run: |
-<<<<<<< HEAD
-        #wget ${REMOTE_EXCLUDES_URL} -O gitleaks.toml
-        curl -H 'Authorization: token ${{ secrets.ACCESS_TOKEN_GITLEAKS }}' ${REMOTE_EXCLUDES_URL} -o gitleaks.toml
-=======
         curl -H 'Authorization: token ${{ secrets.ACCESS_TOKEN_GITLEAKS }}' ${REMOTE_EXCLUDES_URL} -o gitleaks.toml
         #wget ${REMOTE_EXCLUDES_URL} -O gitleaks.toml
->>>>>>> f7bd3472
         wget https://github.com/zricethezav/gitleaks/releases/download/${GITLEAKS_VERSION}/gitleaks-linux-amd64 -O gitleaks
         chmod +x gitleaks
         echo ${GITHUB_SHA}
