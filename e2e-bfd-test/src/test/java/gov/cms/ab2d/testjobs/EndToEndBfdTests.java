package gov.cms.ab2d.testjobs;

import gov.cms.ab2d.AB2DLocalstackContainer;
import gov.cms.ab2d.bfd.client.BFDClient;
import gov.cms.ab2d.common.model.PdpClient;
import gov.cms.ab2d.common.model.SinceSource;
import gov.cms.ab2d.common.properties.PropertiesService;
import gov.cms.ab2d.common.repository.PdpClientRepository;
import gov.cms.ab2d.common.service.ContractService;
import gov.cms.ab2d.common.service.InvalidContractException;
import gov.cms.ab2d.common.service.PdpClientService;
import gov.cms.ab2d.common.util.AB2DPostgresqlContainer;
import gov.cms.ab2d.contracts.model.Contract;
import gov.cms.ab2d.coverage.model.CoverageMapping;
import gov.cms.ab2d.coverage.model.CoverageSearch;
import gov.cms.ab2d.coverage.repository.CoverageSearchRepository;
import gov.cms.ab2d.coverage.service.CoverageService;
import gov.cms.ab2d.eventclient.clients.SQSEventClient;
import gov.cms.ab2d.fhir.BundleUtils;
import gov.cms.ab2d.fhir.FhirVersion;
import gov.cms.ab2d.fhir.IdentifierUtils;
import gov.cms.ab2d.fhir.PatientIdentifier;
import gov.cms.ab2d.job.model.Job;
import gov.cms.ab2d.job.model.JobOutput;
import gov.cms.ab2d.job.model.JobStatus;
import gov.cms.ab2d.job.repository.JobOutputRepository;
import gov.cms.ab2d.job.repository.JobRepository;
import gov.cms.ab2d.job.service.JobOutputService;
import gov.cms.ab2d.job.service.JobService;
import gov.cms.ab2d.job.service.JobServiceImpl;
import gov.cms.ab2d.worker.config.ContractToContractCoverageMapping;
import gov.cms.ab2d.worker.processor.*;
import gov.cms.ab2d.worker.processor.coverage.*;
import gov.cms.ab2d.worker.service.ContractWorkerClient;
import gov.cms.ab2d.worker.service.FileServiceImpl;
import gov.cms.ab2d.worker.service.JobChannelService;
import gov.cms.ab2d.worker.service.coveragesnapshot.CoverageSnapshotService;
import lombok.extern.slf4j.Slf4j;
import org.hl7.fhir.instance.model.api.IBaseBundle;
import org.hl7.fhir.instance.model.api.IDomainResource;
import org.junit.jupiter.api.Assertions;
import org.junit.jupiter.api.BeforeEach;
import org.junit.jupiter.api.Test;
import org.junit.jupiter.api.extension.ExtendWith;
import org.junit.jupiter.api.io.TempDir;
import org.junit.jupiter.params.ParameterizedTest;
import org.junit.jupiter.params.provider.Arguments;
import org.junit.jupiter.params.provider.MethodSource;
import org.mockito.Mock;
import org.mockito.junit.jupiter.MockitoExtension;
import org.springframework.beans.factory.annotation.Autowired;
import org.springframework.beans.factory.annotation.Qualifier;
import org.springframework.boot.test.context.SpringBootTest;
import org.springframework.boot.test.mock.mockito.MockBean;
import org.springframework.context.annotation.ComponentScan;
import org.springframework.context.annotation.Profile;
import org.springframework.core.io.Resource;
import org.springframework.core.io.UrlResource;
import org.springframework.scheduling.concurrent.ThreadPoolTaskExecutor;
import org.springframework.test.annotation.DirtiesContext;
import org.springframework.test.util.ReflectionTestUtils;
import org.testcontainers.containers.PostgreSQLContainer;
import org.testcontainers.junit.jupiter.Container;
import org.testcontainers.junit.jupiter.Testcontainers;

import java.io.File;
import java.nio.file.Path;
import java.nio.file.Paths;
import java.time.OffsetDateTime;
import java.util.ArrayList;
import java.util.List;
import java.util.Optional;
import java.util.UUID;
import java.util.concurrent.BlockingQueue;
import java.util.stream.Collectors;
import java.util.stream.Stream;

import static gov.cms.ab2d.common.util.PropertyConstants.*;
import static gov.cms.ab2d.fhir.BundleUtils.EOB;
import static gov.cms.ab2d.fhir.FhirVersion.R4;
import static gov.cms.ab2d.fhir.FhirVersion.STU3;
import static java.util.stream.Collectors.toList;
import static org.junit.jupiter.api.Assertions.*;
import static org.junit.jupiter.params.provider.Arguments.arguments;

/**
 * This is an end to end test for a Synthea contract which also tests the default _since behavior for the R4 API
 * <p>
 * It goes through the whole life cycle of several jobs, calculating the new default since depending on if the
 * previous job is successful and had downloaded all its data.
 * <p>
 * In the db container, it generates coverage data for the contract, pre-processes, then processes each job
 * (except the last one). All the data pulls from BFDs sandbox Synthea data.
 */
<<<<<<< HEAD
@SpringBootTest(properties = "spring.profiles.active=test")
=======
@SpringBootTest(properties = "spring.profiles.active=prod")
>>>>>>> c99772a3
@ComponentScan(basePackages = {"gov.cms.ab2d.bfd.client",
        "gov.cms.ab2d.eventclient.clients",
        "gov.cms.ab2d.snsclient.clients",
        "gov.cms.ab2d.common.config",
        "gov.cms.ab2d.common.model",
        "gov.cms.ab2d.common.properties",
        "gov.cms.ab2d.common.repository",
        "gov.cms.ab2d.common.service",
        "gov.cms.ab2d.common.util",
        "gov.cms.ab2d.coverage.repository",
        "gov.cms.ab2d.coverage.service",
        "gov.cms.ab2d.job.service",
        "gov.cms.ab2d.worker.config",
        "gov.cms.ab2d.worker.processor",
        "gov.cms.ab2d.worker.service"})
@Testcontainers
@Slf4j
@ExtendWith(MockitoExtension.class)
@Profile("jenkins")
@DirtiesContext(classMode = DirtiesContext.ClassMode.BEFORE_CLASS)
public class EndToEndBfdTests {
    @Container
    private static final PostgreSQLContainer postgreSQLContainer = new AB2DPostgresqlContainer();

    @Container
    private static final AB2DLocalstackContainer LOCALSTACK_CONTAINER = new AB2DLocalstackContainer();

    // We don't care about logging here
    @Mock
    SQSEventClient logManager;
    @Autowired
    private BFDClient client;
    @Autowired
    private JobRepository jobRepository;
    @Autowired
    private ContractService contractServiceStub;
    @Autowired
    private ContractWorkerClient contractWorkerClient;
    @Autowired
    private JobChannelService jobChannelService;
    @Autowired
    private JobProgressService jobProgressService;
    @Autowired
    private JobProgressUpdateService jobProgressUpdateService;
    @Autowired
    private JobOutputRepository jobOutputRepository;
    @Autowired
    private ContractProcessor contractProcessor;
    @Autowired
    private CoverageSearchRepository coverageSearchRepository;
    @Autowired
    private PdpClientService pdpClientService;
    @Autowired
    private CoverageService coverageService;
    @Autowired
    private CoverageProcessor coverageProcessor;
    @Autowired
    private CoverageLockWrapper coverageLockWrapper;
    @Autowired
    private PropertiesService propertiesService;
    @Autowired
    private PdpClientRepository pdpClientRepository;
    @Autowired
    private JobOutputService jobOutputService;

    @Autowired
    private ContractToContractCoverageMapping contractToContractCoverageMapping;

    @Autowired
    private CoverageSnapshotService snapshotService;

    @Autowired
    @Qualifier(value = "patientCoverageThreadPool")
    private ThreadPoolTaskExecutor taskExecutor;

    @TempDir
    File path;

    private JobService jobService;
    private CoverageDriver coverageDriver;
    private JobPreProcessor jobPreProcessor;
    private JobProcessor jobProcessor;

    private static final String CONTRACT_TO_USE = "Z1007";
    private static final String CONTRACT_TO_USE_CLIENT_ID = "KtmekgkCTalQkGue2B-0Z0hGC1Dk7khtJ30XMI3J";

    @BeforeEach
    void setUp() {

        /* These properties are set to improve performance of this test */
        propertiesService.updateProperty(PCP_CORE_POOL_SIZE, "20");
        propertiesService.updateProperty(PCP_MAX_POOL_SIZE, "30");
        propertiesService.updateProperty(PCP_SCALE_TO_MAX_TIME, "10");

        coverageDriver = new CoverageDriverImpl(coverageSearchRepository, pdpClientService, coverageService,
                propertiesService, coverageProcessor, coverageLockWrapper, contractToContractCoverageMapping, snapshotService);

        // Instantiate the job processors
        jobService = new JobServiceImpl(jobRepository, jobOutputService, logManager, path.getAbsolutePath());
        jobPreProcessor = new JobPreProcessorImpl(contractWorkerClient, jobRepository, logManager, coverageDriver);

        jobProcessor = new JobProcessorImpl(new FileServiceImpl(), jobChannelService, jobProgressService, jobProgressUpdateService,
                jobRepository, jobOutputRepository, contractProcessor, logManager);
        ReflectionTestUtils.setField(jobProcessor, "failureThreshold", 10);
        ReflectionTestUtils.setField(jobProcessor, "efsMount", path.getAbsolutePath());

        // Set up the PDP client
    }

    /**
     * Run a bunch of jobs with different scenarios to test the default _since capabilities. To run the jobs,
     * we first need to do some setup:
     * <p>
     * 1. Disable all contracts except the one we want to use
     * 2. Load all the coverage data for that contract
     * 3. Run the jobs
     * 4. Clean up files for the jobs if necessary
     */
    @Test
    void runJobs() throws InterruptedException {
        PdpClient pdpClient = setupClient(getContract());

        final String path = System.getProperty("java.io.tmpdir");

        // So we don't load coverage data for all the contracts we need, disable all but the one we want
        disableContractWeDontNeed();

        // Get all the coverage data for all enabled contracts
        getCoverage();

        // -------------- FIRST JOB --------------------

        Job firstJob = createJob(pdpClient);
        String firstJobId = firstJob.getJobUuid();
        OffsetDateTime firstTime = firstJob.getCreatedAt();

        firstJob = jobPreProcessor.preprocess(firstJob.getJobUuid());

        Assertions.assertEquals(SinceSource.FIRST_RUN, firstJob.getSinceSource());
        assertNull(firstJob.getSince());

        firstJob = jobProcessor.process(firstJob.getJobUuid());
        List<JobOutput> jobOutputs1 = firstJob.getJobOutputs();
        assertNotNull(jobOutputs1);
        assertEquals(JobStatus.SUCCESSFUL, firstJob.getStatus());
        assertTrue(jobOutputs1.size() > 0);
        jobOutputs1.forEach(f -> downloadFile(path, firstJobId, f.getFilePath()));
    }


    /**
     * Call the service to mark the file as downloaded and delete the file
     *
     * @param path     - the directory all job data is stored under
     * @param jobUuid  - the job ID
     * @param filename - the name of the file (without a path)
     */
    private void downloadFile(String path, String jobUuid, String filename) {
        try {
            Path file = Paths.get(path, jobUuid, filename);
            Resource resource = new UrlResource(file.toUri());
            //delete is handled by the audit lambda
        } catch (Exception ex) {
            throw new RuntimeException("Unable to delete file " + filename, ex);
        }
    }

    /**
     * For all but the contract we want to use, disable them
     */
    private void disableContractWeDontNeed() {
        List<PdpClient> clients = pdpClientRepository.findAllByEnabledTrue().stream()
                .filter(client -> client.getContractId() != null && contractServiceStub.getContractByContractId(client.getContractId()).getAttestedOn() != null)
                .collect(toList());
        for (PdpClient pdp : clients) {
            if (!contractServiceStub.getContractByContractId(pdp.getContractId()).getContractNumber().equals(CONTRACT_TO_USE)) {
                pdp.setEnabled(false);
                pdpClientRepository.save(pdp);
            }
        }
    }

    /**
     * Load the coverage data for all enabled contracts. To do this we:
     * <p>
     * 1. Discover all the coverage periods for the contracts
     * 2. Queue all the stale coverage periods to searches
     * 3. For each search, start it
     * 4. While the searches are not complete, call monitorMappingJobs which takes the results of the searches and adds
     * them to the queue to save. This would be done by a quartz job normally
     * 5. While the searches have not been saved, call insertJobResults which takes the results of the save queue and *
     * adds saves the data. This would be done by a quartz job normally
     * <p>
     * These operations are done sequentially and it's fine for a small amount of data. This is not appropriate
     * for several or large contracts
     *
     * @throws InterruptedException if there is an issue with threads being interrupted
     */
    private void getCoverage() throws InterruptedException {
        long startTime = System.currentTimeMillis();
        coverageDriver.discoverCoveragePeriods();
        coverageDriver.queueStaleCoveragePeriods();
        Optional<CoverageSearch> search = ((CoverageDriverImpl) coverageDriver).getNextSearch();
        while (search.isPresent()) {

            Optional<CoverageMapping> maybeSearch = coverageService.startSearch(search.get(), "starting a job");
            if (maybeSearch.isEmpty()) {
                continue;
            }

            CoverageMapping mapping = maybeSearch.get();

            if (!coverageProcessor.startJob(mapping)) {
                coverageService.cancelSearch(mapping.getPeriodId(), "failed to start job");
                coverageProcessor.queueMapping(mapping, false);
            }
            search = ((CoverageDriverImpl) coverageDriver).getNextSearch();
        }

        // Wait for all the searches to be done
        while (numberOfInProgressMappings() > 0) {
            System.out.println("\n************** " + numberOfInProgressMappings() + " num searches still to do\n");
            ((CoverageProcessorImpl) coverageProcessor).monitorMappingJobs();
            Thread.sleep(1000);
        }

        // Wait for all the inserts to be done
        while (numberCoverageInsertion() > 0) {
            System.out.println("\n************** " + numberCoverageInsertion() + " num inserts still to do\n");
            ((CoverageProcessorImpl) coverageProcessor).insertJobResults();
            Thread.sleep(1000);
        }

        long endTime = System.currentTimeMillis();
        long timeToProcess = endTime - startTime;
        System.out.println("\n*************** It took " + ((double) timeToProcess) / 1000 + " seconds to load coverage data\n");
    }

    private int numberOfInProgressMappings() {
        List list = (List) ReflectionTestUtils.getField(coverageProcessor, "inProgressMappings");
        return list.size();
    }

    private int numberCoverageInsertion() {
        BlockingQueue queue = (BlockingQueue) ReflectionTestUtils.getField(coverageProcessor, "coverageInsertionQueue");
        return queue.size();
    }

    private Contract getContract() {
        return contractServiceStub.getContractByContractNumber(EndToEndBfdTests.CONTRACT_TO_USE).orElse(null);
    }

    private PdpClient setupClient(Contract contract) {
        PdpClient pdpClient = new PdpClient();
        pdpClient.setClientId(EndToEndBfdTests.CONTRACT_TO_USE_CLIENT_ID);
        pdpClient.setOrganization("Synthea Data");
        pdpClient.setEnabled(true);
        pdpClient.setContractId(contract.getId());
        contractServiceStub.updateContract(contract);
        return pdpClientRepository.save(pdpClient);
    }

    private Job createJob(PdpClient pdpClient) {
        // Populate the data with a fictitious URL, the contract we want, no since date and we need R4 to
        // trigger the default since stuff
        return createJob(EOB, "http://localhost:8080/api/v2/fhir/Group/{contractNumber}/$export", CONTRACT_TO_USE,
                "application/ndjson", null, FhirVersion.R4, pdpClient);
    }

    public Job createJob(String resourceTypes, String url, String contractNumber, String outputFormat,
                         OffsetDateTime since, FhirVersion version, PdpClient pdpClient) {
        Job job = new Job();
        job.setResourceTypes(resourceTypes);
        job.setJobUuid(UUID.randomUUID().toString());
        job.setRequestUrl(url);
        job.setStatusMessage(JobServiceImpl.INITIAL_JOB_STATUS_MESSAGE);
        job.setCreatedAt(OffsetDateTime.now());
        job.setOutputFormat(outputFormat);
        job.setProgress(0);
        job.setSince(since);
        job.setFhirVersion(version);
        job.setOrganization(pdpClient.getOrganization());

        // Check to see if there is any attestation
        Contract contract = contractServiceStub.getContractByContractId(pdpClient.getContractId());
        if (contractNumber != null && !contractNumber.equals(contract.getContractNumber())) {
            String errorMsg = "Specifying contract: " + contractNumber + " not associated with internal id: " + pdpClient.getId();
            throw new InvalidContractException(errorMsg);
        }

        if (!contract.hasAttestation()) {
            String errorMsg = "Contract: " + contractNumber + " is not attested.";
            throw new InvalidContractException(errorMsg);
        }

        job.setContractNumber(contract.getContractNumber());
        job.setStatus(JobStatus.SUBMITTED);
        return jobRepository.save(job);
    }

    @ParameterizedTest
    @MethodSource("getVersion")
    public void testPatientEndpoint(FhirVersion version, String contract, int month, int year) {
        BFDClient.BFD_BULK_JOB_ID.set("TEST");

        log.info("Testing IDs for " + version.toString());
        List<PatientIdentifier> patientIds = new ArrayList<>();

        log.info(String.format("Do Request for %s for %02d/%04d", contract, month, year));
        IBaseBundle bundle = client.requestPartDEnrolleesFromServer(version, contract, month, year);
        assertNotNull(bundle);
        int numberOfBenes = BundleUtils.getEntries(bundle).size();
        patientIds.addAll(extractIds(bundle, version));
        log.info("Found: " + numberOfBenes + " benes");

        while (BundleUtils.getNextLink(bundle) != null) {
            log.info(String.format("Do Next Request for %s for %02d/%04d", contract, month, year));
            bundle = client.requestNextBundleFromServer(version, bundle, contract);
            numberOfBenes += BundleUtils.getEntries(bundle).size();
            log.info("Found: " + numberOfBenes + " benes");
            patientIds.addAll(extractIds(bundle, version));
        }

        log.info("Contract: " + contract + " has " + numberOfBenes + " benes with " + patientIds.size() + " ids");
        assertTrue(patientIds.size() >= 1000);
        // TODO Figure out why this modulo assertion is failing
        //assertEquals(0, patientIds.size() % 1000);
        assertTrue(patientIds.size() >= (2 * numberOfBenes));
    }

    public static List<PatientIdentifier> extractIds(IBaseBundle bundle, FhirVersion version) {
        List<PatientIdentifier> ids = new ArrayList<>();
        List patients = BundleUtils.getPatientStream(bundle, version)
                .collect(Collectors.toList());
        patients.forEach(c -> ids.addAll(IdentifierUtils.getIdentifiers((IDomainResource) c)));
        return ids;
    }

    /**
     * Return the different versions of FHIR to test against
     *
     * @return the stream of FHIR versions
     */
    static Stream<Arguments> getVersion() {
        if (v2Enabled()) {
            return Stream.of(arguments(STU3, "Z0001", 1, 3), arguments(R4, "Z0001", 1, 3));
        } else {
            return Stream.of(arguments(STU3, "Z0001", 1, 3));
        }
    }

    private static boolean v2Enabled() {
        String v2Enabled = System.getenv("AB2D_V2_ENABLED");
        return v2Enabled != null && v2Enabled.equalsIgnoreCase("true");
    }
}<|MERGE_RESOLUTION|>--- conflicted
+++ resolved
@@ -92,11 +92,7 @@
  * In the db container, it generates coverage data for the contract, pre-processes, then processes each job
  * (except the last one). All the data pulls from BFDs sandbox Synthea data.
  */
-<<<<<<< HEAD
-@SpringBootTest(properties = "spring.profiles.active=test")
-=======
 @SpringBootTest(properties = "spring.profiles.active=prod")
->>>>>>> c99772a3
 @ComponentScan(basePackages = {"gov.cms.ab2d.bfd.client",
         "gov.cms.ab2d.eventclient.clients",
         "gov.cms.ab2d.snsclient.clients",
