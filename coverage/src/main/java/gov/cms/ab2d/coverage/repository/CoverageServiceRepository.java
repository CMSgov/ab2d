package gov.cms.ab2d.coverage.repository;

import com.newrelic.api.agent.Trace;
import gov.cms.ab2d.common.properties.PropertiesService;
import gov.cms.ab2d.coverage.model.ContractForCoverageDTO;
import gov.cms.ab2d.coverage.model.CoverageCount;
import gov.cms.ab2d.coverage.model.CoverageJobStatus;
import gov.cms.ab2d.coverage.model.CoverageMembership;
import gov.cms.ab2d.coverage.model.CoveragePagingRequest;
import gov.cms.ab2d.coverage.model.CoveragePagingResult;
import gov.cms.ab2d.coverage.model.CoveragePeriod;
import gov.cms.ab2d.coverage.model.CoverageSearchEvent;
import gov.cms.ab2d.coverage.model.CoverageSummary;
import gov.cms.ab2d.coverage.model.Identifiers;
import gov.cms.ab2d.filter.FilterOutByDate;
import java.sql.Connection;
import java.sql.PreparedStatement;
import java.sql.ResultSet;
import java.sql.SQLException;
import java.time.LocalDate;
import java.time.OffsetDateTime;
import java.time.ZonedDateTime;
import java.time.temporal.ChronoUnit;
import java.util.*;
import java.util.stream.IntStream;
import javax.sql.DataSource;
import lombok.extern.slf4j.Slf4j;
import org.apache.commons.lang3.StringUtils;
import org.springframework.jdbc.core.namedparam.MapSqlParameterSource;
import org.springframework.jdbc.core.namedparam.NamedParameterJdbcTemplate;
import org.springframework.jdbc.core.namedparam.SqlParameterSource;
import org.springframework.stereotype.Repository;


import static gov.cms.ab2d.common.util.DateUtil.AB2D_EPOCH;
import static gov.cms.ab2d.common.util.DateUtil.AB2D_ZONE;
import static java.util.stream.Collectors.toList;

/**
 * Vanilla SQL interface with the coverage table. The class is designed to be performant and work with the
 * partitioning strategies in the database. Partitioning is mainly done to speed up bulk inserts.
 *
 * IMPORTANT: The coverage table is partitioned by contract and then by year.
 *
 * With Postgres, this means that all queries to the coverage table must contain contract or year, otherwise those queries
 * will trigger a full table scan.
 *
 * Indexes on the "coverage" table to speed up queries
 *
 *      - beneficiary_id, contract, year, month, bene_coverage_search_event_id
 *      - beneficiary_coverage_period_id, beneficiary_id, contract, year
 *      - beneficiary_coverage_search_event_id, beneficiary_id, contract, year
 */
@Slf4j
@Repository
public class CoverageServiceRepository {
    private static final int BATCH_INSERT_SIZE = 10000;

    // List of years from 2020 to current year
    private static final List<Integer> YEARS = IntStream.rangeClosed(2020, Calendar.getInstance().get(Calendar.YEAR)).boxed().toList();

    /**
     * Assign a beneficiary as being a member of a contract during a year and month {@link CoveragePeriod}
     * and record what update from BFD this record is associated with {@link CoverageSearchEvent}.
     *
     * Insertion will break if a patient is tied to the same contract, year, month, and search event more than once.
     * Likewise for coverage period.
     *
     * The contract and year must be included to take advantage of partitioning. The month is used
     * to improve indexing.
     */
    private static final String INSERT_COVERAGE = "INSERT INTO coverage " +
            "(bene_coverage_period_id, bene_coverage_search_event_id, contract, year, month, beneficiary_id, current_mbi, historic_mbis) " +
            "VALUES(?,?,?,?,?,?,?,?)";

    /**
     * Return a count of all beneficiaries associated with an {@link CoveragePeriod} by a specific update from BFD
     * {@link CoverageSearchEvent}.
     *
     * The count is not distinct because constraints will break if a patient is assigned to the same
     * {@link CoverageSearchEvent}
     *
     * The contract and year must be included to take advantage of the partitions and prevent a table scan
     */
    private static final String SELECT_COVERAGE_BY_SEARCH_COUNT = "SELECT COUNT(*) FROM coverage " +
            " WHERE bene_coverage_search_event_id = :id AND contract = :contract AND year IN (:years)";

    /**
     * Return a count of all beneficiaries associated with an {@link CoveragePeriod}
     * from any event.
     */
    private static final String SELECT_DISTINCT_COVERAGE_BY_PERIOD_COUNT = "SELECT COUNT(DISTINCT beneficiary_id) FROM coverage" +
            " WHERE bene_coverage_period_id IN(:ids) AND contract = :contract AND year IN (:years)";

    /**
     * Return a count of all beneficiaries who aggred to share their data associated with an {@link CoveragePeriod}
     * from any event. For those beneficiaries out_out_flag equals false in the public.coverage table.
     */
<<<<<<< HEAD
    private static final String SELECT_DISTINCT_OPTOUT_COVERAGE_BY_PERIOD_COUNT = "SELECT COUNT(DISTINCT beneficiary_id) FROM coverage c " +
            " join current_mbi m on  c.current_mbi=m.mbi" +
=======
    private static final String SELECT_DISTINCT_OPTOUT_COVERAGE_BY_PERIOD_COUNT = "SELECT COUNT(DISTINCT beneficiary_id) FROM coverage" +
>>>>>>> 056a9c5f
            " WHERE bene_coverage_period_id IN(:ids) AND contract = :contract AND year IN (:years) AND opt_out_flag is not false";

    /**
     * Delete all coverage associated with a single update from BFD {@link CoverageSearchEvent}
     *
     * The contract and year must be included to take advantage of the partitions and prevent a table scan.
     */
    private static final String DELETE_SEARCH = "DELETE FROM coverage cov " +
            "WHERE cov.bene_coverage_search_event_id = :searchEvent" +
            "   AND contract = :contract AND year IN (:years)";

    /**
     * Delete all coverage associated with a list of updates from BFD {@link CoverageSearchEvent}
     *
     * The contract and year must be included to take advantage of the partitions and prevent a table scan.
     */
    private static final String DELETE_PREVIOUS_SEARCHES = "DELETE FROM coverage cov " +
            "WHERE cov.bene_coverage_search_event_id IN (:searchEvents)" +
            "   AND contract = :contract AND year IN (:years)";

    /**
     * List out the patients present in one {@link CoverageSearchEvent} but not present in another {@link CoverageSearchEvent}
     *
     * Every time a {@link CoveragePeriod} is updated after the first time coverage is pulled from BFD, this query is
     * run to determine the drift in enrollment over time. The results of this query are inserted into a records
     * table as part of the {@link CoverageDeltaRepository}
     *
     * The contract and year must be included to take advantage of the partitions and prevent a table scan.
     */
    static final String SELECT_DELTA =
            "SELECT cov1.bene_coverage_period_id, cov1.beneficiary_id, :type as entryType, CURRENT_TIMESTAMP as created" +
            " FROM coverage cov1" +
            " WHERE cov1.bene_coverage_search_event_id = :search1 AND NOT EXISTS" +
                " (SELECT cov2.beneficiary_id FROM coverage cov2" +
                " WHERE cov1.beneficiary_id = cov2.beneficiary_id and bene_coverage_search_event_id = :search2 )";

    /**
     * Count the number of beneficiaries shared between two updates from {@link CoverageSearchEvent} for the same
     * {@link CoveragePeriod}.
     *
     * This number summarizes the detailed information provided by the {@link #SELECT_DELTA} query.
     *
     * The contract and year must be included to take advantage of the partitions and prevent a table scan.
     */
    private static final String SELECT_INTERSECTION = "SELECT COUNT(*) FROM (" +
            " SELECT DISTINCT beneficiary_id FROM coverage WHERE bene_coverage_search_event_id = :search1 AND contract = :contract AND year IN (:years)" +
            " INTERSECT " +
            " SELECT DISTINCT beneficiary_id FROM coverage WHERE bene_coverage_search_event_id = :search2 AND contract = :contract AND year IN (:years)" +
            ") I";

    /**
     * Select a limited number of records from the coverage table associated with a specific contract. This is the
     * first call to get records, all subsequent calls require a cursor.
     *
     * Without a limit this query will typically return millions of results maybe even tens of millions.
     *
     * The contract and year must be included to take advantage of the partitions and prevent a table scan.
     */
    private static final String SELECT_COVERAGE_WITHOUT_CURSOR =
            "SELECT beneficiary_id, current_mbi, historic_mbis, year, month " +
            " FROM coverage " +
            " WHERE contract = :contract and year IN (:years) " +
            " ORDER BY beneficiary_id " +
            " LIMIT :limit";

    private static final String SELECT_OPTOUT_COVERAGE_WITHOUT_CURSOR =
            "SELECT beneficiary_id, current_mbi, historic_mbis, year, month " +
<<<<<<< HEAD
                    " FROM coverage c join current_mbi m on  c.current_mbi=m.mbi " +
=======
                    " FROM coverage " +
>>>>>>> 056a9c5f
                    " WHERE contract = :contract and year IN (:years) and opt_out_flag is not false" +
                    " ORDER BY beneficiary_id " +
                    " LIMIT :limit";

    /**
     * Select a limited number of records starting from a beneficiary (cursor)
     * from the coverage table associated with a specific contract.
     *
     * This is used to page through the enrollment related to a contract and starts where the last page ended.
     *
     * The contract and year must be included to take advantage of the partitions and prevent a table scan.
     */
    private static final String SELECT_COVERAGE_WITH_CURSOR =
            "SELECT beneficiary_id, current_mbi, historic_mbis, year, month " +
            " FROM coverage " +
            " WHERE contract = :contract and year IN (:years) AND beneficiary_id >= :cursor " +
            " ORDER BY beneficiary_id " +
            " LIMIT :limit";

    private static final String SELECT_OPTOUT_COVERAGE_WITH_CURSOR =
            "SELECT beneficiary_id, current_mbi, historic_mbis, year, month " +
<<<<<<< HEAD
                    " FROM coverage c join current_mbi m on  c.current_mbi=m.mbi" +
=======
                    " FROM coverage " +
>>>>>>> 056a9c5f
                    " WHERE contract = :contract and year IN (:years) and opt_out_flag is not false AND beneficiary_id >= :cursor " +
                    " ORDER BY beneficiary_id " +
                    " LIMIT :limit";

    /**
     * Given a list of contracts, for each contract and all {@link CoveragePeriod}s that contract has been active for,
     * count the number of beneficiaries covered by the contract and report those results.
     *
     * Results are split by {@link CoverageSearchEvent} to detect when duplicate enrollment is present.
     *
     * The results contain the ContractNumber, year, month, {@link CoveragePeriod} id,
     * and {@link CoverageSearchEvent} id
     *
     * The contract and year must be included to take advantage of the partitions and prevent a table scan.
     */
    private static final String SELECT_COUNT_CONTRACT =
            " SELECT coverage.contract, coverage.year, coverage.month, coverage.bene_coverage_period_id," +
                    " coverage.bene_coverage_search_event_id, COUNT(*) as bene_count " +
            " FROM coverage INNER JOIN bene_coverage_period bcp ON coverage.bene_coverage_period_id = bcp.id " +
            " WHERE bcp.status = 'SUCCESSFUL' AND coverage.contract IN (:contracts) AND coverage.year IN (:years) " +
            " GROUP BY coverage.contract, coverage.year, coverage.month, " +
                    " coverage.bene_coverage_period_id, coverage.bene_coverage_search_event_id " +
            " ORDER BY coverage.contract, coverage.year, coverage.month, " +
                    " coverage.bene_coverage_period_id, coverage.bene_coverage_search_event_id ";

    private final DataSource dataSource;
    private final CoveragePeriodRepository coveragePeriodRepo;
    private final CoverageSearchEventRepository coverageSearchEventRepo;
    private final PropertiesService propertiesService;

    public CoverageServiceRepository(DataSource dataSource, CoveragePeriodRepository coveragePeriodRepo,
                                     CoverageSearchEventRepository coverageSearchEventRepo, PropertiesService propertiesService) {
        this.dataSource = dataSource;
        this.coverageSearchEventRepo = coverageSearchEventRepo;
        this.coveragePeriodRepo = coveragePeriodRepo;
        this.propertiesService = propertiesService;
    }

    /**
     * Count the number of beneficiaries in the coverage table which are associated with a specific
     * search of BFD {@link CoverageSearchEvent}.
     *
     * Coverage is only associated with {@link CoverageJobStatus#IN_PROGRESS} search events. So submitting any other search event
     * will result in no coverage being reported.
     *
     * @param searchEvent a specific search done at some point which we need numbers for
     * @return the number of beneficiaries related to the event, may be zero
     * @throws RuntimeException if no coverage is found
     */
    @Trace
    public int countBySearchEvent(CoverageSearchEvent searchEvent) {

        SqlParameterSource parameters = new MapSqlParameterSource()
                .addValue("id", searchEvent.getId())
                .addValue("contract", searchEvent.getCoveragePeriod().getContractNumber())
                .addValue("years", YEARS);

        NamedParameterJdbcTemplate template = new NamedParameterJdbcTemplate(dataSource);

        return template.queryForList(SELECT_COVERAGE_BY_SEARCH_COUNT, parameters, Integer.class)
                .stream().findFirst().orElseThrow(() -> new RuntimeException("no coverage information found for " +
                        "the coverage search event"));
    }

    /**
     * Compare the beneficiaries in two searches and count the number of beneficiaries shared between the searches. This
     * query should only be used when comparing the number of beneficaries for the two most recent {@link CoverageSearchEvent}s
     * associated with a {@link CoveragePeriod}.
     *
     * This is used to calculate the difference between an old set of enrollment for a given contract, year, and month,
     * and the most recent update.
     *
     * This query only makes sense when both {@link CoverageSearchEvent}s provided are
     * associated with the same {@link CoveragePeriod}. Any other usage will cause misleading results.
     *
     * This query should only be
     *
     * Coverage is only associated with {@link CoverageJobStatus#IN_PROGRESS} search events. So submitting any other search event
     * will result in no data for the comparison.
     *
     * @param searchEvent1 the first search event
     * @param searchEvent2 the second search event
     * @return the number of beneficiaries common between the two searches
     * @throws RuntimeException on failure to find any results from the query for any reason
     */
    @Trace
    public int countIntersection(CoverageSearchEvent searchEvent1, CoverageSearchEvent searchEvent2) {

        SqlParameterSource parameters = new MapSqlParameterSource()
                .addValue("search1", searchEvent1.getId())
                .addValue("search2", searchEvent2.getId())
                .addValue("contract", searchEvent1.getCoveragePeriod().getContractNumber())
                .addValue("years", YEARS);

        NamedParameterJdbcTemplate template = new NamedParameterJdbcTemplate(dataSource);

        return template.queryForList(SELECT_INTERSECTION, parameters, Integer.class)
                .stream().findFirst().orElseThrow(() -> new RuntimeException("no coverage information found for any" +
                        "of the search events provided"));
    }

    /**
     * Calculate the unique number of beneficiaries associated with a period of enrollment.
     *
     * @param coveragePeriodIds list of coverage periods {@link CoveragePeriod}s associated with an
     * @param contractNum a five character String representing an
     * @return total number of unique beneficiaries
     */
    @Trace
    public int countBeneficiariesByPeriods(List<Integer> coveragePeriodIds, String contractNum) {

        SqlParameterSource parameters = new MapSqlParameterSource()
                .addValue("ids", coveragePeriodIds)
                .addValue("contract", contractNum)
                .addValue("years", YEARS);

        NamedParameterJdbcTemplate template = new NamedParameterJdbcTemplate(dataSource);
        //If OptOut is enabled, count beneficiaries who agreed to share their data
        String query = (propertiesService.isToggleOn("OptOutOn", false)) ? SELECT_DISTINCT_OPTOUT_COVERAGE_BY_PERIOD_COUNT : SELECT_DISTINCT_COVERAGE_BY_PERIOD_COUNT;

        return template.queryForList(query, parameters, Integer.class)
                .stream().findFirst().orElseThrow(() -> new RuntimeException("no coverage information found for any " +
                                "of the coverage periods provided"));
    }

    /**
     * Calculate exact numbers of beneficiaries enrolled for each month of a contract for each provided contract and return
     * a list of results {@link CoverageCount}.
     *
     * This method provides the statistics necessary to verify that the coverage data in the database meets business
     * requirements.
     *
     * @param contracts list of {@link ContractForCoverageDTO}s
     * @return counts of the coverage for a given coverage period
     */
    @Trace
    public List<CoverageCount> countByContractCoverage(List<ContractForCoverageDTO> contracts) {
        List<String> contractNumbers = contracts.stream().map(ContractForCoverageDTO::getContractNumber).collect(toList());
        SqlParameterSource parameters = new MapSqlParameterSource()
                .addValue("contracts", contractNumbers)
                .addValue("years", YEARS);

        NamedParameterJdbcTemplate template = new NamedParameterJdbcTemplate(dataSource);

        return template.query(SELECT_COUNT_CONTRACT, parameters, CoverageServiceRepository::asCoverageCount);
    }

    /**
     * Mark benficiaries as enrolled in a contract for a specific search event, contract, month, and year using plain JDBC.
     *
     * The enrollment is related to a search against BFD {@link CoverageSearchEvent} that we've done for a contract,
     * month, and year. We may have other older enrollment from previous searches against BFD
     * also in the database when this insertion is done.
     *
     * @param searchEvent the search event to add coverage in relation to
     * @param beneIds Collection of beneficiary ids to be added as a batch
     * @throws RuntimeException if insertion fails due to a syntax or timeout issue with Postgres.
     */
    @Trace
    public void insertBatches(CoverageSearchEvent searchEvent, Iterable<Identifiers> beneIds) {

        try (Connection connection = dataSource.getConnection();
             PreparedStatement statement = connection.prepareStatement(INSERT_COVERAGE)) {

            int processingCount = 0;

            String contractNum = searchEvent.getCoveragePeriod().getContractNumber();
            int year = searchEvent.getCoveragePeriod().getYear();
            int month = searchEvent.getCoveragePeriod().getMonth();

            // Prepare a batch of beneficiary ids to be inserted
            // and periodically conduct an insert if the batch size is large enough
            for (Identifiers beneficiary : beneIds) {
                processingCount++;

                prepareCoverageInsertion(statement, contractNum, year, month, searchEvent, beneficiary);

                // Insert a batch of beneficiaries to avoid large, slow, insertions
                if (processingCount % BATCH_INSERT_SIZE == 0) {
                    executeBatch(statement);
                    processingCount = 0;
                }
            }

            if (processingCount > 0) {
                executeBatch(statement);
            }

        } catch (SQLException sqlException) {
            throw new RuntimeException("failed to insert coverage information", sqlException);
        }
    }

    /**
     * This method exists so that NewRelic can identify this component of the transaction and time it explicitly.
     *
     * @param statement a batch statement with tens of thousands
     * @throws SQLException on failure to make the insertion
     */
    @Trace
    private void executeBatch(PreparedStatement statement) throws SQLException {
        statement.executeBatch();
    }

    /**
     * Add a single beneficiary to the insertion statement.
     *
     * @throws SQLException on failure to add single beneficiary to batch
     */
    private void prepareCoverageInsertion(PreparedStatement statement, String contractNum, int year, int month,
                                          CoverageSearchEvent searchEvent, Identifiers beneficiary) throws SQLException {
        // Fields uniquely identifying a search
        statement.setInt(1, searchEvent.getCoveragePeriod().getId());
        statement.setLong(2, searchEvent.getId());

        // Fields necessary to support partitioning
        statement.setString(3, contractNum);
        statement.setInt(4, year);

        statement.setInt(5, month);

        // Fields identifying a beneficiary
        statement.setLong(6, beneficiary.getBeneficiaryId());
        statement.setString(7, beneficiary.getCurrentMbi());

        if (beneficiary.getHistoricMbis().isEmpty()) {
            statement.setString(8, null);
        } else {
            statement.setString(8, String.join(",", beneficiary.getHistoricMbis()));
        }

        statement.addBatch();
    }

    /**
     * Delete all coverage information related to the results of a single coverage period
     * defined by an offset into the past.
     *
     * An offset of 0 finds the current IN_PROGRESS search event and deletes all coverage information associated
     * with that event.
     *
     * @param period coverage period to remove
     */
    public void deleteCurrentSearch(CoveragePeriod period) {

        Optional<CoverageSearchEvent> searchEvent = coverageSearchEventRepo.findByPeriodDesc(period.getId(), 100)
                .stream().filter(event -> event.getNewStatus() == CoverageJobStatus.IN_PROGRESS).findFirst();

        // Only delete previous search if a previous search exists.
        // For performance reasons this is done via jdbc
        if (searchEvent.isPresent()) {
            MapSqlParameterSource parameterSource = new MapSqlParameterSource()
                    .addValue("searchEvent", searchEvent.get().getId())
                    .addValue("contract", period.getContractNumber())
                    .addValue("years", YEARS);

            NamedParameterJdbcTemplate template = new NamedParameterJdbcTemplate(dataSource);
            template.update(DELETE_SEARCH, parameterSource);

            vacuumCoverage();
        }
    }

    /**
     * Delete all coverage information related to the results of any search in the past beyond an offset.
     *
     * Ex. if you want to delete all past enrollment besides the most recent search
     *
     * @param period coverage period to remove
     * @param offset offset into the past 0 is last search done successfully, 1 is search before that, etc.
     */
    public void deletePreviousSearches(CoveragePeriod period, int offset) {

        // Delete with prejudice
        List<CoverageSearchEvent> events = coverageSearchEventRepo.findByPeriodDesc(period.getId(), 100);

        // Get all in progress events after offset and delete any enrollment associated with them
        List<Long> inProgressEvents = events.stream().filter(event -> event.getNewStatus() == CoverageJobStatus.IN_PROGRESS)
                .skip(offset).map(CoverageSearchEvent::getId).collect(toList());

        // Only delete previous search if a previous search exists.
        // For performance reasons this is done via jdbc
        if (!inProgressEvents.isEmpty()) {

            MapSqlParameterSource sqlParameterSource = new MapSqlParameterSource()
                    .addValue("searchEvents", inProgressEvents)
                    .addValue("contract", period.getContractNumber())
                    .addValue("years", YEARS);

            NamedParameterJdbcTemplate template = new NamedParameterJdbcTemplate(dataSource);
            template.update(DELETE_PREVIOUS_SEARCHES, sqlParameterSource);

            vacuumCoverage();
        }
    }

    /**
     * Page through coverage records in database by beneficiary and aggregate those records into a single object
     * for beneficiary.
     *
     * The paging request will contain a contract, a page size (number of beneficiaries to pull), and a cursor with the
     * last patient pulled.
     *
     * The coverage table contains more than one coverage record per beneficiary. Each coverage record corresponds
     * to a beneficiary belonging to a contract for a specific month and year. These records must be aggregated
     * for each patient that has ever been a member of the contract to calculate a list of date ranges for their
     * membership.
     *
     * The paging is done by beneficiary, not by enrollment record. A beneficiary may have dozens of enrollment records
     * in the database.
     *
     * For example if
     *
     *      1. The page size is 10, and
     *      2. A contract has been active for two years
     * Then each beneficiary could have a record for every month they were active in the contract. Assuming each beneficiary
     * was active for every month of the contract that would be (10 beneficiaries) * (24 months per beneficiary) = 240 records
     *
     * Internally the pageCoverage method will pull more beneficiaries' records than it needs for a complete page and then
     * truncate the results down to the expected page size.
     *
     * The page coverage method will also include the cursor with the result for the next page of beneficiaries.
     *
     * Step by step what is involved in this method:
     *
     * 1. Check that contract has enrollment for all necessary months before retrieving a {@link CoveragePagingRequest#getPageSize()}.
     *    If a contract does not have enrollment for every month except the current month, then it violates a business requirement
     *    {@link #getExpectedCoveragePeriods(CoveragePagingRequest)}
     * 2. Calculate number of coverage records which correspond to page size patients to pull from database. There should be
     *    at most one coverage record per beneficiary per month the contract has been active
     *    (pageSize * months * beneficiaries) {@link #getCoverageLimit(int, long)}
     * 3. Conduct query to receive coverage records for a {@link #getCoverageLimit(int, long)} of enrollment information
     *    without processing the results. Each record in the results contains all known identifiers associated
     *    with a patient and specifies a  month and year that the beneficiaries
     *    are a member of the contract {@link #queryCoverageMembership(CoveragePagingRequest, long)}
     * 4. Group the previous queries' results by patient {@link #aggregateEnrollmentByPatient(int, List)}
     * 5. For each patient condense enrollment down to a single set of date ranges {@link #summarizeCoverageMembership(ContractForCoverageDTO, Map.Entry)}
     * 6. Determine whether another page of results is necessary
     * 7. If another page of results is necessary create a {@link CoveragePagingRequest}
     * 8. Collect the {@link CoverageSummary} and next {@link CoveragePagingRequest }into a single {@link CoveragePagingResult}
     *
     * @param page request for paging coverage
     * @return the result of paging with a cursor to the next request
     */
    public CoveragePagingResult pageCoverage(CoveragePagingRequest page) {

        ContractForCoverageDTO contract = page.getContract();
        int expectedCoveragePeriods = getExpectedCoveragePeriods(page);

        // Make sure all coverage periods are present so that there isn't any missing coverage data
        // Do not remove this check because it is a fail safe to guarantee that there isn't something majorly
        // wrong with the enrollment data.
        // A missing period = one month of enrollment missing for the contract
        List<CoveragePeriod> coveragePeriods = coveragePeriodRepo.findAllByContractNumber(contract.getContractNumber());
        if (coveragePeriods.size() != expectedCoveragePeriods) {
            throw new IllegalArgumentException("at least one coverage period missing from enrollment table for contract "
                    + page.getContract().getContractNumber());
        }

        // Determine how many records to pull back
        long limit = getCoverageLimit(page.getPageSize(), expectedCoveragePeriods);

        // Query coverage membership from database and collect it
        List<CoverageMembership> enrollment = queryCoverageMembership(page, limit);

        // Guarantee ordering of results to the order that the beneficiaries were returned from SQL
        Map<Long, List<CoverageMembership>> enrollmentByBeneficiary =
                aggregateEnrollmentByPatient(expectedCoveragePeriods, enrollment);

        // Only summarize page size beneficiaries worth of information and report it
        List<CoverageSummary> beneficiarySummaries = enrollmentByBeneficiary.entrySet().stream()
                .limit(page.getPageSize())
                .map(membershipEntry -> summarizeCoverageMembership(contract, membershipEntry))
                .collect(toList());

        // Get the patient to start from next time
        Optional<Map.Entry<Long, List<CoverageMembership>>> nextCursor =
                enrollmentByBeneficiary.entrySet().stream().skip(page.getPageSize()).findAny();

        // Build the next request if there is a next patient
        CoveragePagingRequest request = null;
        if (nextCursor.isPresent()) {
            Map.Entry<Long, List<CoverageMembership>> nextCursorBeneficiary = nextCursor.get();
            request = new CoveragePagingRequest(page.getPageSize(), nextCursorBeneficiary.getKey(), contract, page.getJobStartTime());
        }

        return new CoveragePagingResult(beneficiarySummaries, request);
    }

    /**
     * Query the database for enrollment for beneficiaries but do not aggregate the data
     *
     * @param page request with cursor and contract
     * @param limit number of records to pull back
     * @return records pulled back
     */
    private List<CoverageMembership> queryCoverageMembership(CoveragePagingRequest page, long limit) {

        Optional<Long> pageCursor = page.getCursor();

        MapSqlParameterSource sqlParameterSource = new MapSqlParameterSource()
                .addValue("contract", page.getContractNumber())
                .addValue("years", YEARS)
                .addValue("limit", limit);

        pageCursor.ifPresent((cursor) -> sqlParameterSource.addValue("cursor", cursor));

        boolean isOptOutOn = propertiesService.isToggleOn("OptOutOn", false);
        // Grab the enrollment
        List<CoverageMembership> enrollment;
        NamedParameterJdbcTemplate template = new NamedParameterJdbcTemplate(dataSource);
        if (pageCursor.isPresent()) {
            String queryWithCursor = (isOptOutOn) ? SELECT_OPTOUT_COVERAGE_WITH_CURSOR : SELECT_COVERAGE_WITH_CURSOR;
            enrollment = template.query(queryWithCursor, sqlParameterSource,
                    CoverageServiceRepository::asMembership);
        } else {
            String queryWithoutCursor = (isOptOutOn) ? SELECT_OPTOUT_COVERAGE_WITHOUT_CURSOR : SELECT_COVERAGE_WITHOUT_CURSOR;
            enrollment = template.query(queryWithoutCursor, sqlParameterSource,
                    CoverageServiceRepository::asMembership);
        }
        return enrollment;
    }

    /**
     * Get the number of enrollment entries expected per patient assuming each patient is
     * a member of the contract since it was attested for.
     *
     * Basically expect one record per patient per month, tack on an additional patient to buffer the results.
     *
     * @return the maximum number of entries required from the database to a pageSize worth of beneficiaries
     */
    private long getCoverageLimit(int pageSize, long expectedCoveragePeriods) {
        return expectedCoveragePeriods * (pageSize + 1);
    }

    private int getExpectedCoveragePeriods(CoveragePagingRequest pagingRequest) {
        OffsetDateTime jobStartTime = pagingRequest.getJobStartTime();

        ZonedDateTime startTime = pagingRequest.getContract().getESTAttestationTime();
        if (startTime.isBefore(AB2D_EPOCH)) {
            startTime = AB2D_EPOCH;
        }

        // MONTHS.between is exclusive and only counts full months so
        // January 15th - February 1st would return 0 and not 2 like it needs
        // We have a coverage period for each month
        // January 1st - March 1st
        startTime = startTime.withDayOfMonth(1).truncatedTo(ChronoUnit.DAYS);
        ZonedDateTime endTime = jobStartTime.atZoneSameInstant(AB2D_ZONE)
                .plusMonths(1).truncatedTo(ChronoUnit.DAYS).plusSeconds(1);
        return (int) ChronoUnit.MONTHS.between(startTime, endTime);
    }

    private Map<Long, List<CoverageMembership>> aggregateEnrollmentByPatient(int expectedCoveragePeriods, List<CoverageMembership> enrollment) {
        Map<Long, List<CoverageMembership>> enrollmentByBeneficiary = new LinkedHashMap<>();

        // Guarantee insertion order. Could use functional API in future.
        for (CoverageMembership coverageMembership : enrollment) {
            // If not present add to mapping
            long beneficiaryId = coverageMembership.getIdentifiers().getBeneficiaryId();
            enrollmentByBeneficiary.putIfAbsent(beneficiaryId,
                    new ArrayList<>(expectedCoveragePeriods));
            enrollmentByBeneficiary.get(beneficiaryId).add(coverageMembership);
        }

        return enrollmentByBeneficiary;
    }

    public static CoverageMembership asMembership(ResultSet rs, int rowNum) throws SQLException {
        Identifiers identifiers = asIdentifiers(rs);
        return new CoverageMembership(identifiers, rs.getInt(4), rs.getInt(5));
    }

    private static Identifiers asIdentifiers(ResultSet rs) throws SQLException {

        LinkedHashSet<String> historicMbis = new LinkedHashSet<>();

        String historicMbiString = rs.getString(3);
        if (StringUtils.isNotBlank(historicMbiString)) {
            String[] mbis = historicMbiString.split(",");

            historicMbis.addAll(Arrays.asList(mbis));
        }

        return new Identifiers(rs.getLong(1), rs.getString(2), historicMbis);
    }

    private static CoverageCount asCoverageCount(ResultSet rs, int rowNum) throws SQLException {

        String contractNum = rs.getString(1);
        int year = rs.getInt(2);
        int month = rs.getInt(3);

        int periodId = rs.getInt(4);
        int eventId = rs.getInt(5);
        int beneCount = rs.getInt(6);

        return new CoverageCount(contractNum, year, month, periodId, eventId, beneCount);
    }

    /**
     * Summarize the coverage of one beneficiary for
     */
    private CoverageSummary summarizeCoverageMembership(ContractForCoverageDTO contract,
                                                        Map.Entry<Long, List<CoverageMembership>> membershipInfo) {

        List<CoverageMembership> membershipMonths = membershipInfo.getValue();
        Identifiers identifiers = membershipInfo.getValue().get(0).getIdentifiers();

        if (membershipMonths.size() == 1) {
            LocalDate start = fromRawResults(membershipMonths.get(0));
            FilterOutByDate.DateRange range = asDateRange(start, start);
            return new CoverageSummary(identifiers, contract, Collections.singletonList(range));
        }

        List<FilterOutByDate.DateRange> dateRanges = new ArrayList<>();

        // Remove is dangerous but more efficient than subList or skip
        LocalDate begin = fromRawResults(membershipMonths.remove(0));
        LocalDate last = begin;
        for (CoverageMembership membership : membershipMonths) {
            LocalDate next = fromRawResults(membership);

            if (!next.isEqual(last.plusMonths(1))) {
                dateRanges.add(asDateRange(begin, last));
                begin = next;
                // Extend the date range by one month
            }

            last = next;
        }

        if (begin.equals(last)) {
            dateRanges.add(asDateRange(begin, begin));
        } else {
            dateRanges.add(asDateRange(begin, last));
        }

        return new CoverageSummary(identifiers, contract, dateRanges);

    }

    /**
     * Convert raw array results into object
     */
    private LocalDate fromRawResults(CoverageMembership result) {
        return LocalDate.of(result.getYear(), result.getMonth(), 1);
    }

    private FilterOutByDate.DateRange asDateRange(LocalDate localStartDate, LocalDate localEndDate)  {
        return FilterOutByDate.getDateRange(localStartDate.getMonthValue(), localStartDate.getYear(),
                localEndDate.getMonthValue(), localEndDate.getYear());
    }

    /**
     * Clean up indexes between major changes in coverage to keep queries performant.
     *
     * Calling this method introduces significant overhead so make sure it is only called after significant events.
     */
    @Trace
    public void vacuumCoverage() {
        try (Connection connection = dataSource.getConnection();
             PreparedStatement statement = connection.prepareStatement("VACUUM coverage")) {
            statement.execute();
        } catch (SQLException exception) {
            throw new RuntimeException("Could not vacuum coverage table", exception);
        }
    }
}<|MERGE_RESOLUTION|>--- conflicted
+++ resolved
@@ -96,12 +96,9 @@
      * Return a count of all beneficiaries who aggred to share their data associated with an {@link CoveragePeriod}
      * from any event. For those beneficiaries out_out_flag equals false in the public.coverage table.
      */
-<<<<<<< HEAD
+
     private static final String SELECT_DISTINCT_OPTOUT_COVERAGE_BY_PERIOD_COUNT = "SELECT COUNT(DISTINCT beneficiary_id) FROM coverage c " +
             " join current_mbi m on  c.current_mbi=m.mbi" +
-=======
-    private static final String SELECT_DISTINCT_OPTOUT_COVERAGE_BY_PERIOD_COUNT = "SELECT COUNT(DISTINCT beneficiary_id) FROM coverage" +
->>>>>>> 056a9c5f
             " WHERE bene_coverage_period_id IN(:ids) AND contract = :contract AND year IN (:years) AND opt_out_flag is not false";
 
     /**
@@ -169,11 +166,7 @@
 
     private static final String SELECT_OPTOUT_COVERAGE_WITHOUT_CURSOR =
             "SELECT beneficiary_id, current_mbi, historic_mbis, year, month " +
-<<<<<<< HEAD
                     " FROM coverage c join current_mbi m on  c.current_mbi=m.mbi " +
-=======
-                    " FROM coverage " +
->>>>>>> 056a9c5f
                     " WHERE contract = :contract and year IN (:years) and opt_out_flag is not false" +
                     " ORDER BY beneficiary_id " +
                     " LIMIT :limit";
@@ -195,11 +188,7 @@
 
     private static final String SELECT_OPTOUT_COVERAGE_WITH_CURSOR =
             "SELECT beneficiary_id, current_mbi, historic_mbis, year, month " +
-<<<<<<< HEAD
                     " FROM coverage c join current_mbi m on  c.current_mbi=m.mbi" +
-=======
-                    " FROM coverage " +
->>>>>>> 056a9c5f
                     " WHERE contract = :contract and year IN (:years) and opt_out_flag is not false AND beneficiary_id >= :cursor " +
                     " ORDER BY beneficiary_id " +
                     " LIMIT :limit";
