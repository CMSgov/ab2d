package gov.cms.ab2d.eventlogger;

import com.amazonaws.services.sqs.AmazonSQSAsync;
<<<<<<< HEAD
import gov.cms.ab2d.eventclient.clients.SQSConfig;
=======
import gov.cms.ab2d.eventclient.clients.EventClient;
>>>>>>> ac5a7d6e
import gov.cms.ab2d.eventclient.clients.SQSEventClient;
import gov.cms.ab2d.eventclient.config.Ab2dEnvironment;
import gov.cms.ab2d.eventclient.events.LoggableEvent;
import gov.cms.ab2d.eventlogger.eventloggers.kinesis.KinesisEventLogger;
import gov.cms.ab2d.eventlogger.eventloggers.slack.SlackLogger;
import gov.cms.ab2d.eventlogger.eventloggers.sql.SqlEventLogger;
import gov.cms.ab2d.eventclient.events.ErrorEvent;
import gov.cms.ab2d.eventlogger.reports.sql.LoggerEventRepository;
import java.util.ArrayList;
import org.junit.jupiter.api.AfterEach;
import org.junit.jupiter.api.BeforeEach;
import org.junit.jupiter.api.Test;
import org.mockito.Mock;
import org.mockito.MockitoAnnotations;
import org.springframework.beans.factory.annotation.Autowired;
import org.springframework.boot.test.context.SpringBootTest;
import org.springframework.context.annotation.Import;
import org.testcontainers.containers.PostgreSQLContainer;
import org.testcontainers.junit.jupiter.Container;
import org.testcontainers.junit.jupiter.Testcontainers;

import java.util.List;


import static org.junit.jupiter.api.Assertions.*;
import static org.mockito.Mockito.*;

@SpringBootTest(classes = SpringBootApp.class)
@Testcontainers
class LogManagerTest {
    @Container
    private static final PostgreSQLContainer postgreSQLContainer = new AB2DPostgresqlContainer();

    @Container
<<<<<<< HEAD
    private static final AB2DLocalstackContainer localstackContainer = new AB2DLocalstackContainer();
=======
    private static final AB2DLocalstackContainer localstackContainer  = new AB2DLocalstackContainer();
>>>>>>> ac5a7d6e

    private LogManager logManager;

    @Autowired
    AmazonSQSAsync amazonSQSAsync;

    @Mock
    private KinesisEventLogger kinesisEventLogger;

    @Mock
    private SlackLogger slackLogger;

    @Autowired
    private SqlEventLogger sqlEventLogger;

    @Autowired
    private LoggerEventRepository loggerEventRepository;

    @Mock
    private SQSEventClient sqsEventClient;


    @BeforeEach
    public void setUp() {
        MockitoAnnotations.openMocks(this);
    }

    @AfterEach
    public void cleanUp() {
        reset(slackLogger);
        loggerEventRepository.delete();
    }

    @Test
    void log() {
        logManager = new LogManager(sqlEventLogger, kinesisEventLogger, slackLogger, sqsEventClient, false);
        ErrorEvent event = new ErrorEvent("user", "jobId", ErrorEvent.ErrorType.FILE_ALREADY_DELETED,
                "File Deleted");
        doAnswer(invocation -> {
            Object[] args = invocation.getArguments();
            ((ErrorEvent) args[0]).setAwsId("aws1111");
            return null; // void method, so return null
        }).when(kinesisEventLogger).log(event, true);

        logManager.log(event);
        assertEquals("aws1111", event.getAwsId());
        assertTrue(event.getId() > 0);

        List<LoggableEvent> events = loggerEventRepository.load(ErrorEvent.class);
        assertNotNull(events);
        assertEquals(1, events.size());
        ErrorEvent savedEvent = (ErrorEvent) events.get(0);
        assertEquals("aws1111", savedEvent.getAwsId());
    }

    @Test
    void logAndAlert() {
        logManager = new LogManager(sqlEventLogger, kinesisEventLogger, slackLogger, sqsEventClient, false);
        ErrorEvent event = new ErrorEvent("user", "jobId", ErrorEvent.ErrorType.FILE_ALREADY_DELETED,
                "File Deleted");
        doAnswer(invocation -> {
            Object[] args = invocation.getArguments();
            ((ErrorEvent) args[0]).setAwsId("aws1111");
            return null; // void method, so return null
        }).when(kinesisEventLogger).log(event, true);

        logManager.logAndAlert(event, Ab2dEnvironment.ALL);
        assertEquals("aws1111", event.getAwsId());
        assertTrue(event.getId() > 0);

        List<LoggableEvent> events = loggerEventRepository.load(ErrorEvent.class);
        assertNotNull(events);
        assertEquals(1, events.size());
        ErrorEvent savedEvent = (ErrorEvent) events.get(0);
        assertEquals("aws1111", savedEvent.getAwsId());

        verify(slackLogger, times(1)).logAlert(any(LoggableEvent.class), any());
    }

    @Test
    void logAndTrace() {
        logManager = new LogManager(sqlEventLogger, kinesisEventLogger, slackLogger, sqsEventClient, false);
        ErrorEvent event = new ErrorEvent("user", "jobId", ErrorEvent.ErrorType.FILE_ALREADY_DELETED,
                "File Deleted");
        doAnswer(invocation -> {
            Object[] args = invocation.getArguments();
            ((ErrorEvent) args[0]).setAwsId("aws1111");
            return null; // void method, so return null
        }).when(kinesisEventLogger).log(event, true);

        logManager.logAndTrace(event, Ab2dEnvironment.ALL);
        assertEquals("aws1111", event.getAwsId());
        assertTrue(event.getId() > 0);

        List<LoggableEvent> events = loggerEventRepository.load(ErrorEvent.class);
        assertNotNull(events);
        assertEquals(1, events.size());
        ErrorEvent savedEvent = (ErrorEvent) events.get(0);
        assertEquals("aws1111", savedEvent.getAwsId());

        verify(slackLogger, times(1)).logTrace(any(LoggableEvent.class), any());
    }

    @Test
    void testOnlySql() {
        logManager = new LogManager(sqlEventLogger, kinesisEventLogger, slackLogger, sqsEventClient, false);
        ErrorEvent event = new ErrorEvent("organization", "jobId", ErrorEvent.ErrorType.FILE_ALREADY_DELETED,
                "File Deleted");
        logManager.log(EventClient.LogType.SQL, event);
        assertNull(event.getAwsId());
        assertTrue(event.getId() > 0);

        List<LoggableEvent> events = loggerEventRepository.load(ErrorEvent.class);
        assertNotNull(events);
        assertEquals(1, events.size());
        ErrorEvent savedEvent = (ErrorEvent) events.get(0);
        assertNull(savedEvent.getAwsId());
    }

    @Test
    void testOnlyKin() {
        ErrorEvent event = new ErrorEvent("user", "jobId", ErrorEvent.ErrorType.FILE_ALREADY_DELETED,
                "File Deleted");
        logManager = new LogManager(sqlEventLogger, kinesisEventLogger, slackLogger, sqsEventClient, false);

        doAnswer(invocation -> {
            Object[] args = invocation.getArguments();
            ((ErrorEvent) args[0]).setAwsId("aws1111");
            return null; // void method, so return null
        }).when(kinesisEventLogger).log(event);

        logManager.log(EventClient.LogType.KINESIS, event);
        assertEquals("aws1111", event.getAwsId());
        List<LoggableEvent> events = loggerEventRepository.load(ErrorEvent.class);

        assertNotNull(events);
        assertNull(event.getId());
        assertEquals(0, events.size());
    }

    @Test
    void testAlert() {
        logManager = new LogManager(sqlEventLogger, kinesisEventLogger, slackLogger, sqsEventClient, false);
        ErrorEvent event = new ErrorEvent("user", "jobId", ErrorEvent.ErrorType.FILE_ALREADY_DELETED,
                "File Deleted");
        doAnswer(invocation -> {
            Object[] args = invocation.getArguments();
            ((ErrorEvent) args[0]).setAwsId("aws1111");
            return null; // void method, so return null
        }).when(kinesisEventLogger).log(event, true);

        logManager.alert(event.getDescription(), Ab2dEnvironment.ALL);

        verify(slackLogger, times(1)).logAlert(any(String.class), any());
    }

    @Test
    void testTrace() {
        logManager = new LogManager(sqlEventLogger, kinesisEventLogger, slackLogger, sqsEventClient, false);
        ErrorEvent event = new ErrorEvent("user", "jobId", ErrorEvent.ErrorType.FILE_ALREADY_DELETED,
                "File Deleted");
        doAnswer(invocation -> {
            Object[] args = invocation.getArguments();
            ((ErrorEvent) args[0]).setAwsId("aws1111");
            return null; // void method, so return null
        }).when(kinesisEventLogger).log(event, true);

        logManager.trace(event.getDescription(), Ab2dEnvironment.ALL);

        verify(slackLogger, times(1)).logTrace(any(String.class), any());
    }

    @Test
    void logWithSQS() {
        logManager = new LogManager(sqlEventLogger, kinesisEventLogger, slackLogger, sqsEventClient, true);
        ErrorEvent event = new ErrorEvent("user", "jobId", ErrorEvent.ErrorType.FILE_ALREADY_DELETED,
                "File Deleted");

<<<<<<< HEAD
        logManager.log(event);
        verify(sqsEventClient, times(1)).sendLogs(any(LoggableEvent.class));
=======
        ArrayList<Ab2dEnvironment> enviroments = new ArrayList<>();
        enviroments.add(Ab2dEnvironment.LOCAL);
        logManager.log(event);
        logManager.trace(event.getDescription(), enviroments);
        logManager.alert(event.getDescription(), enviroments);
        logManager.log(EventClient.LogType.SQL, event);
        logManager.log(EventClient.LogType.KINESIS, event);
        logManager.logAndAlert(event, enviroments);
        logManager.logAndTrace(event, enviroments);

        verify(sqsEventClient, times(1)).sendLogs(any(LoggableEvent.class));
        verify(sqsEventClient, times(1)).trace(anyString(), any(ArrayList.class));
        verify(sqsEventClient, times(1)).alert(anyString(), any(ArrayList.class));
        verify(sqsEventClient, times(2)).log(any(EventClient.LogType.class), any(LoggableEvent.class));
        verify(sqsEventClient, times(1)).logAndAlert(any(LoggableEvent.class), any(ArrayList.class));
        verify(sqsEventClient, times(1)).logAndTrace(any(LoggableEvent.class), any(ArrayList.class));
>>>>>>> ac5a7d6e
    }
}<|MERGE_RESOLUTION|>--- conflicted
+++ resolved
@@ -1,11 +1,7 @@
 package gov.cms.ab2d.eventlogger;
 
 import com.amazonaws.services.sqs.AmazonSQSAsync;
-<<<<<<< HEAD
-import gov.cms.ab2d.eventclient.clients.SQSConfig;
-=======
 import gov.cms.ab2d.eventclient.clients.EventClient;
->>>>>>> ac5a7d6e
 import gov.cms.ab2d.eventclient.clients.SQSEventClient;
 import gov.cms.ab2d.eventclient.config.Ab2dEnvironment;
 import gov.cms.ab2d.eventclient.events.LoggableEvent;
@@ -22,7 +18,6 @@
 import org.mockito.MockitoAnnotations;
 import org.springframework.beans.factory.annotation.Autowired;
 import org.springframework.boot.test.context.SpringBootTest;
-import org.springframework.context.annotation.Import;
 import org.testcontainers.containers.PostgreSQLContainer;
 import org.testcontainers.junit.jupiter.Container;
 import org.testcontainers.junit.jupiter.Testcontainers;
@@ -40,11 +35,7 @@
     private static final PostgreSQLContainer postgreSQLContainer = new AB2DPostgresqlContainer();
 
     @Container
-<<<<<<< HEAD
     private static final AB2DLocalstackContainer localstackContainer = new AB2DLocalstackContainer();
-=======
-    private static final AB2DLocalstackContainer localstackContainer  = new AB2DLocalstackContainer();
->>>>>>> ac5a7d6e
 
     private LogManager logManager;
 
@@ -223,10 +214,6 @@
         ErrorEvent event = new ErrorEvent("user", "jobId", ErrorEvent.ErrorType.FILE_ALREADY_DELETED,
                 "File Deleted");
 
-<<<<<<< HEAD
-        logManager.log(event);
-        verify(sqsEventClient, times(1)).sendLogs(any(LoggableEvent.class));
-=======
         ArrayList<Ab2dEnvironment> enviroments = new ArrayList<>();
         enviroments.add(Ab2dEnvironment.LOCAL);
         logManager.log(event);
@@ -243,6 +230,5 @@
         verify(sqsEventClient, times(2)).log(any(EventClient.LogType.class), any(LoggableEvent.class));
         verify(sqsEventClient, times(1)).logAndAlert(any(LoggableEvent.class), any(ArrayList.class));
         verify(sqsEventClient, times(1)).logAndTrace(any(LoggableEvent.class), any(ArrayList.class));
->>>>>>> ac5a7d6e
     }
 }