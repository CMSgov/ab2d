--- conflicted
+++ resolved
@@ -1,10 +1,7 @@
 package gov.cms.ab2d.eventlogger;
 
 
-<<<<<<< HEAD
-=======
 import gov.cms.ab2d.eventclient.clients.EventClient;
->>>>>>> ac5a7d6e
 import gov.cms.ab2d.eventclient.clients.SQSEventClient;
 import gov.cms.ab2d.eventclient.config.Ab2dEnvironment;
 import gov.cms.ab2d.eventclient.events.LoggableEvent;
@@ -31,14 +28,6 @@
         this.slackLogger = slackLogger;
         this.eventClient = eventClient;
         this.sqsEnabled = sqsEnabled;
-<<<<<<< HEAD
-    }
-
-    public enum LogType {
-        SQL,
-        KINESIS
-=======
->>>>>>> ac5a7d6e
     }
 
     /**
