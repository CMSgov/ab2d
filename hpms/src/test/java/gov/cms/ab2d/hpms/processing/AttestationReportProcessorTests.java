--- conflicted
+++ resolved
@@ -2,13 +2,11 @@
 
 import gov.cms.ab2d.common.model.Contract;
 import gov.cms.ab2d.common.model.Sponsor;
-<<<<<<< HEAD
-import gov.cms.ab2d.common.repository.*;
-=======
 import gov.cms.ab2d.common.repository.ContractRepository;
 import gov.cms.ab2d.common.repository.SponsorRepository;
 import gov.cms.ab2d.common.repository.UserRepository;
->>>>>>> b50c0d17
+import gov.cms.ab2d.common.repository.JobRepository;
+import gov.cms.ab2d.common.repository.RoleRepository;
 import gov.cms.ab2d.common.service.SponsorService;
 import gov.cms.ab2d.hpms.SpringBootApp;
 import org.junit.Assert;
@@ -56,7 +54,6 @@
     @Autowired
     private SponsorService sponsorService;
 
-<<<<<<< HEAD
     @Before
     public void cleanup() {
         contractRepository.deleteAll();
@@ -65,13 +62,6 @@
         roleRepository.deleteAll();
         sponsorRepository.deleteAll();
     }
-=======
-    @Autowired
-    private SponsorRepository sponsorRepository;
-
-    @Autowired
-    private UserRepository userRepository;
->>>>>>> b50c0d17
 
     // There has to be an existing contract in order for this report to be able to process data
     private void createData(String contractId, String contractName, String sponsorName, int hpmsId) {
