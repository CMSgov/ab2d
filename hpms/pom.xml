--- conflicted
+++ resolved
@@ -33,17 +33,16 @@
         </dependency>
 
         <dependency>
-<<<<<<< HEAD
             <groupId>gov.cms.ab2d</groupId>
             <artifactId>common</artifactId>
             <version>0.0.1-SNAPSHOT</version>
             <type>test-jar</type>
             <scope>test</scope>
-=======
+        </dependency>
+        <dependency>
             <groupId>net.logstash.logback</groupId>
             <artifactId>logstash-logback-encoder</artifactId>
             <version>${logback-encoder.version}</version>
->>>>>>> 846df99f
         </dependency>
     </dependencies>
 
