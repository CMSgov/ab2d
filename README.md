--- conflicted
+++ resolved
@@ -61,11 +61,7 @@
 1. Start the container
 
    ```ShellSession
-<<<<<<< HEAD
-   $ docker-compose up
-=======
    $ docker-compose up --build
->>>>>>> b1a3d40e
    ```
 
 1. Note that this starts up Postgres, and both API & Worker Spring Boot apps
