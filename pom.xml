--- conflicted
+++ resolved
@@ -32,13 +32,8 @@
 
     <properties>
         <project.root>${basedir}</project.root>
-<<<<<<< HEAD
         <java.version>17</java.version>
-        <hapi.version>5.5.3</hapi.version>
-=======
-        <java.version>11</java.version>
         <hapi.version>5.6.0</hapi.version>
->>>>>>> dd6d70b7
         <!-- eventlogger is imported first by all other modules, if that changes then
          okhttp3 must be imported first anywhere the slack client is used-->
         <okhttp3.version>4.9.3</okhttp3.version>
