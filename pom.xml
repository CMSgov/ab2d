<?xml version="1.0" encoding="UTF-8"?>
<project xmlns="http://maven.apache.org/POM/4.0.0"
         xmlns:xsi="http://www.w3.org/2001/XMLSchema-instance"
         xsi:schemaLocation="http://maven.apache.org/POM/4.0.0 http://maven.apache.org/xsd/maven-4.0.0.xsd">
    <modelVersion>4.0.0</modelVersion>
    <modules>
        <module>common</module>
        <module>job</module>
        <module>coverage</module>
        <module>api</module>
        <module>worker</module>
        <module>e2e-test</module>
        <module>e2e-bfd-test</module>
    </modules>
    <parent>
        <groupId>org.springframework.boot</groupId>
        <artifactId>spring-boot-starter-parent</artifactId>
        <version>3.5.7</version>
        <relativePath/> <!-- lookup parent from repository -->
    </parent>
    <groupId>gov.cms.ab2d</groupId>
    <artifactId>app</artifactId>
    <version>0.0.1-SNAPSHOT</version>
    <name>ab2d</name>
    <description>AB2D</description>
    <packaging>pom</packaging>

    <properties>
        <project.root>${basedir}</project.root>
        <java.version>17</java.version>
        <hapi.version>8.4.0</hapi.version>
        <mockito.core.version>5.16.1</mockito.core.version>
        <okhttp3.version>5.0.0</okhttp3.version>
        <checkstyle.config>${project.root}/src/main/resources/checkstyle.xml</checkstyle.config>
        <logback-encoder.version>9.0</logback-encoder.version>
        <testcontainers.version>1.20.6</testcontainers.version>
        <newrelic.version>8.22.0</newrelic.version>
        <spring-cloud-aws.version>3.4.0</spring-cloud-aws.version>
        <postgresql.version>42.7.7</postgresql.version>


        <!-- Maven plugin versions -->
        <jacoco.version>0.8.10</jacoco.version>
        <maven.resources.plugin.version>3.3.1</maven.resources.plugin.version>
        <maven.assembly.plugin.version>2.3</maven.assembly.plugin.version>

        <!-- AB2D lib versions -->
<<<<<<< HEAD

=======
>>>>>>> d283043d
        <bfd-lib.version>4.3.3</bfd-lib.version>
        <events-client.version>3.3.9</events-client.version>
        <fhir-lib.version>2.5.2</fhir-lib.version>
        <aggregator-lib.version>2.1.3</aggregator-lib.version>
        <filters-lib.version>2.3.2</filters-lib.version>
        <contract-client.version>2.1.2</contract-client.version>
        <sns-client.version>1.1.6</sns-client.version>

        <!-- Dependency versions -->
        <commons-compress.version>1.28.0</commons-compress.version>
        <commons-io.version>2.19.0</commons-io.version>

        <!-- // Spring Boot's commons-lang3 version is on 3.17.0; force version upgrade; Remove this property next time Spring Boot is updated -->
        <commons-lang3.version>3.18.0</commons-lang3.version>
    </properties>

    <dependencies>
        <dependency>
            <groupId>org.projectlombok</groupId>
            <artifactId>lombok</artifactId>
            <scope>provided</scope>
        </dependency>
        <dependency>
            <groupId>org.testcontainers</groupId>
            <artifactId>testcontainers</artifactId>
            <version>${testcontainers.version}</version>
            <scope>test</scope>
        </dependency>
        <dependency>
            <groupId>org.testcontainers</groupId>
            <artifactId>postgresql</artifactId>
            <version>${testcontainers.version}</version>
            <scope>test</scope>
        </dependency>
        <dependency>
            <groupId>org.testcontainers</groupId>
            <artifactId>junit-jupiter</artifactId>
            <version>${testcontainers.version}</version>
            <scope>test</scope>
        </dependency>
        <dependency>
            <groupId>org.testcontainers</groupId>
            <artifactId>localstack</artifactId>
            <version>${testcontainers.version}</version>
            <scope>test</scope>
        </dependency>
    </dependencies>

    <build>
        <plugins>
            <plugin>
                <groupId>org.apache.maven.plugins</groupId>
                <artifactId>maven-checkstyle-plugin</artifactId>
                <version>3.3.0</version>
                <configuration>
                    <configLocation>${checkstyle.config}</configLocation>
                    <consoleOutput>true</consoleOutput>
                    <failsOnError>true</failsOnError>
                    <failOnViolation>true</failOnViolation>
                    <violationSeverity>error</violationSeverity>
                    <linkXRef>false</linkXRef>
                </configuration>
                <executions>
                    <execution>
                        <id>validate</id>
                        <phase>validate</phase>
                        <goals>
                            <goal>check</goal>
                        </goals>
                    </execution>
                </executions>
            </plugin>
            <plugin>
                <groupId>org.sonarsource.scanner.maven</groupId>
                <artifactId>sonar-maven-plugin</artifactId>
                <version>5.1.0.4751</version>
            </plugin>
            <plugin>
                <groupId>org.jacoco</groupId>
                <artifactId>jacoco-maven-plugin</artifactId>
                <version>${jacoco.version}</version>
                <executions>
                    <execution>
                        <goals>
                            <goal>prepare-agent</goal>
                        </goals>
                    </execution>
                    <!-- attached to Maven test phase -->
                    <execution>
                        <id>report-test</id>
                        <phase>test</phase>
                        <goals>
                            <goal>report</goal>
                        </goals>
                    </execution>
                    <execution>
                        <id>report-verify</id>
                        <phase>verify</phase>
                        <goals>
                            <goal>report</goal>
                        </goals>
                    </execution>
                    <execution>
                        <id>jacoco-check</id>
                        <goals>
                            <goal>check</goal>
                        </goals>
                        <configuration>
                            <excludes combine.children="append">
                                <!-- These are reporting false positives that are already being tested elsewhere -->
                                <exclude>**/SpringBootApp.java</exclude>
                            </excludes>
                            <rules>
                                <rule>
                                    <element>BUNDLE</element>
                                    <limits>
                                        <limit>
                                            <counter>LINE</counter>
                                            <value>COVEREDRATIO</value>
                                            <minimum>0%</minimum>
                                        </limit>
                                    </limits>
                                </rule>
                            </rules>
                        </configuration>
                    </execution>
                </executions>
            </plugin>
            <plugin>
                <groupId>org.apache.maven.plugins</groupId>
                <artifactId>maven-compiler-plugin</artifactId>
                <configuration>
                    <parameters>true</parameters>
                </configuration>
            </plugin>
            <plugin>
                <groupId>org.cyclonedx</groupId>
                <artifactId>cyclonedx-maven-plugin</artifactId>
                <version>2.7.9</version>
                <executions>
                    <execution>
                        <phase>package</phase>
                        <goals>
                            <goal>makeAggregateBom</goal>
                        </goals>
                    </execution>
                </executions>
                <configuration>
                    <projectType>library</projectType>
                    <schemaVersion>1.4</schemaVersion>
                    <includeBomSerialNumber>true</includeBomSerialNumber>
                    <includeCompileScope>true</includeCompileScope>
                    <includeProvidedScope>true</includeProvidedScope>
                    <includeRuntimeScope>true</includeRuntimeScope>
                    <includeSystemScope>true</includeSystemScope>
                    <includeTestScope>false</includeTestScope>
                    <includeLicenseText>false</includeLicenseText>
                    <outputReactorProjects>true</outputReactorProjects>
                    <outputFormat>all</outputFormat>
                    <outputName>CycloneDX-Sbom</outputName>
                </configuration>
            </plugin>
        </plugins>
    </build>
</project><|MERGE_RESOLUTION|>--- conflicted
+++ resolved
@@ -45,10 +45,6 @@
         <maven.assembly.plugin.version>2.3</maven.assembly.plugin.version>
 
         <!-- AB2D lib versions -->
-<<<<<<< HEAD
-
-=======
->>>>>>> d283043d
         <bfd-lib.version>4.3.3</bfd-lib.version>
         <events-client.version>3.3.9</events-client.version>
         <fhir-lib.version>2.5.2</fhir-lib.version>
