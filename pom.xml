--- conflicted
+++ resolved
@@ -9,11 +9,6 @@
         <module>coverage</module>
         <module>api</module>
         <module>worker</module>
-<<<<<<< HEAD
-        <module>audit</module>
-=======
-        <module>hpms</module>
->>>>>>> 6821c850
         <module>e2e-test</module>
         <module>e2e-bfd-test</module>
     </modules>
