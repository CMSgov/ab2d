<?xml version="1.0" encoding="UTF-8"?>
<project xmlns="http://maven.apache.org/POM/4.0.0"
         xmlns:xsi="http://www.w3.org/2001/XMLSchema-instance"
         xsi:schemaLocation="http://maven.apache.org/POM/4.0.0 http://maven.apache.org/xsd/maven-4.0.0.xsd">
    <modelVersion>4.0.0</modelVersion>
    <modules>
        <module>eventlogger</module>
        <module>common</module>
        <module>job</module>
        <module>coverage</module>
        <module>api</module>
        <module>worker</module>
        <module>audit</module>
        <module>hpms</module>
        <module>e2e-test</module>
        <module>e2e-bfd-test</module>
    </modules>
    <parent>
        <groupId>org.springframework.boot</groupId>
        <artifactId>spring-boot-starter-parent</artifactId>
        <version>2.7.0</version>
        <relativePath/> <!-- lookup parent from repository -->
    </parent>
    <groupId>gov.cms.ab2d</groupId>
    <artifactId>app</artifactId>
    <version>0.0.1-SNAPSHOT</version>
    <name>ab2d</name>
    <description>AB2D</description>
    <packaging>pom</packaging>

    <properties>
        <project.root>${basedir}</project.root>
        <java.version>17</java.version>
        <hapi.version>5.7.2</hapi.version>
        <!-- eventlogger is imported first by all other modules, if that changes then
         okhttp3 must be imported first anywhere the slack client is used-->
        <okhttp3.version>4.9.3</okhttp3.version>
        <checkstyle.config>${project.root}/src/main/resources/checkstyle.xml</checkstyle.config>
<<<<<<< HEAD
        <logback-encoder.version>7.0.1</logback-encoder.version>
        <testcontainers.version>1.16.3</testcontainers.version>
=======
        <logback-encoder.version>7.1.1</logback-encoder.version>
        <testcontainers.version>1.17.1</testcontainers.version>
>>>>>>> 5b4f0032
        <newrelic.version>7.6.0</newrelic.version>

        <!-- Maven plugin versions -->
        <jacoco.version>0.8.8</jacoco.version>
        <maven.resources.plugin.version>3.2.0</maven.resources.plugin.version>
        <maven.assembly.plugin.version>2.3</maven.assembly.plugin.version>
    </properties>

    <dependencies>
        <dependency>
            <groupId>org.projectlombok</groupId>
            <artifactId>lombok</artifactId>
            <scope>provided</scope>
        </dependency>
        <dependency>
            <groupId>org.testcontainers</groupId>
            <artifactId>testcontainers</artifactId>
            <version>${testcontainers.version}</version>
            <scope>test</scope>
        </dependency>
        <dependency>
            <groupId>org.testcontainers</groupId>
            <artifactId>postgresql</artifactId>
            <version>${testcontainers.version}</version>
            <scope>test</scope>
        </dependency>
        <dependency>
            <groupId>org.testcontainers</groupId>
            <artifactId>junit-jupiter</artifactId>
            <version>${testcontainers.version}</version>
            <scope>test</scope>
        </dependency>
    </dependencies>

    <build>
        <plugins>
            <plugin>
                <groupId>org.apache.maven.plugins</groupId>
                <artifactId>maven-checkstyle-plugin</artifactId>
                <version>3.1.2</version>
                <configuration>
                    <configLocation>${checkstyle.config}</configLocation>
                    <encoding>UTF-8</encoding>
                    <consoleOutput>true</consoleOutput>
                    <failsOnError>true</failsOnError>
                    <failOnViolation>true</failOnViolation>
                    <violationSeverity>error</violationSeverity>
                    <linkXRef>false</linkXRef>
                </configuration>
                <executions>
                    <execution>
                        <id>validate</id>
                        <phase>validate</phase>
                        <goals>
                            <goal>check</goal>
                        </goals>
                    </execution>
                </executions>
            </plugin>
            <plugin>
                <groupId>org.jacoco</groupId>
                <artifactId>jacoco-maven-plugin</artifactId>
                <version>${jacoco.version}</version>
                <executions>
                    <execution>
                        <goals>
                            <goal>prepare-agent</goal>
                        </goals>
                    </execution>
                    <!-- attached to Maven test phase -->
                    <execution>
                        <id>report</id>
                        <phase>test</phase>
                        <goals>
                            <goal>report</goal>
                        </goals>
                    </execution>
                    <execution>
                        <id>jacoco-check</id>
                        <goals>
                            <goal>check</goal>
                        </goals>
                        <configuration>
                            <excludes combine.children="append">
                                <!-- These are reporting false positives that are already being tested elsewhere -->
                                <exclude>**/SpringBootApp.java</exclude>
                            </excludes>
                            <rules>
                                <rule>
                                    <element>BUNDLE</element>
                                    <limits>
                                        <limit>
                                            <counter>LINE</counter>
                                            <value>COVEREDRATIO</value>
                                            <minimum>85%</minimum>
                                        </limit>
                                    </limits>
                                </rule>
                            </rules>
                        </configuration>
                    </execution>
                </executions>
            </plugin>
        </plugins>
    </build>
</project><|MERGE_RESOLUTION|>--- conflicted
+++ resolved
@@ -36,13 +36,8 @@
          okhttp3 must be imported first anywhere the slack client is used-->
         <okhttp3.version>4.9.3</okhttp3.version>
         <checkstyle.config>${project.root}/src/main/resources/checkstyle.xml</checkstyle.config>
-<<<<<<< HEAD
-        <logback-encoder.version>7.0.1</logback-encoder.version>
-        <testcontainers.version>1.16.3</testcontainers.version>
-=======
         <logback-encoder.version>7.1.1</logback-encoder.version>
         <testcontainers.version>1.17.1</testcontainers.version>
->>>>>>> 5b4f0032
         <newrelic.version>7.6.0</newrelic.version>
 
         <!-- Maven plugin versions -->
