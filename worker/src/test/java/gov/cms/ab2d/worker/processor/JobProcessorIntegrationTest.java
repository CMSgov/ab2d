package gov.cms.ab2d.worker.processor;

import ca.uhn.fhir.context.FhirContext;
import gov.cms.ab2d.bfd.client.BFDClient;
import gov.cms.ab2d.common.model.Contract;
import gov.cms.ab2d.common.model.Job;
import gov.cms.ab2d.common.model.JobOutput;
import gov.cms.ab2d.common.model.JobStatus;
import gov.cms.ab2d.common.model.Sponsor;
import gov.cms.ab2d.common.model.User;
import gov.cms.ab2d.common.repository.ContractRepository;
import gov.cms.ab2d.common.repository.JobOutputRepository;
import gov.cms.ab2d.common.repository.JobRepository;
import gov.cms.ab2d.common.repository.SponsorRepository;
import gov.cms.ab2d.common.repository.UserRepository;
import gov.cms.ab2d.common.util.AB2DPostgresqlContainer;
import gov.cms.ab2d.eventlogger.LogManager;
import gov.cms.ab2d.eventlogger.LoggableEvent;
import gov.cms.ab2d.eventlogger.eventloggers.kinesis.KinesisEventLogger;
import gov.cms.ab2d.eventlogger.eventloggers.sql.SqlEventLogger;
import gov.cms.ab2d.eventlogger.events.*;
import gov.cms.ab2d.eventlogger.reports.sql.DoAll;
import gov.cms.ab2d.eventlogger.utils.UtilMethods;
import gov.cms.ab2d.worker.adapter.bluebutton.ContractBeneSearch;
import gov.cms.ab2d.worker.service.FileService;
import gov.cms.ab2d.worker.util.HealthCheck;
import org.hl7.fhir.dstu3.model.Bundle;
import org.hl7.fhir.dstu3.model.ExplanationOfBenefit;
import org.junit.Assert;
import org.junit.jupiter.api.BeforeEach;
import org.junit.jupiter.api.DisplayName;
import org.junit.jupiter.api.Test;
import org.junit.jupiter.api.io.TempDir;
import org.mockito.Mock;
import org.springframework.beans.factory.annotation.Autowired;
import org.springframework.beans.factory.annotation.Qualifier;
import org.springframework.boot.test.context.SpringBootTest;
import org.springframework.integration.test.context.SpringIntegrationTest;
import org.springframework.test.util.ReflectionTestUtils;
import org.testcontainers.containers.PostgreSQLContainer;
import org.testcontainers.junit.jupiter.Container;
import org.testcontainers.junit.jupiter.Testcontainers;

import javax.transaction.Transactional;
import java.io.File;
import java.time.OffsetDateTime;
import java.util.List;
import java.util.Random;

import static gov.cms.ab2d.common.util.Constants.NDJSON_FIRE_CONTENT_TYPE;
import static gov.cms.ab2d.eventlogger.events.ErrorEvent.ErrorType.TOO_MANY_SEARCH_ERRORS;
import static java.lang.Boolean.TRUE;
import static org.junit.Assert.assertFalse;
import static org.junit.jupiter.api.Assertions.*;
import static org.mockito.ArgumentMatchers.any;
import static org.mockito.ArgumentMatchers.anyString;
import static org.mockito.Mockito.when;

@SpringBootTest
@Testcontainers
@SpringIntegrationTest(noAutoStartup = {"inboundChannelAdapter", "*Source*"})
@Transactional
class JobProcessorIntegrationTest {
    private final Random random = new Random();

    private JobProcessor cut;       // class under test

    @Autowired
    private FileService fileService;
    @Autowired
    private DoAll doAll;
    @Autowired
    private JobRepository jobRepository;
    @Autowired
    private SponsorRepository sponsorRepository;
    @Autowired
    private UserRepository userRepository;
    @Autowired
    private ContractRepository contractRepository;
    @Autowired
    private JobOutputRepository jobOutputRepository;
    @Autowired
    @Qualifier("contractAdapterStub")
    private ContractBeneSearch contractBeneSearchStub;
    @Autowired
    private SqlEventLogger sqlEventLogger;
    @Autowired
    private HealthCheck healthCheck;
    @Mock
    private KinesisEventLogger kinesisEventLogger;
    @Mock
    private BFDClient mockBfdClient;

    @TempDir
    File tmpEfsMountDir;

    private Sponsor sponsor;
    private User user;
    private Job job;

    @Container
    private static final PostgreSQLContainer postgreSQLContainer = new AB2DPostgresqlContainer();
    private Bundle bundle1;
    private Bundle[] bundles;
    private RuntimeException fail;

    @BeforeEach
    void setUp() {
        jobRepository.deleteAll();
        userRepository.deleteAll();
        sponsorRepository.deleteAll();
        doAll.delete();

        LogManager logManager = new LogManager(sqlEventLogger, kinesisEventLogger);
        sponsor = createSponsor();
        user = createUser(sponsor);
        job = createJob(user);

        job.setStatus(JobStatus.IN_PROGRESS);
        jobRepository.save(job);
        createContract(sponsor);

        ExplanationOfBenefit eob = EobTestDataUtil.createEOB();
        bundle1 = EobTestDataUtil.createBundle(eob.copy());
        bundles = getBundles();
        when(mockBfdClient.requestEOBFromServer(anyString())).thenReturn(bundle1);
        when(mockBfdClient.requestEOBFromServer(anyString(), any())).thenReturn(bundle1);

        fail = new RuntimeException("TEST EXCEPTION");

        FhirContext fhirContext = FhirContext.forDstu3();
        PatientClaimsProcessor patientClaimsProcessor = new PatientClaimsProcessorImpl(mockBfdClient, logManager);
        ReflectionTestUtils.setField(patientClaimsProcessor, "startDate", "01/01/1900");
        ContractProcessor contractProcessor = new ContractProcessorImpl(
                fileService,
                jobRepository,
                patientClaimsProcessor,
<<<<<<< HEAD
                logManager
=======
                logManager,
                fhirContext
>>>>>>> 60956938
        );

        ReflectionTestUtils.setField(contractProcessor, "cancellationCheckFrequency", 10);

        cut = new JobProcessorImpl(
                fileService,
                jobRepository,
                jobOutputRepository,
                contractBeneSearchStub,
                contractProcessor,
                logManager
        );

        ReflectionTestUtils.setField(cut, "efsMount", tmpEfsMountDir.toString());
        ReflectionTestUtils.setField(cut, "failureThreshold", 10);
    }

    @Test
    @DisplayName("When a job is in submitted status, it can be processed")
    void processJob() {
        var processedJob = cut.process("S0000");

        List<LoggableEvent> jobStatusChange = doAll.load(JobStatusChangeEvent.class);
        Assert.assertEquals(1, jobStatusChange.size());
        JobStatusChangeEvent jobEvent = (JobStatusChangeEvent) jobStatusChange.get(0);
        Assert.assertEquals(JobStatus.SUCCESSFUL.name(), jobEvent.getNewStatus());
        Assert.assertEquals(JobStatus.IN_PROGRESS.name(), jobEvent.getOldStatus());

        assertEquals(processedJob.getStatus(), JobStatus.SUCCESSFUL);
        assertEquals(processedJob.getStatusMessage(), "100%");
        assertNotNull(processedJob.getExpiresAt());
        assertNotNull(processedJob.getCompletedAt());

        final List<JobOutput> jobOutputs = job.getJobOutputs();
        assertFalse(jobOutputs.isEmpty());
    }

    @Test
    @DisplayName("When a job is in submitted by the parent user, it process the contracts for the children")
    void whenJobSubmittedByParentUser_ProcessAllContractsForChildrenSponsors() {
        // switch the user to the parent sponsor
        user.setSponsor(sponsor.getParent());
        userRepository.save(user);

        var processedJob = cut.process("S0000");

        assertEquals(processedJob.getStatus(), JobStatus.SUCCESSFUL);
        assertEquals(processedJob.getStatusMessage(), "100%");
        assertNotNull(processedJob.getExpiresAt());
        assertNotNull(processedJob.getCompletedAt());

        final List<JobOutput> jobOutputs = job.getJobOutputs();
        assertFalse(jobOutputs.isEmpty());
    }

    @Test
    @DisplayName("When the error count is below threshold, job does not fail")
    void when_errorCount_is_below_threshold_do_not_fail_job() {
        when(mockBfdClient.requestEOBFromServer(anyString()))
                .thenReturn(bundle1, bundles)
                .thenReturn(bundle1, bundles)
                .thenReturn(bundle1, bundles)
                .thenReturn(bundle1, bundles)
                .thenReturn(bundle1, bundles)
                .thenReturn(bundle1, bundles)
                .thenReturn(bundle1, bundles)
                .thenReturn(bundle1, bundles)
                .thenReturn(bundle1, bundles)
                .thenReturn(bundle1, bundle1, bundle1, bundle1, bundle1)
                .thenThrow(fail, fail, fail, fail, fail)
                ;

        var processedJob = cut.process("S0000");

        assertEquals(processedJob.getStatus(), JobStatus.SUCCESSFUL);
        assertEquals(processedJob.getStatusMessage(), "100%");
        assertNotNull(processedJob.getExpiresAt());
        assertNotNull(processedJob.getCompletedAt());

        List<LoggableEvent> beneSearchEvents = doAll.load(ContractBeneSearchEvent.class);
        assertEquals(1, beneSearchEvents.size());
        ContractBeneSearchEvent event = (ContractBeneSearchEvent) beneSearchEvents.get(0);
        assertEquals("S0000", event.getJobId());
        assertEquals(100, event.getNumInContract());
        assertEquals("CONTRACT_0000", event.getContractNumber());
        assertEquals(100, event.getNumSearched());

        final List<JobOutput> jobOutputs = job.getJobOutputs();
        assertFalse(jobOutputs.isEmpty());
    }

    @Test
    void testHealth() {
        assertTrue(healthCheck.healthy());
    }

    @Test
    @DisplayName("When the error count is greater than or equal to threshold, job should fail")
    void when_errorCount_is_not_below_threshold_fail_job() {
        when(mockBfdClient.requestEOBFromServer(anyString(), any()))
                .thenReturn(bundle1, bundles)
                .thenReturn(bundle1, bundles)
                .thenThrow(fail, fail, fail, fail, fail, fail, fail, fail, fail, fail)
                .thenReturn(bundle1, bundles)
        ;
        var processedJob = cut.process("S0000");

        List<LoggableEvent> errorEvents = doAll.load(ErrorEvent.class);
        assertEquals(1, errorEvents.size());
        ErrorEvent errorEvent = (ErrorEvent) errorEvents.get(0);
        assertEquals(TOO_MANY_SEARCH_ERRORS, errorEvent.getErrorType());

        List<LoggableEvent> jobEvents = doAll.load(JobStatusChangeEvent.class);
        assertEquals(1, jobEvents.size());
        JobStatusChangeEvent jobEvent = (JobStatusChangeEvent) jobEvents.get(0);
        assertEquals("IN_PROGRESS", jobEvent.getOldStatus());
        assertEquals("FAILED", jobEvent.getNewStatus());

        List<LoggableEvent> fileEvents = doAll.load(FileEvent.class);
        // Since the max size of the file is not set here (so it's 0), every second write creates a new file since
        // the file is no longer empty after the first write. This means, there were 20 files created so 40 events
        assertEquals(40, fileEvents.size());
        assertEquals(20, fileEvents.stream().filter(e -> ((FileEvent) e).getStatus() == FileEvent.FileStatus.OPEN).count());
        assertEquals(20, fileEvents.stream().filter(e -> ((FileEvent) e).getStatus() == FileEvent.FileStatus.CLOSE).count());
        assertTrue(((FileEvent) fileEvents.get(39)).getFileName().contains("0020.ndjson"));
        assertTrue(((FileEvent) fileEvents.get(0)).getFileName().contains("0001.ndjson"));
        assertEquals(20, fileEvents.stream().filter(e -> ((FileEvent) e).getFileHash().length() > 0).count());

        assertTrue(UtilMethods.allEmpty(
                doAll.load(ApiRequestEvent.class),
                doAll.load(ApiResponseEvent.class),
                doAll.load(ReloadEvent.class),
                doAll.load(ContractBeneSearchEvent.class)));

        assertEquals(processedJob.getStatus(), JobStatus.FAILED);
        assertEquals(processedJob.getStatusMessage(), "Too many patient records in the job had failures");
        assertNull(processedJob.getExpiresAt());
        assertNotNull(processedJob.getCompletedAt());
    }

    private Bundle[] getBundles() {
        return new Bundle[]{bundle1, bundle1, bundle1, bundle1, bundle1, bundle1, bundle1, bundle1, bundle1};
    }

    private Sponsor createSponsor() {
        Sponsor parent = new Sponsor();
        parent.setOrgName("Parent");
        parent.setLegalName("Parent");
        parent.setHpmsId(350);

        Sponsor sponsor = new Sponsor();
        sponsor.setOrgName("Hogwarts School of Wizardry");
        sponsor.setLegalName("Hogwarts School of Wizardry LLC");
        sponsor.setHpmsId(random.nextInt());
        sponsor.setParent(parent);
        parent.getChildren().add(sponsor);
        return sponsorRepository.save(sponsor);
    }

    private User createUser(Sponsor sponsor) {
        User user = new User();
        user.setUsername("Harry_Potter");
        user.setFirstName("Harry");
        user.setLastName("Potter");
        user.setEmail("harry_potter@hogwarts.com");
        user.setEnabled(TRUE);
        user.setSponsor(sponsor);
        return userRepository.save(user);
    }

    private Contract createContract(Sponsor sponsor) {
        Contract contract = new Contract();
        contract.setContractName("CONTRACT_0000");
        contract.setContractNumber("CONTRACT_0000");
        contract.setAttestedOn(OffsetDateTime.now().minusDays(10));
        contract.setSponsor(sponsor);

        sponsor.getContracts().add(contract);
        return contractRepository.save(contract);
    }

    private Job createJob(User user) {
        Job job = new Job();
        job.setJobUuid("S0000");
        job.setStatus(JobStatus.SUBMITTED);
        job.setStatusMessage("0%");
        job.setUser(user);
        job.setOutputFormat(NDJSON_FIRE_CONTENT_TYPE);
        job.setCreatedAt(OffsetDateTime.now());
        return jobRepository.save(job);
    }
}<|MERGE_RESOLUTION|>--- conflicted
+++ resolved
@@ -135,12 +135,7 @@
                 fileService,
                 jobRepository,
                 patientClaimsProcessor,
-<<<<<<< HEAD
                 logManager
-=======
-                logManager,
-                fhirContext
->>>>>>> 60956938
         );
 
         ReflectionTestUtils.setField(contractProcessor, "cancellationCheckFrequency", 10);
