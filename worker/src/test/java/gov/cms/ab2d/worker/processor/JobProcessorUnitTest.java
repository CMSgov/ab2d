--- conflicted
+++ resolved
@@ -104,17 +104,7 @@
         Mockito.lenient().when(fileService.createDirectory(any(Path.class))).thenReturn(outputDir);
 
         Future<Integer> futureResources = new AsyncResult(0);
-<<<<<<< HEAD
-        Mockito.lenient().when(patientClaimsProcessor.process(any(), any())).thenReturn(futureResources);
-=======
-        Mockito.lenient().when(patientClaimsProcessor.process(
-                Mockito.any(),
-                Mockito.any(),
-                Mockito.any(),
-                Mockito.any(),
-                Mockito.any()
-        )).thenReturn(futureResources);
->>>>>>> b21cc94c
+        Mockito.lenient().when(patientClaimsProcessor.process(any(), any(), any())).thenReturn(futureResources);
     }
 
 
@@ -195,11 +185,7 @@
     private void doVerify() {
         verify(fileService).createDirectory(any());
         verify(contractAdapter).getPatients(anyString());
-<<<<<<< HEAD
-        verify(patientClaimsProcessor, atLeast(1)).process(any(), any());
-=======
-        verify(patientClaimsProcessor, atLeast(1)).process(Mockito.any(), Mockito.any(), Mockito.any(), Mockito.any(), Mockito.any());
->>>>>>> b21cc94c
+        verify(patientClaimsProcessor, atLeast(1)).process(any(), any(), any());
     }
 
 
@@ -223,61 +209,17 @@
 
         verify(fileService).createDirectory(any());
         verify(contractAdapter).getPatients(anyString());
-<<<<<<< HEAD
-        verify(patientClaimsProcessor, never()).process(any(), any());
-=======
-        verify(patientClaimsProcessor, never()).process(Mockito.any(), Mockito.any(), Mockito.any(), Mockito.any(), Mockito.any());
->>>>>>> b21cc94c
-    }
-
-
-    @Test
-<<<<<<< HEAD
-=======
-    @DisplayName("When error counter for the patient claims is > 0, an extra job_output is created for the error file")
-    void whenErrorCountIsGreaterThanZero_AJobOutputForErrorFileIsCreated() {
-
-        Future<Integer> futureResources = new AsyncResult(1);
-        Mockito.lenient().when(patientClaimsProcessor.process(
-                Mockito.any(),
-                Mockito.any(),
-                Mockito.any(),
-                Mockito.any(),
-                Mockito.any()
-        )).thenReturn(futureResources);
-
-        var processedJob = cut.process(jobUuid);
-
-        var errorJobOutputs = processedJob.getJobOutputs()
-                .stream()
-                .filter(jobOutput -> jobOutput.getError())
-                .collect(Collectors.toList());
-
-        assertThat(processedJob.getStatus(), is(JobStatus.SUCCESSFUL));
-        assertFalse(errorJobOutputs.isEmpty());
-        assertThat(processedJob.getCompletedAt(), notNullValue());
-        doVerify();
-        verify(jobRepository, atLeastOnce()).updatePercentageCompleted(anyString(), anyInt());
-    }
-
-    @Test
->>>>>>> b21cc94c
+        verify(patientClaimsProcessor, never()).process(any(), any(), any());
+    }
+
+
+    @Test
     @DisplayName("When patientClaimsProcessor throws an exception, the job status becomes FAILED")
     void whenPatientClaimsProcessorThrowsException_jobFailsWithErrorMessage() {
 
         final String errMsg = "error during exception handling to write error record";
         final RuntimeException runtimeException = new RuntimeException(errMsg);
-<<<<<<< HEAD
-        Mockito.when(patientClaimsProcessor.process(any(), any())).thenThrow(runtimeException);
-=======
-        Mockito.when(patientClaimsProcessor.process(
-                Mockito.any(),
-                Mockito.any(),
-                Mockito.any(),
-                Mockito.any(),
-                Mockito.any()
-        )).thenThrow(runtimeException);
->>>>>>> b21cc94c
+        Mockito.when(patientClaimsProcessor.process(any(), any(), any())).thenThrow(runtimeException);
 
 
         var processedJob = cut.process(jobUuid);
@@ -317,12 +259,7 @@
 
         verify(fileService, times(2)).createDirectory(any());
         verify(contractAdapter).getPatients(anyString());
-<<<<<<< HEAD
-        verify(patientClaimsProcessor, atLeast(1)).process(any(), any());
-=======
-        verify(patientClaimsProcessor, atLeast(1)).process(
-                Mockito.any(), Mockito.any(), Mockito.any(), Mockito.any(), Mockito.any());
->>>>>>> b21cc94c
+        verify(patientClaimsProcessor, atLeast(1)).process(any(), any(), any());
         verify(jobRepository, atLeastOnce()).updatePercentageCompleted(anyString(), anyInt());
     }
 
