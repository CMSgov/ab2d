--- conflicted
+++ resolved
@@ -407,14 +407,8 @@
 
         org.hl7.fhir.dstu3.model.Bundle bundle2 = buildBundle(10, 20);
 
-<<<<<<< HEAD
-        when(bfdClient.requestPartDEnrolleesFromServer(anyString(), anyInt(), anyInt())).thenReturn(bundle1);
-        when(bfdClient.requestNextBundleFromServer(any(org.hl7.fhir.dstu3.model.Bundle.class))).thenReturn(bundle2);
-        when(bfdClient.getVersion()).thenReturn(Versions.FhirVersions.STU3);
-=======
-        when(bfdClient.requestPartDEnrolleesFromServer(eq(STU3), anyString(), anyInt())).thenReturn(bundle1);
+        when(bfdClient.requestPartDEnrolleesFromServer(eq(STU3), anyString(), anyInt(), anyInt())).thenReturn(bundle1);
         when(bfdClient.requestNextBundleFromServer(eq(STU3), any(org.hl7.fhir.dstu3.model.Bundle.class))).thenReturn(bundle2);
->>>>>>> 2166a6fc
 
         processor.queueCoveragePeriod(january, false);
         JobStatus status = coverageService.getSearchStatus(january.getId());
@@ -465,14 +459,8 @@
         org.hl7.fhir.dstu3.model.Bundle bundle2 = buildBundle(10, 20);
 
         Mockito.clearInvocations();
-<<<<<<< HEAD
-        when(bfdClient.requestPartDEnrolleesFromServer(anyString(), anyInt(), anyInt())).thenReturn(bundle1);
-        when(bfdClient.requestNextBundleFromServer(any(org.hl7.fhir.dstu3.model.Bundle.class))).thenReturn(bundle2);
-        when(bfdClient.getVersion()).thenReturn(Versions.FhirVersions.STU3);
-=======
-        when(bfdClient.requestPartDEnrolleesFromServer(eq(STU3), anyString(), anyInt())).thenReturn(bundle1);
+        when(bfdClient.requestPartDEnrolleesFromServer(eq(STU3), anyString(), anyInt(), anyInt())).thenReturn(bundle1);
         when(bfdClient.requestNextBundleFromServer(eq(STU3), any(org.hl7.fhir.dstu3.model.Bundle.class))).thenReturn(bundle2);
->>>>>>> 2166a6fc
 
         driver.loadMappingJob();
 
