package gov.cms.ab2d.worker.processor;

import gov.cms.ab2d.bfd.client.BFDClient;
import gov.cms.ab2d.common.model.Contract;
import gov.cms.ab2d.common.model.CoverageSummary;
import gov.cms.ab2d.common.model.Job;
import gov.cms.ab2d.common.model.JobOutput;
import gov.cms.ab2d.common.repository.JobRepository;
import gov.cms.ab2d.eventlogger.LogManager;
import gov.cms.ab2d.common.util.FilterOutByDate;
import gov.cms.ab2d.worker.TestUtil;
import gov.cms.ab2d.worker.config.RoundRobinBlockingQueue;
import org.junit.jupiter.api.BeforeEach;
import org.junit.jupiter.api.Test;
import org.junit.jupiter.api.extension.ExtendWith;
import org.junit.jupiter.api.io.TempDir;
import org.mockito.Mock;
import org.mockito.junit.jupiter.MockitoExtension;
import org.springframework.test.util.ReflectionTestUtils;

import java.io.File;
import java.io.IOException;
import java.nio.file.Files;
import java.nio.file.NoSuchFileException;
import java.nio.file.Path;
import java.time.OffsetDateTime;
import java.util.*;

import static gov.cms.ab2d.fhir.FhirVersion.STU3;
import static gov.cms.ab2d.worker.processor.BundleUtils.createIdentifierWithoutMbi;
import static java.util.Collections.singletonList;
import static org.junit.jupiter.api.Assertions.*;
import static org.mockito.ArgumentMatchers.any;
import static org.mockito.ArgumentMatchers.eq;
import static org.mockito.Mockito.when;

@ExtendWith(MockitoExtension.class)
class ContractProcessorInvalidPatientTest {

    @Mock
    private PatientClaimsProcessor patientClaimsProcessor;
    @Mock
    private LogManager eventLogger;
    @Mock
    private BFDClient bfdClient;
    @Mock
    private JobRepository jobRepository;
    @Mock
    private RoundRobinBlockingQueue<PatientClaimsRequest> requestQueue;

    @TempDir
    File tmpDirFolder;

    private ContractProcessor cut;
    private JobData jobData;
    private final String jobId = "1234";
    private final String contractId = "ABC";

    @BeforeEach
    void setup() {

        patientClaimsProcessor = new PatientClaimsProcessorImpl(bfdClient, eventLogger);
        cut = new ContractProcessorImpl(jobRepository, patientClaimsProcessor, eventLogger, requestQueue);
        ProgressTracker tracker = ProgressTracker.builder()
                .jobUuid(jobId)
                .failureThreshold(100)
                .build();

        Contract contract = new Contract();
        contract.setContractNumber(contractId);
        contract.setAttestedOn(OffsetDateTime.now().minusYears(50));

        List<FilterOutByDate.DateRange> dates = singletonList(TestUtil.getOpenRange());
<<<<<<< HEAD
        List<CoverageSummary> summaries = List.of(
                new CoverageSummary(createIdentifierWithoutMbi(1L), null, dates),
                new CoverageSummary(createIdentifierWithoutMbi(2L), null, dates),
                new CoverageSummary(createIdentifierWithoutMbi(3L), null, dates)
=======
        Map<String, CoverageSummary> summaries = Map.of(
                "1", new CoverageSummary(createIdentifierWithoutMbi("1"), null, dates),
                "2", new CoverageSummary(createIdentifierWithoutMbi("2"), null, dates),
                "3", new CoverageSummary(createIdentifierWithoutMbi("3"), null, dates)
>>>>>>> 41901905
        );

        jobData = new JobData(contract, tracker, OffsetDateTime.MIN, "Client", summaries);
        tracker.addPatients(summaries.size());

        ReflectionTestUtils.setField(cut, "cancellationCheckFrequency", 20);
        ReflectionTestUtils.setField(patientClaimsProcessor, "startDate", "01/01/2020");
    }

    @Test
    void testInvalidBenes() throws IOException {
        org.hl7.fhir.dstu3.model.Bundle b1 = BundleUtils.createBundle(createBundleEntry("1"));
        org.hl7.fhir.dstu3.model.Bundle b2 = BundleUtils.createBundle(createBundleEntry("2"));
        org.hl7.fhir.dstu3.model.Bundle b4 = BundleUtils.createBundle(createBundleEntry("4"));
        when(bfdClient.requestEOBFromServer(eq(STU3), eq(1L), any())).thenReturn(b1);
        when(bfdClient.requestEOBFromServer(eq(STU3), eq(2L), any())).thenReturn(b2);
        when(bfdClient.requestEOBFromServer(eq(STU3), eq(3L), any())).thenReturn(b4);
        List<JobOutput> outputs = cut.process(tmpDirFolder.toPath(), jobData);
        assertNotNull(outputs);
        assertEquals(2, outputs.size());
        String fileName1 = contractId + "_0001.ndjson";
        String fileName2 = contractId + "_0002.ndjson";
        String output1 = outputs.get(0).getFilePath();
        String output2 = outputs.get(1).getFilePath();
        assertTrue(output1.equalsIgnoreCase(fileName1) || output1.equalsIgnoreCase(fileName2));
        assertTrue(output2.equalsIgnoreCase(fileName1) || output2.equalsIgnoreCase(fileName2));
        String actual1 = Files.readString(Path.of(tmpDirFolder.getAbsolutePath() + File.separator + output1));
        String actual2 = Files.readString(Path.of(tmpDirFolder.getAbsolutePath() + File.separator + output2));
        assertTrue(actual1.contains("Patient/1") || actual1.contains("Patient/2"));
        assertTrue(actual2.contains("Patient/1") || actual2.contains("Patient/2"));
    }

    @Test
    void testWriteErrors() throws IOException {
        Job job = new Job();
        job.setJobUuid(jobId);
        job.setFhirVersion(STU3);
        String val = "Hello World";

        StreamHelper helper = new TextStreamHelperImpl(
                tmpDirFolder.toPath(), contractId, 2000, 10, eventLogger, job);
        ContractData contractData = new ContractData(STU3, job, ProgressTracker.builder().build(), Collections.emptyMap());
        contractData.setStreamHelper(helper);

        ((ContractProcessorImpl) cut).writeExceptionToContractErrorFile(contractData, val, new RuntimeException("Exception"));
        String result = Files.readString(Path.of(tmpDirFolder.getAbsolutePath() + File.separator + contractId + "_error.ndjson"));
        assertEquals(val, result);
    }

    @Test
    void testWriteNullErrors() throws IOException {
        Job job = new Job();
        job.setJobUuid(jobId);
        job.setFhirVersion(STU3);

        StreamHelper helper = new TextStreamHelperImpl(
                tmpDirFolder.toPath(), contractId, 2000, 10, eventLogger, job);
        ContractData contractData = new ContractData(STU3, job, ProgressTracker.builder().build(), Collections.emptyMap());
        contractData.setStreamHelper(helper);

        ((ContractProcessorImpl) cut).writeExceptionToContractErrorFile(contractData, null, new RuntimeException("Exception"));
        assertThrows(NoSuchFileException.class, () -> Files.readString(Path.of(tmpDirFolder.getAbsolutePath() + File.separator + contractId + "_error.ndjson")));
    }

    private static org.hl7.fhir.dstu3.model.ExplanationOfBenefit createEOB(String patientId) {
        org.hl7.fhir.dstu3.model.ExplanationOfBenefit b = new org.hl7.fhir.dstu3.model.ExplanationOfBenefit();
        org.hl7.fhir.dstu3.model.Period p = new org.hl7.fhir.dstu3.model.Period();
        p.setStart(new Date(0));
        p.setEnd(new Date());
        b.setBillablePeriod(p);
        org.hl7.fhir.dstu3.model.Reference ref = new org.hl7.fhir.dstu3.model.Reference("Patient/" + patientId);
        b.setPatient(ref);
        return b;
    }

    public static org.hl7.fhir.dstu3.model.Bundle.BundleEntryComponent createBundleEntry(String patientId) {
        var component = new org.hl7.fhir.dstu3.model.Bundle.BundleEntryComponent();
        component.setResource(createEOB(patientId));
        return component;
    }
}<|MERGE_RESOLUTION|>--- conflicted
+++ resolved
@@ -71,17 +71,10 @@
         contract.setAttestedOn(OffsetDateTime.now().minusYears(50));
 
         List<FilterOutByDate.DateRange> dates = singletonList(TestUtil.getOpenRange());
-<<<<<<< HEAD
-        List<CoverageSummary> summaries = List.of(
-                new CoverageSummary(createIdentifierWithoutMbi(1L), null, dates),
-                new CoverageSummary(createIdentifierWithoutMbi(2L), null, dates),
-                new CoverageSummary(createIdentifierWithoutMbi(3L), null, dates)
-=======
-        Map<String, CoverageSummary> summaries = Map.of(
-                "1", new CoverageSummary(createIdentifierWithoutMbi("1"), null, dates),
-                "2", new CoverageSummary(createIdentifierWithoutMbi("2"), null, dates),
-                "3", new CoverageSummary(createIdentifierWithoutMbi("3"), null, dates)
->>>>>>> 41901905
+        Map<Long, CoverageSummary> summaries = Map.of(
+                1, new CoverageSummary(createIdentifierWithoutMbi("1"), null, dates),
+                2, new CoverageSummary(createIdentifierWithoutMbi("2"), null, dates),
+                3, new CoverageSummary(createIdentifierWithoutMbi("3"), null, dates)
         );
 
         jobData = new JobData(contract, tracker, OffsetDateTime.MIN, "Client", summaries);
