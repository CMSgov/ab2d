package gov.cms.ab2d.worker.processor.coverage;

import gov.cms.ab2d.bfd.client.BFDClient;
import gov.cms.ab2d.common.model.*;
import gov.cms.ab2d.common.model.Contract;
import org.junit.jupiter.api.BeforeEach;
import org.junit.jupiter.api.DisplayName;
import org.junit.jupiter.api.Test;
import org.mockito.Mockito;
import org.springframework.test.util.ReflectionTestUtils;

import java.util.Collections;

import static gov.cms.ab2d.fhir.FhirVersion.STU3;
import static gov.cms.ab2d.worker.processor.BundleUtils.createPatient;
import static gov.cms.ab2d.worker.processor.BundleUtils.createPatientWithMultipleMbis;
import static java.util.Collections.emptyList;
import static java.util.Collections.singletonList;
import static org.junit.jupiter.api.Assertions.*;
import static org.mockito.ArgumentMatchers.*;
import static org.mockito.Mockito.when;

class CoverageMappingCallableTest {

    private BFDClient bfdClient;

    @BeforeEach
    public void before() {

        bfdClient = Mockito.mock(BFDClient.class);

    }

    @DisplayName("Successfully completing marks as done and transfers results")
    @Test
    void callableFunctions() {

        org.hl7.fhir.dstu3.model.Bundle bundle1 = buildBundle(0, 10, 2020);
        bundle1.setLink(singletonList(new org.hl7.fhir.dstu3.model.Bundle.BundleLinkComponent().setRelation(org.hl7.fhir.dstu3.model.Bundle.LINK_NEXT)));

        org.hl7.fhir.dstu3.model.Bundle bundle2 = buildBundle(10, 20, 2020);

<<<<<<< HEAD
        when(bfdClient.requestPartDEnrolleesFromServer(anyString(), anyInt(), anyInt())).thenReturn(bundle1);
        when(bfdClient.requestNextBundleFromServer(any(org.hl7.fhir.dstu3.model.Bundle.class))).thenReturn(bundle2);
        when(bfdClient.getVersion()).thenReturn(Versions.FhirVersions.STU3);
=======
        when(bfdClient.requestPartDEnrolleesFromServer(eq(STU3), anyString(), anyInt())).thenReturn(bundle1);
        when(bfdClient.requestNextBundleFromServer(eq(STU3), any(org.hl7.fhir.dstu3.model.Bundle.class))).thenReturn(bundle2);
>>>>>>> 2166a6fc

        Contract contract = new Contract();
        contract.setContractNumber("TESTING");
        contract.setContractName("TESTING");

        CoveragePeriod period = new CoveragePeriod();
        period.setContract(contract);
        period.setYear(2020);
        period.setMonth(1);

        CoverageSearchEvent cse = new CoverageSearchEvent();
        cse.setCoveragePeriod(period);

        CoverageSearch search = new CoverageSearch();
        search.setPeriod(period);

        CoverageMapping mapping = new CoverageMapping(cse, search);
        CoverageMappingCallable callable = new CoverageMappingCallable(STU3, mapping, bfdClient, false);

        assertFalse(callable.isCompleted());

        CoverageMapping results = callable.call();
        assertEquals(mapping, results);

        assertTrue(callable.isCompleted());
        assertTrue(mapping.isSuccessful());
        assertEquals(20, results.getBeneficiaryIds().size());
    }

    @DisplayName("Successfully completing with skip billable period marks as done and complete")
    @Test
    void callableFunctionsWithSkipBillablePeriod() {

        org.hl7.fhir.dstu3.model.Bundle bundle1 = buildBundle(0, 10, 2020);
        bundle1.setLink(singletonList(new org.hl7.fhir.dstu3.model.Bundle.BundleLinkComponent().setRelation(org.hl7.fhir.dstu3.model.Bundle.LINK_NEXT)));

        org.hl7.fhir.dstu3.model.Bundle bundle2 = buildBundle(10, 20, 2020);

        when(bfdClient.requestPartDEnrolleesFromServer(anyString(), anyInt(), anyInt())).thenReturn(bundle1);
        when(bfdClient.requestNextBundleFromServer(any(org.hl7.fhir.dstu3.model.Bundle.class))).thenReturn(bundle2);
        when(bfdClient.getVersion()).thenReturn(Versions.FhirVersions.STU3);

        Contract contract = new Contract();
        contract.setContractNumber("TESTING");
        contract.setContractName("TESTING");

        CoveragePeriod period = new CoveragePeriod();
        period.setContract(contract);
        period.setYear(2020);
        period.setMonth(1);

        CoverageSearchEvent cse = new CoverageSearchEvent();
        cse.setCoveragePeriod(period);

        CoverageSearch search = new CoverageSearch();
        search.setPeriod(period);

        CoverageMapping mapping = new CoverageMapping(cse, search);
        CoverageMappingCallable callable = new CoverageMappingCallable(mapping, bfdClient, true);

        assertFalse(callable.isCompleted());

        CoverageMapping results = callable.call();
        assertEquals(mapping, results);

        assertTrue(callable.isCompleted());
        assertTrue(mapping.isSuccessful());
        assertEquals(20, results.getBeneficiaryIds().size());
    }

    @DisplayName("Multiple mbis captured")
    @Test
    void multipleMbis() {

        org.hl7.fhir.dstu3.model.Bundle bundle1 = buildBundle(0, 10, 3,2020);
        bundle1.setLink(singletonList(new org.hl7.fhir.dstu3.model.Bundle.BundleLinkComponent().setRelation(org.hl7.fhir.dstu3.model.Bundle.LINK_NEXT)));

        org.hl7.fhir.dstu3.model.Bundle bundle2 = buildBundle(10, 20, 3,2020);

<<<<<<< HEAD
        when(bfdClient.requestPartDEnrolleesFromServer(anyString(), anyInt(), anyInt())).thenReturn(bundle1);
        when(bfdClient.requestNextBundleFromServer(any(org.hl7.fhir.dstu3.model.Bundle.class))).thenReturn(bundle2);
        when(bfdClient.getVersion()).thenReturn(Versions.FhirVersions.STU3);
=======
        when(bfdClient.requestPartDEnrolleesFromServer(eq(STU3), anyString(), anyInt())).thenReturn(bundle1);
        when(bfdClient.requestNextBundleFromServer(eq(STU3), any(org.hl7.fhir.dstu3.model.Bundle.class))).thenReturn(bundle2);
>>>>>>> 2166a6fc

        Contract contract = new Contract();
        contract.setContractNumber("TESTING");
        contract.setContractName("TESTING");

        CoveragePeriod period = new CoveragePeriod();
        period.setContract(contract);
        period.setYear(2020);
        period.setMonth(1);

        CoverageSearchEvent cse = new CoverageSearchEvent();
        cse.setCoveragePeriod(period);

        CoverageSearch search = new CoverageSearch();
        search.setPeriod(period);

        CoverageMapping mapping = new CoverageMapping(cse, search);
        CoverageMappingCallable callable = new CoverageMappingCallable(STU3, mapping, bfdClient, false);

        try {
            callable.call();

            for (Identifiers patient : mapping.getBeneficiaryIds()) {
                assertNotNull(patient.getBeneficiaryId());
                assertTrue(patient.getBeneficiaryId().contains("test-"));

                assertNotNull(patient.getCurrentMbi());
                assertEquals(2, patient.getHistoricMbis().size());
            }

            assertEquals(20, mapping.getBeneficiaryIds().size());
        } catch (Exception exception) {
            fail("could not execute basic job with mock client", exception);
        }

    }

    @DisplayName("Current and historic mbis always captured")
    @Test
    void currentMibAppearsFirst() {

        org.hl7.fhir.dstu3.model.Bundle bundle1 = buildBundle(0, 10, 3,2020);
        bundle1.setLink(singletonList(new org.hl7.fhir.dstu3.model.Bundle.BundleLinkComponent().setRelation(org.hl7.fhir.dstu3.model.Bundle.LINK_NEXT)));

        bundle1.getEntry().forEach(bec -> {
            org.hl7.fhir.dstu3.model.Patient patient = (org.hl7.fhir.dstu3.model.Patient) bec.getResource();
            Collections.reverse(patient.getIdentifier());
        });

        org.hl7.fhir.dstu3.model.Bundle bundle2 = buildBundle(10, 20, 3,2020);

<<<<<<< HEAD
        when(bfdClient.requestPartDEnrolleesFromServer(anyString(), anyInt(), anyInt())).thenReturn(bundle1);
        when(bfdClient.requestNextBundleFromServer(any(org.hl7.fhir.dstu3.model.Bundle.class))).thenReturn(bundle2);
        when(bfdClient.getVersion()).thenReturn(Versions.FhirVersions.STU3);
=======
        when(bfdClient.requestPartDEnrolleesFromServer(eq(STU3), anyString(), anyInt())).thenReturn(bundle1);
        when(bfdClient.requestNextBundleFromServer(eq(STU3), any(org.hl7.fhir.dstu3.model.Bundle.class))).thenReturn(bundle2);
>>>>>>> 2166a6fc

        Contract contract = new Contract();
        contract.setContractNumber("TESTING");
        contract.setContractName("TESTING");

        CoveragePeriod period = new CoveragePeriod();
        period.setContract(contract);
        period.setYear(2020);
        period.setMonth(1);

        CoverageSearchEvent cse = new CoverageSearchEvent();
        cse.setCoveragePeriod(period);

        CoverageSearch search = new CoverageSearch();
        search.setPeriod(period);

        CoverageMapping mapping = new CoverageMapping(cse, search);
        CoverageMappingCallable callable = new CoverageMappingCallable(STU3, mapping, bfdClient, false);

        try {
            callable.call();

            for (Identifiers patient : mapping.getBeneficiaryIds()) {
                assertNotNull(patient.getBeneficiaryId());
                assertTrue(patient.getBeneficiaryId().contains("test-"));

                assertNotNull(patient.getCurrentMbi());
                assertTrue(patient.getCurrentMbi().endsWith("mbi-0"));
                assertEquals(2, patient.getHistoricMbis().size());
            }

            assertEquals(20, mapping.getBeneficiaryIds().size());
        } catch (Exception exception) {
            fail("could not execute basic job with mock client", exception);
        }

    }


    @DisplayName("Filter out years that do not match the provided year")
    @Test
    void filterYear() {

        org.hl7.fhir.dstu3.model.Bundle bundle1 = buildBundle(0, 10, 2020);
        bundle1.setLink(singletonList(new org.hl7.fhir.dstu3.model.Bundle.BundleLinkComponent().setRelation(org.hl7.fhir.dstu3.model.Bundle.LINK_NEXT)));

        org.hl7.fhir.dstu3.model.Bundle bundle2 = buildBundle(10, 20, 2019);

<<<<<<< HEAD
        when(bfdClient.requestPartDEnrolleesFromServer(anyString(), anyInt(), anyInt())).thenReturn(bundle1);
        when(bfdClient.requestNextBundleFromServer(any(org.hl7.fhir.dstu3.model.Bundle.class))).thenReturn(bundle2);
        when(bfdClient.getVersion()).thenReturn(Versions.FhirVersions.STU3);
=======
        when(bfdClient.requestPartDEnrolleesFromServer(eq(STU3), anyString(), anyInt())).thenReturn(bundle1);
        when(bfdClient.requestNextBundleFromServer(eq(STU3), any(org.hl7.fhir.dstu3.model.Bundle.class))).thenReturn(bundle2);
>>>>>>> 2166a6fc

        Contract contract = new Contract();
        contract.setContractNumber("TESTING");
        contract.setContractName("TESTING");

        CoveragePeriod period = new CoveragePeriod();
        period.setContract(contract);
        period.setYear(2020);
        period.setMonth(1);

        CoverageSearchEvent cse = new CoverageSearchEvent();
        cse.setCoveragePeriod(period);

        CoverageSearch search = new CoverageSearch();
        search.setPeriod(period);

        CoverageMapping mapping = new CoverageMapping(cse, search);

        CoverageMappingCallable coverageCallable =
                new CoverageMappingCallable(STU3, mapping, bfdClient, false);

        try {
            mapping = coverageCallable.call();

            assertEquals(10, mapping.getBeneficiaryIds().size());

            int pastYear = (int) ReflectionTestUtils.getField(coverageCallable, "filteredByYear");

            assertEquals(10, pastYear);
        } catch (Exception exception) {
            fail("could not execute basic job with mock client", exception);
        }

    }

    @DisplayName("Filter out patients without identifiers")
    @Test
    void filterMissingIdentifier() {

        org.hl7.fhir.dstu3.model.Bundle bundle1 = buildBundle(0, 10, 2020);
        bundle1.setLink(singletonList(new org.hl7.fhir.dstu3.model.Bundle.BundleLinkComponent().setRelation(org.hl7.fhir.dstu3.model.Bundle.LINK_NEXT)));

        org.hl7.fhir.dstu3.model.Bundle bundle2 = buildBundle(10, 20, 2020);
        bundle2.getEntry().forEach(ec -> {
            org.hl7.fhir.dstu3.model.Patient patient = (org.hl7.fhir.dstu3.model.Patient) ec.getResource();
            patient.setIdentifier(emptyList());
        });

<<<<<<< HEAD
        when(bfdClient.requestPartDEnrolleesFromServer(anyString(), anyInt(), anyInt())).thenReturn(bundle1);
        when(bfdClient.requestNextBundleFromServer(any(org.hl7.fhir.dstu3.model.Bundle.class))).thenReturn(bundle2);
        when(bfdClient.getVersion()).thenReturn(Versions.FhirVersions.STU3);
=======
        when(bfdClient.requestPartDEnrolleesFromServer(eq(STU3), anyString(), anyInt())).thenReturn(bundle1);
        when(bfdClient.requestNextBundleFromServer(eq(STU3), any(org.hl7.fhir.dstu3.model.Bundle.class))).thenReturn(bundle2);
>>>>>>> 2166a6fc

        Contract contract = new Contract();
        contract.setContractNumber("TESTING");
        contract.setContractName("TESTING");

        CoveragePeriod period = new CoveragePeriod();
        period.setContract(contract);
        period.setYear(2020);
        period.setMonth(1);

        CoverageSearchEvent cse = new CoverageSearchEvent();
        cse.setCoveragePeriod(period);

        CoverageSearch search = new CoverageSearch();
        search.setPeriod(period);

        CoverageMapping mapping = new CoverageMapping(cse, search);

        CoverageMappingCallable coverageCallable =
                new CoverageMappingCallable(STU3, mapping, bfdClient, false);

        try {
            mapping = coverageCallable.call();

            assertEquals(10, mapping.getBeneficiaryIds().size());

            int missingIdentifier = (int) ReflectionTestUtils.getField(coverageCallable, "missingBeneId");

            assertEquals(10, missingIdentifier);
        } catch (Exception exception) {
            fail("could not execute basic job with mock client", exception);
        }

    }

    @DisplayName("Exceptional behavior leads to failure")
    @Test
    void exceptionCaught() {

        when(bfdClient.requestPartDEnrolleesFromServer(eq(STU3), anyString(), anyInt())).thenThrow(new RuntimeException("exception"));

        Contract contract = new Contract();
        contract.setContractNumber("TESTING");
        contract.setContractName("TESTING");

        CoveragePeriod period = new CoveragePeriod();
        period.setContract(contract);
        period.setYear(2020);
        period.setMonth(1);

        CoverageSearchEvent cse = new CoverageSearchEvent();
        cse.setCoveragePeriod(period);

        CoverageSearch search = new CoverageSearch();
        search.setPeriod(period);

        CoverageMapping mapping = new CoverageMapping(cse, search);
        CoverageMappingCallable callable = new CoverageMappingCallable(STU3, mapping, bfdClient, false);

        try {
            callable.call();
        } catch (Exception exception) {
            // ignore exception for sake of test
        }

        assertFalse(mapping.isSuccessful());
        assertTrue(callable.isCompleted());
    }

    private org.hl7.fhir.dstu3.model.Bundle buildBundle(int startIndex, int endIndex, int year) {
        org.hl7.fhir.dstu3.model.Bundle bundle1 = new org.hl7.fhir.dstu3.model.Bundle();
        for (int i = startIndex; i < endIndex; i++) {
            org.hl7.fhir.dstu3.model.Bundle.BundleEntryComponent component = new org.hl7.fhir.dstu3.model.Bundle.BundleEntryComponent();
            org.hl7.fhir.dstu3.model.Patient patient = createPatient("test-" + i, "mbi-" + i, year);
            component.setResource(patient);
            bundle1.addEntry(component);
        }
        return bundle1;
    }

    private org.hl7.fhir.dstu3.model.Bundle buildBundle(int startIndex, int endIndex, int numMbis, int year) {
        org.hl7.fhir.dstu3.model.Bundle bundle1 = new org.hl7.fhir.dstu3.model.Bundle();

        for (int i = startIndex; i < endIndex; i++) {
            org.hl7.fhir.dstu3.model.Bundle.BundleEntryComponent component = new org.hl7.fhir.dstu3.model.Bundle.BundleEntryComponent();
            org.hl7.fhir.dstu3.model.Patient patient = createPatientWithMultipleMbis("test-" + i, numMbis, year);
            component.setResource(patient);
            bundle1.addEntry(component);
        }
        return bundle1;
    }
}<|MERGE_RESOLUTION|>--- conflicted
+++ resolved
@@ -40,32 +40,67 @@
 
         org.hl7.fhir.dstu3.model.Bundle bundle2 = buildBundle(10, 20, 2020);
 
-<<<<<<< HEAD
+        when(bfdClient.requestPartDEnrolleesFromServer(eq(STU3), anyString(), anyInt(), anyInt())).thenReturn(bundle1);
+        when(bfdClient.requestNextBundleFromServer(eq(STU3), any(org.hl7.fhir.dstu3.model.Bundle.class))).thenReturn(bundle2);
+
+        Contract contract = new Contract();
+        contract.setContractNumber("TESTING");
+        contract.setContractName("TESTING");
+
+        CoveragePeriod period = new CoveragePeriod();
+        period.setContract(contract);
+        period.setYear(2020);
+        period.setMonth(1);
+
+        CoverageSearchEvent cse = new CoverageSearchEvent();
+        cse.setCoveragePeriod(period);
+
+        CoverageSearch search = new CoverageSearch();
+        search.setPeriod(period);
+
+        CoverageMapping mapping = new CoverageMapping(cse, search);
+        CoverageMappingCallable callable = new CoverageMappingCallable(STU3, mapping, bfdClient, false);
+
+        assertFalse(callable.isCompleted());
+
+        CoverageMapping results = callable.call();
+        assertEquals(mapping, results);
+
+        assertTrue(callable.isCompleted());
+        assertTrue(mapping.isSuccessful());
+        assertEquals(20, results.getBeneficiaryIds().size());
+    }
+
+    @DisplayName("Successfully completing with skip billable period marks as done and complete")
+    @Test
+    void callableFunctionsWithSkipBillablePeriod() {
+
+        org.hl7.fhir.dstu3.model.Bundle bundle1 = buildBundle(0, 10, 2020);
+        bundle1.setLink(singletonList(new org.hl7.fhir.dstu3.model.Bundle.BundleLinkComponent().setRelation(org.hl7.fhir.dstu3.model.Bundle.LINK_NEXT)));
+
+        org.hl7.fhir.dstu3.model.Bundle bundle2 = buildBundle(10, 20, 2020);
+
         when(bfdClient.requestPartDEnrolleesFromServer(anyString(), anyInt(), anyInt())).thenReturn(bundle1);
         when(bfdClient.requestNextBundleFromServer(any(org.hl7.fhir.dstu3.model.Bundle.class))).thenReturn(bundle2);
         when(bfdClient.getVersion()).thenReturn(Versions.FhirVersions.STU3);
-=======
-        when(bfdClient.requestPartDEnrolleesFromServer(eq(STU3), anyString(), anyInt())).thenReturn(bundle1);
-        when(bfdClient.requestNextBundleFromServer(eq(STU3), any(org.hl7.fhir.dstu3.model.Bundle.class))).thenReturn(bundle2);
->>>>>>> 2166a6fc
-
-        Contract contract = new Contract();
-        contract.setContractNumber("TESTING");
-        contract.setContractName("TESTING");
-
-        CoveragePeriod period = new CoveragePeriod();
-        period.setContract(contract);
-        period.setYear(2020);
-        period.setMonth(1);
-
-        CoverageSearchEvent cse = new CoverageSearchEvent();
-        cse.setCoveragePeriod(period);
-
-        CoverageSearch search = new CoverageSearch();
-        search.setPeriod(period);
-
-        CoverageMapping mapping = new CoverageMapping(cse, search);
-        CoverageMappingCallable callable = new CoverageMappingCallable(STU3, mapping, bfdClient, false);
+
+        Contract contract = new Contract();
+        contract.setContractNumber("TESTING");
+        contract.setContractName("TESTING");
+
+        CoveragePeriod period = new CoveragePeriod();
+        period.setContract(contract);
+        period.setYear(2020);
+        period.setMonth(1);
+
+        CoverageSearchEvent cse = new CoverageSearchEvent();
+        cse.setCoveragePeriod(period);
+
+        CoverageSearch search = new CoverageSearch();
+        search.setPeriod(period);
+
+        CoverageMapping mapping = new CoverageMapping(cse, search);
+        CoverageMappingCallable callable = new CoverageMappingCallable(mapping, bfdClient, true);
 
         assertFalse(callable.isCompleted());
 
@@ -77,47 +112,6 @@
         assertEquals(20, results.getBeneficiaryIds().size());
     }
 
-    @DisplayName("Successfully completing with skip billable period marks as done and complete")
-    @Test
-    void callableFunctionsWithSkipBillablePeriod() {
-
-        org.hl7.fhir.dstu3.model.Bundle bundle1 = buildBundle(0, 10, 2020);
-        bundle1.setLink(singletonList(new org.hl7.fhir.dstu3.model.Bundle.BundleLinkComponent().setRelation(org.hl7.fhir.dstu3.model.Bundle.LINK_NEXT)));
-
-        org.hl7.fhir.dstu3.model.Bundle bundle2 = buildBundle(10, 20, 2020);
-
-        when(bfdClient.requestPartDEnrolleesFromServer(anyString(), anyInt(), anyInt())).thenReturn(bundle1);
-        when(bfdClient.requestNextBundleFromServer(any(org.hl7.fhir.dstu3.model.Bundle.class))).thenReturn(bundle2);
-        when(bfdClient.getVersion()).thenReturn(Versions.FhirVersions.STU3);
-
-        Contract contract = new Contract();
-        contract.setContractNumber("TESTING");
-        contract.setContractName("TESTING");
-
-        CoveragePeriod period = new CoveragePeriod();
-        period.setContract(contract);
-        period.setYear(2020);
-        period.setMonth(1);
-
-        CoverageSearchEvent cse = new CoverageSearchEvent();
-        cse.setCoveragePeriod(period);
-
-        CoverageSearch search = new CoverageSearch();
-        search.setPeriod(period);
-
-        CoverageMapping mapping = new CoverageMapping(cse, search);
-        CoverageMappingCallable callable = new CoverageMappingCallable(mapping, bfdClient, true);
-
-        assertFalse(callable.isCompleted());
-
-        CoverageMapping results = callable.call();
-        assertEquals(mapping, results);
-
-        assertTrue(callable.isCompleted());
-        assertTrue(mapping.isSuccessful());
-        assertEquals(20, results.getBeneficiaryIds().size());
-    }
-
     @DisplayName("Multiple mbis captured")
     @Test
     void multipleMbis() {
@@ -127,14 +121,8 @@
 
         org.hl7.fhir.dstu3.model.Bundle bundle2 = buildBundle(10, 20, 3,2020);
 
-<<<<<<< HEAD
-        when(bfdClient.requestPartDEnrolleesFromServer(anyString(), anyInt(), anyInt())).thenReturn(bundle1);
-        when(bfdClient.requestNextBundleFromServer(any(org.hl7.fhir.dstu3.model.Bundle.class))).thenReturn(bundle2);
-        when(bfdClient.getVersion()).thenReturn(Versions.FhirVersions.STU3);
-=======
-        when(bfdClient.requestPartDEnrolleesFromServer(eq(STU3), anyString(), anyInt())).thenReturn(bundle1);
-        when(bfdClient.requestNextBundleFromServer(eq(STU3), any(org.hl7.fhir.dstu3.model.Bundle.class))).thenReturn(bundle2);
->>>>>>> 2166a6fc
+        when(bfdClient.requestPartDEnrolleesFromServer(eq(STU3), anyString(), anyInt(), anyInt())).thenReturn(bundle1);
+        when(bfdClient.requestNextBundleFromServer(eq(STU3), any(org.hl7.fhir.dstu3.model.Bundle.class))).thenReturn(bundle2);
 
         Contract contract = new Contract();
         contract.setContractNumber("TESTING");
@@ -186,14 +174,8 @@
 
         org.hl7.fhir.dstu3.model.Bundle bundle2 = buildBundle(10, 20, 3,2020);
 
-<<<<<<< HEAD
-        when(bfdClient.requestPartDEnrolleesFromServer(anyString(), anyInt(), anyInt())).thenReturn(bundle1);
-        when(bfdClient.requestNextBundleFromServer(any(org.hl7.fhir.dstu3.model.Bundle.class))).thenReturn(bundle2);
-        when(bfdClient.getVersion()).thenReturn(Versions.FhirVersions.STU3);
-=======
-        when(bfdClient.requestPartDEnrolleesFromServer(eq(STU3), anyString(), anyInt())).thenReturn(bundle1);
-        when(bfdClient.requestNextBundleFromServer(eq(STU3), any(org.hl7.fhir.dstu3.model.Bundle.class))).thenReturn(bundle2);
->>>>>>> 2166a6fc
+        when(bfdClient.requestPartDEnrolleesFromServer(eq(STU3), anyString(), anyInt(), anyInt())).thenReturn(bundle1);
+        when(bfdClient.requestNextBundleFromServer(eq(STU3), any(org.hl7.fhir.dstu3.model.Bundle.class))).thenReturn(bundle2);
 
         Contract contract = new Contract();
         contract.setContractNumber("TESTING");
@@ -242,14 +224,8 @@
 
         org.hl7.fhir.dstu3.model.Bundle bundle2 = buildBundle(10, 20, 2019);
 
-<<<<<<< HEAD
-        when(bfdClient.requestPartDEnrolleesFromServer(anyString(), anyInt(), anyInt())).thenReturn(bundle1);
-        when(bfdClient.requestNextBundleFromServer(any(org.hl7.fhir.dstu3.model.Bundle.class))).thenReturn(bundle2);
-        when(bfdClient.getVersion()).thenReturn(Versions.FhirVersions.STU3);
-=======
-        when(bfdClient.requestPartDEnrolleesFromServer(eq(STU3), anyString(), anyInt())).thenReturn(bundle1);
-        when(bfdClient.requestNextBundleFromServer(eq(STU3), any(org.hl7.fhir.dstu3.model.Bundle.class))).thenReturn(bundle2);
->>>>>>> 2166a6fc
+        when(bfdClient.requestPartDEnrolleesFromServer(eq(STU3), anyString(), anyInt(), anyInt())).thenReturn(bundle1);
+        when(bfdClient.requestNextBundleFromServer(eq(STU3), any(org.hl7.fhir.dstu3.model.Bundle.class))).thenReturn(bundle2);
 
         Contract contract = new Contract();
         contract.setContractNumber("TESTING");
@@ -298,14 +274,8 @@
             patient.setIdentifier(emptyList());
         });
 
-<<<<<<< HEAD
-        when(bfdClient.requestPartDEnrolleesFromServer(anyString(), anyInt(), anyInt())).thenReturn(bundle1);
-        when(bfdClient.requestNextBundleFromServer(any(org.hl7.fhir.dstu3.model.Bundle.class))).thenReturn(bundle2);
-        when(bfdClient.getVersion()).thenReturn(Versions.FhirVersions.STU3);
-=======
-        when(bfdClient.requestPartDEnrolleesFromServer(eq(STU3), anyString(), anyInt())).thenReturn(bundle1);
-        when(bfdClient.requestNextBundleFromServer(eq(STU3), any(org.hl7.fhir.dstu3.model.Bundle.class))).thenReturn(bundle2);
->>>>>>> 2166a6fc
+        when(bfdClient.requestPartDEnrolleesFromServer(eq(STU3), anyString(), anyInt(), anyInt())).thenReturn(bundle1);
+        when(bfdClient.requestNextBundleFromServer(eq(STU3), any(org.hl7.fhir.dstu3.model.Bundle.class))).thenReturn(bundle2);
 
         Contract contract = new Contract();
         contract.setContractNumber("TESTING");
