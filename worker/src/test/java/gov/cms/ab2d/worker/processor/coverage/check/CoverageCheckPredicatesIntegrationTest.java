package gov.cms.ab2d.worker.processor.coverage.check;

import gov.cms.ab2d.contracts.model.ContractDTO;
import gov.cms.ab2d.common.util.AB2DLocalstackContainer;
import gov.cms.ab2d.common.util.AB2DPostgresqlContainer;
import gov.cms.ab2d.coverage.model.ContractForCoverageDTO;
import gov.cms.ab2d.coverage.model.CoverageCount;
import gov.cms.ab2d.coverage.model.CoverageJobStatus;
import gov.cms.ab2d.coverage.model.CoveragePeriod;
import gov.cms.ab2d.coverage.model.CoverageSearch;
import gov.cms.ab2d.coverage.model.CoverageSearchEvent;
import gov.cms.ab2d.coverage.model.Identifiers;
import gov.cms.ab2d.coverage.repository.CoveragePeriodRepository;
import gov.cms.ab2d.coverage.repository.CoverageSearchEventRepository;
import gov.cms.ab2d.coverage.repository.CoverageSearchRepository;
import gov.cms.ab2d.coverage.service.CoverageService;
import gov.cms.ab2d.coverage.util.CoverageDataSetup;
import gov.cms.ab2d.worker.util.WorkerDataSetup;
import org.junit.jupiter.api.AfterEach;
import org.junit.jupiter.api.BeforeEach;
import org.junit.jupiter.api.DisplayName;
import org.junit.jupiter.api.Test;
import org.springframework.beans.factory.annotation.Autowired;
import org.springframework.boot.test.context.SpringBootTest;
import org.testcontainers.containers.PostgreSQLContainer;
import org.testcontainers.junit.jupiter.Container;
import org.testcontainers.junit.jupiter.Testcontainers;

import java.time.OffsetDateTime;
import java.time.ZonedDateTime;
import java.util.ArrayList;
import java.util.HashMap;
import java.util.LinkedHashSet;
import java.util.List;
import java.util.Map;
import java.util.Optional;
import java.util.Set;

import static gov.cms.ab2d.common.util.DateUtil.AB2D_ZONE;
import static java.util.stream.Collectors.groupingBy;
import static org.junit.jupiter.api.Assertions.assertEquals;
import static org.junit.jupiter.api.Assertions.assertFalse;
import static org.junit.jupiter.api.Assertions.assertTrue;

;

@SpringBootTest(properties = "coverage.update.initial.delay=1000000")
@Testcontainers
public class CoverageCheckPredicatesIntegrationTest {

    @Container
    private static final PostgreSQLContainer postgres = new AB2DPostgresqlContainer();

    @Container
    private static final AB2DLocalstackContainer localstackContainer = new AB2DLocalstackContainer();

    @Autowired
    private CoverageSearchRepository coverageSearchRepo;

    @Autowired
    private CoverageSearchEventRepository coverageSearchEventRepo;

    @Autowired
    private CoveragePeriodRepository coveragePeriodRepo;

    @Autowired
    private CoverageService coverageService;

    @Autowired
    private CoverageDataSetup coverageDataSetup;

    @Autowired
    private WorkerDataSetup dataSetup;

    private static final ZonedDateTime CURRENT_TIME = OffsetDateTime.now().atZoneSameInstant(AB2D_ZONE);
    private static final ZonedDateTime ATTESTATION_TIME = CURRENT_TIME.minusMonths(3);

    private ContractDTO contract;
    private ContractForCoverageDTO contractForCoverageDTO;
    private CoveragePeriod attestationMonth;
    private CoveragePeriod attestationMonthPlus1;
    private CoveragePeriod attestationMonthPlus2;
    private CoveragePeriod attestationMonthPlus3;

    @BeforeEach
    void setUp() {
        contract = dataSetup.setupWorkerContract("TEST", ATTESTATION_TIME.toOffsetDateTime());
        contractForCoverageDTO = new ContractForCoverageDTO("TEST", ATTESTATION_TIME.toOffsetDateTime(),ContractForCoverageDTO.ContractType.NORMAL);
    }

    @AfterEach
    void tearDown() {
        coverageDataSetup.cleanup();
        dataSetup.cleanup();
    }

    @DisplayName("Coverage periods outright missing for contract is detected")
    @Test
    void whenCoveragePeriodsMissing_failPresentCheck() {

        List<String> issues = new ArrayList<>();
        CoveragePeriodsPresentCheck presentCheck = new CoveragePeriodsPresentCheck(coverageService, null, issues);

        presentCheck.test(contract);

        assertEquals(4, issues.size());
        issues.forEach(issue -> assertTrue(issue.contains("coverage period missing")));

    }

    @DisplayName("Coverage periods all present for contract check passes")
    @Test
    void whenCoveragePeriodsPresent_passPresentCheck() {
        createCoveragePeriods();

        List<String> issues = new ArrayList<>();
        CoveragePeriodsPresentCheck presentCheck = new CoveragePeriodsPresentCheck(coverageService, null, issues);

        presentCheck.test(contract);

        assertTrue(issues.isEmpty());
    }

    @DisplayName("No coverage periods with data then fails check")
    @Test
    void whenCoveragePeriodsNoCoveragePresentNothing_failCoveragePresentCheck() {

        Map<String, List<CoverageCount>> coverageCounts = new HashMap<>();
        List<String> issues = new ArrayList<>();
        CoveragePresentCheck presentCheck =
                new CoveragePresentCheck(coverageService, coverageCounts, issues);

        // Fail when no coverage is present
        assertFalse(presentCheck.test(contract));
        assertEquals(1, issues.size());
        assertEquals("TEST has no enrollment", issues.get(0));
    }

    @DisplayName("Single coverage period missing data then fails check")
    @Test
    void whenCoveragePeriodsNoCoveragePresentFinal_failCoveragePresentCheck() {
        createCoveragePeriods();

        insertAndRunSearch(attestationMonth, Set.of(createIdentifier(1L)));
        insertAndRunSearch(attestationMonthPlus1, Set.of(createIdentifier(1L)));

        Map<String, List<CoverageCount>> coverageCounts = coverageService.countBeneficiariesForContracts(List.of(contractForCoverageDTO))
                .stream().collect(groupingBy(CoverageCount::getContractNumber));

        List<String> issues = new ArrayList<>();
        CoveragePresentCheck presentCheck =
                new CoveragePresentCheck(coverageService, coverageCounts, issues);

        assertFalse(presentCheck.test(contract));
        assertEquals(1, issues.size());
        assertTrue(issues.get(0).contains("no enrollment found"));
    }

    @DisplayName("Single coverage period missing data then fails check")
    @Test
    void whenCoveragePeriodsNoCoveragePresentIntermediate_failCoveragePresentCheck() {
        createCoveragePeriods();

        insertAndRunSearch(attestationMonth, Set.of(createIdentifier(1L)));
        insertAndRunSearch(attestationMonthPlus2, Set.of(createIdentifier(1L)));

        // Fail if intermediate period missing
        // But also check remaining periods and do not alert for them
        Map<String, List<CoverageCount>> coverageCounts = coverageService.countBeneficiariesForContracts(List.of(contractForCoverageDTO))
                .stream().collect(groupingBy(CoverageCount::getContractNumber));

        List<String> issues = new ArrayList<>();
        CoveragePresentCheck presentCheck =
                new CoveragePresentCheck(coverageService, coverageCounts, issues);

        assertFalse(presentCheck.test(contract));

        assertEquals(1, issues.size());
        issues.forEach(issue -> assertTrue(issue.contains("no enrollment found")));
    }

    @DisplayName("Coverage periods have no coverage present")
    @Test
    void whenCoveragePeriodsPresent_passCoveragePresentCheck() {

        createCoveragePeriods();

        insertAndRunSearch(attestationMonth, Set.of(createIdentifier(1L)));
        insertAndRunSearch(attestationMonthPlus1, Set.of(createIdentifier(1L)));
        insertAndRunSearch(attestationMonthPlus2, Set.of(createIdentifier(1L)));
        insertAndRunSearch(attestationMonthPlus3, Set.of(createIdentifier(1L)));

        Map<String, List<CoverageCount>> coverageCounts = coverageService.countBeneficiariesForContracts(List.of(contractForCoverageDTO))
                .stream().collect(groupingBy(CoverageCount::getContractNumber));

        List<String> issues = new ArrayList<>();
        CoveragePresentCheck presentCheck =
                new CoveragePresentCheck(coverageService, coverageCounts, issues);

        assertTrue(presentCheck.test(contract));
        assertTrue(issues.isEmpty());
    }

    @DisplayName("Coverage changes are limited to 10% between months fails when changes are large")
    @Test
    void whenCoverageUnstable_failCoverageStabilityCheck() {

        ZonedDateTime dateTime = ZonedDateTime.now();
        // This test was using the actual month. Some month have their own logic which failed the test.
        // Special cases should have their own test(s). This test should pass regardless of the current date.
        //Hardcoding to May since we currently don't have any special logic for that month.
        dateTime.withMonth(5);

        createCoveragePeriods(dateTime);

        Set<Identifiers> tenK = new LinkedHashSet<>();
        for (long idx = 0; idx < 10000; idx++) {
            tenK.add(createIdentifier(idx));
        }

        Set<Identifiers> twelveK = new LinkedHashSet<>();
        for (long idx = 0; idx < 12000; idx++) {
            twelveK.add(createIdentifier(idx));
        }

        insertAndRunSearch(attestationMonth, tenK);
        insertAndRunSearch(attestationMonthPlus1, twelveK);
        insertAndRunSearch(attestationMonthPlus2, tenK);

        Map<String, List<CoverageCount>> coverageCounts = coverageService.countBeneficiariesForContracts(List.of(contractForCoverageDTO))
                .stream().collect(groupingBy(CoverageCount::getContractNumber));

        coverageCounts.get(contract.getContractNumber())
                .forEach(count -> assertTrue(count.getBeneficiaryCount() >= 10000));

        List<String> issues = new ArrayList<>();
        CoverageStableCheck stableCheck =
                new CoverageStableCheck(coverageService, coverageCounts, issues);

        assertFalse(stableCheck.test(contract));

<<<<<<< HEAD
        int expectedIssues =  2;
=======
        boolean test = attestationMonth.getMonth() == 12 || attestationMonthPlus1.getMonth() == 12
                || attestationMonthPlus2.getMonth() == 12;
        int expectedIssues = attestationMonth.getMonth() == 12 || attestationMonthPlus1.getMonth() == 12 ? 1 : 2;
>>>>>>> 777f4176

        assertEquals(expectedIssues, issues.size());
        issues.forEach(issue -> assertTrue(issue.contains("enrollment changed")));

        assertTrue(issues.get(0).contains("20%"));
    }

    @DisplayName("Coverage changes are limited to 10% between months passes when changes are 1000 benes or less")
    @Test
    void whenCoverageChangesAreSmall_passCoverageStableCheck() {

        createCoveragePeriods();

        Set<Identifiers> oneHundred = new LinkedHashSet<>();
        for (long idx = 0; idx < 100; idx++) {
            oneHundred.add(createIdentifier(idx));
        }

        Set<Identifiers> twoHundred = new LinkedHashSet<>();
        for (long idx = 0; idx < 200; idx++) {
            twoHundred.add(createIdentifier(idx));
        }

        Set<Identifiers> twelveHundred = new LinkedHashSet<>();
        for (long idx = 0; idx < 1199; idx++) {
            twelveHundred.add(createIdentifier(idx));
        }

        insertAndRunSearch(attestationMonth, oneHundred);
        insertAndRunSearch(attestationMonthPlus1, twoHundred);
        insertAndRunSearch(attestationMonthPlus2, twelveHundred);

        Map<String, List<CoverageCount>> coverageCounts = coverageService.countBeneficiariesForContracts(List.of(contractForCoverageDTO))
                .stream().collect(groupingBy(CoverageCount::getContractNumber));

        coverageCounts.get(contract.getContractNumber())
                .forEach(count -> assertTrue(count.getBeneficiaryCount() >= 100));

        List<String> issues = new ArrayList<>();
        CoverageStableCheck stableCheck =
                new CoverageStableCheck(coverageService, coverageCounts, issues);

        assertTrue(stableCheck.test(contract));
        assertTrue(issues.isEmpty());
    }

    @DisplayName("Coverage changes are limited to 10% between months passes when true")
    @Test
    void whenCoverageSmallPercentage_passCoverageStableCheck() {

        //Won't work in March due to dec attestation.
        if (ATTESTATION_TIME.getMonth().getValue() == 12)
            createCoveragePeriods(ATTESTATION_TIME.plusMonths(1));
        else
            createCoveragePeriods();


        Set<Identifiers> hundredK = new LinkedHashSet<>();
        for (long idx = 0; idx < 100_000; idx++) {
            hundredK.add(createIdentifier(idx));
        }

        Set<Identifiers> hundredTenK = new LinkedHashSet<>();
        for (long idx = 0; idx < 110_000; idx++) {
            hundredTenK.add(createIdentifier(idx));
        }

        insertAndRunSearch(attestationMonth, hundredK);
        insertAndRunSearch(attestationMonthPlus1, hundredTenK);
        insertAndRunSearch(attestationMonthPlus2, hundredK);

        Map<String, List<CoverageCount>> coverageCounts = coverageService.countBeneficiariesForContracts(List.of(contractForCoverageDTO))
                .stream().collect(groupingBy(CoverageCount::getContractNumber));

        coverageCounts.get(contract.getContractNumber())
                .forEach(count -> assertTrue(count.getBeneficiaryCount() >= 100_000));

        List<String> issues = new ArrayList<>();
        CoverageStableCheck stableCheck =
                new CoverageStableCheck(coverageService, coverageCounts, issues);

        assertTrue(stableCheck.test(contract));
        assertTrue(issues.isEmpty());
    }

    @DisplayName("Duplicate enrollment counts cause a failure")
    @Test
    void whenCoverageDuplicated_failCoverageDuplicationCheck() {

        createCoveragePeriods();

        Set<Identifiers> tenK = new LinkedHashSet<>();
        for (long idx = 0; idx < 10000; idx++) {
            tenK.add(createIdentifier(idx));
        }

        insertAndRunSearch(attestationMonth, tenK);
        insertAndRunSearch(attestationMonthPlus1, tenK);
        insertAndLeaveDuplicates(attestationMonthPlus1, tenK);
        insertAndRunSearch(attestationMonthPlus2, tenK);
        insertAndLeaveDuplicates(attestationMonthPlus2, tenK);
        insertAndLeaveDuplicates(attestationMonthPlus2, tenK);

        Map<String, List<CoverageCount>> coverageCounts = coverageService.countBeneficiariesForContracts(List.of(contractForCoverageDTO))
                .stream().collect(groupingBy(CoverageCount::getContractNumber));

        List<String> issues = new ArrayList<>();
        CoverageNoDuplicatesCheck duplicatesCheck =
                new CoverageNoDuplicatesCheck(coverageService, coverageCounts, issues);

        assertFalse(duplicatesCheck.test(contract));

        assertEquals(2, issues.size());
        issues.forEach(issue -> assertTrue(issue.contains("sets of enrollment")));
    }

    @DisplayName("No duplicate enrollment found")
    @Test
    void whenCoverageNotDuplicated_passCoverageDuplicatedCheck() {

        createCoveragePeriods();

        Set<Identifiers> tenK = new LinkedHashSet<>();
        for (long idx = 0; idx < 10000; idx++) {
            tenK.add(createIdentifier(idx));
        }

        insertAndRunSearch(attestationMonth, tenK);
        insertAndRunSearch(attestationMonthPlus1, tenK);
        insertAndRunSearch(attestationMonthPlus2, tenK);

        Map<String, List<CoverageCount>> coverageCounts = coverageService.countBeneficiariesForContracts(List.of(contractForCoverageDTO))
                .stream().collect(groupingBy(CoverageCount::getContractNumber));

        List<String> issues = new ArrayList<>();
        CoverageNoDuplicatesCheck duplicatesCheck =
                new CoverageNoDuplicatesCheck(coverageService, coverageCounts, issues);

        assertTrue(duplicatesCheck.test(contract));
        assertTrue(issues.isEmpty());
    }

    @DisplayName("Out of date enrollment causes a failure")
    @Test
    void whenCoverageOutOfDate_failCoverageDateCheck() {

        createCoveragePeriods();

        Set<Identifiers> tenK = new LinkedHashSet<>();
        for (long idx = 0; idx < 10000; idx++) {
            tenK.add(createIdentifier(idx));
        }

        insertAndRunSearch(attestationMonth, tenK);
        runSearchAndLeaveOld(attestationMonth);

        insertAndRunSearch(attestationMonthPlus1, tenK);
        runSearchAndLeaveOld(attestationMonthPlus1);

        insertAndRunSearch(attestationMonthPlus2, tenK);
        runSearchAndLeaveOld(attestationMonthPlus2);

        insertAndRunSearch(attestationMonthPlus3, tenK);
        runSearchAndLeaveOld(attestationMonthPlus3);

        Map<String, List<CoverageCount>> coverageCounts = coverageService.countBeneficiariesForContracts(List.of(contractForCoverageDTO))
                .stream().collect(groupingBy(CoverageCount::getContractNumber));

        List<String> issues = new ArrayList<>();
        CoverageUpToDateCheck upToDateCheck = new CoverageUpToDateCheck(coverageService, coverageCounts, issues);

        assertFalse(upToDateCheck.test(contract));

        assertEquals(4, issues.size());
        issues.forEach(issue -> assertTrue(issue.contains("old coverage search")));
    }

    @DisplayName("Up to date enrollment passes")
    @Test
    void whenCoverageUpToDate_passCoverageUpToDateCheck() {

        createCoveragePeriods();

        Set<Identifiers> tenK = new LinkedHashSet<>();
        for (long idx = 0; idx < 10000; idx++) {
            tenK.add(createIdentifier(idx));
        }

        insertAndRunSearch(attestationMonth, tenK);
        insertAndRunSearch(attestationMonthPlus1, tenK);
        insertAndRunSearch(attestationMonthPlus2, tenK);

        Map<String, List<CoverageCount>> coverageCounts = coverageService.countBeneficiariesForContracts(List.of(contractForCoverageDTO))
                .stream().collect(groupingBy(CoverageCount::getContractNumber));

        List<String> issues = new ArrayList<>();
        CoverageUpToDateCheck upToDateCheck =
                new CoverageUpToDateCheck(coverageService, coverageCounts, issues);

        assertTrue(upToDateCheck.test(contract));
        assertTrue(issues.isEmpty());
    }

    private void createCoveragePeriods() {
        createCoveragePeriods(ATTESTATION_TIME);
    }

    private void createCoveragePeriods(ZonedDateTime zonedDateTime) {
        attestationMonth = coverageDataSetup.createCoveragePeriod(contract.getContractNumber(), zonedDateTime.getMonthValue(), zonedDateTime.getYear());
        attestationMonthPlus1 = coverageDataSetup.createCoveragePeriod(contract.getContractNumber(), zonedDateTime.plusMonths(1).getMonthValue(),
                zonedDateTime.plusMonths(1).getYear());
        attestationMonthPlus2 = coverageDataSetup.createCoveragePeriod(contract.getContractNumber(), zonedDateTime.plusMonths(2).getMonthValue(),
                zonedDateTime.plusMonths(2).getYear());
        attestationMonthPlus3 = coverageDataSetup.createCoveragePeriod(contract.getContractNumber(), zonedDateTime.plusMonths(3).getMonthValue(),
                zonedDateTime.plusMonths(3).getYear());
    }

    private void insertAndRunSearch(CoveragePeriod period, Set<Identifiers> identifiers) {
        coverageService.submitSearch(period.getId(), "testing");
        CoverageSearchEvent progress = startSearchAndPullEvent();
        coverageService.insertCoverage(progress.getId(), identifiers);
        coverageService.completeSearch(period.getId(), "testing");
    }

    private void insertAndLeaveDuplicates(CoveragePeriod period, Set<Identifiers> identifiers) {
        coverageService.submitSearch(period.getId(), "testing");
        CoverageSearchEvent progress = startSearchAndPullEvent();
        coverageService.insertCoverage(progress.getId(), identifiers);

        CoverageSearchEvent success = new CoverageSearchEvent();
        success.setCoveragePeriod(period);
        success.setDescription("testing");
        success.setNewStatus(CoverageJobStatus.SUCCESSFUL);
        success.setOldStatus(CoverageJobStatus.IN_PROGRESS);
        coverageSearchEventRepo.saveAndFlush(success);

        period = coveragePeriodRepo.findById(period.getId()).get();
        period.setStatus(CoverageJobStatus.SUCCESSFUL);
        coveragePeriodRepo.saveAndFlush(period);
    }

    private void runSearch(CoveragePeriod period) {
        coverageService.submitSearch(period.getId(), "testing");
        startSearchAndPullEvent();
        coverageService.completeSearch(period.getId(), "testing");
    }

    private void runSearchAndLeaveOld(CoveragePeriod period) {
        coverageService.submitSearch(period.getId(), "testing");
        startSearchAndPullEvent();

        CoverageSearchEvent success = new CoverageSearchEvent();
        success.setCoveragePeriod(period);
        success.setDescription("testing");
        success.setNewStatus(CoverageJobStatus.SUCCESSFUL);
        success.setOldStatus(CoverageJobStatus.IN_PROGRESS);
        coverageSearchEventRepo.saveAndFlush(success);

        period = coveragePeriodRepo.findById(period.getId()).get();
        period.setStatus(CoverageJobStatus.SUCCESSFUL);
        coveragePeriodRepo.saveAndFlush(period);
    }

    private CoverageSearchEvent startSearchAndPullEvent() {
        Optional<CoverageSearch> search = coverageSearchRepo.findFirstByOrderByCreatedAsc();
        coverageSearchRepo.delete(search.get());
        return coverageService.startSearch(search.get(), "testing").get().getCoverageSearchEvent();
    }

    private Identifiers createIdentifier(Long suffix) {
        return new Identifiers(suffix, "mbi-" + suffix, new LinkedHashSet<>());
    }
}<|MERGE_RESOLUTION|>--- conflicted
+++ resolved
@@ -239,13 +239,7 @@
 
         assertFalse(stableCheck.test(contract));
 
-<<<<<<< HEAD
         int expectedIssues =  2;
-=======
-        boolean test = attestationMonth.getMonth() == 12 || attestationMonthPlus1.getMonth() == 12
-                || attestationMonthPlus2.getMonth() == 12;
-        int expectedIssues = attestationMonth.getMonth() == 12 || attestationMonthPlus1.getMonth() == 12 ? 1 : 2;
->>>>>>> 777f4176
 
         assertEquals(expectedIssues, issues.size());
         issues.forEach(issue -> assertTrue(issue.contains("enrollment changed")));
