--- conflicted
+++ resolved
@@ -216,13 +216,8 @@
 
 
     @Test
-<<<<<<< HEAD
-    @DisplayName("When a job is submitted for a specific contract, process the export file for that contract only")
-    void whenJobIsSubmittedForSpecificContract_processOnlyThatContract(@TempDir Path efsMountTmpDir) throws IOException {
-=======
     @DisplayName("When a job is cancelled while it is being processed, then attempt to stop the job gracefully without completing it")
     void whenJobIsCancelledWhileItIsBeingProcessed_ThenAttemptToStopTheJob(@TempDir Path efsMountTmpDir) throws IOException {
->>>>>>> 25661437
 
         job.setStatus(JobStatus.IN_PROGRESS);
 
@@ -239,15 +234,62 @@
         // switch the user to the parent sponsor
         user.setSponsor(parentSponsor);
 
-<<<<<<< HEAD
+        var contract = createContract(sponsor);
+        when(jobRepository.findByJobUuid(anyString())).thenReturn(job);
+
+        var patientsByContract = createPatientsByContractResponse(contract);
+        Mockito.when(beneficiaryAdapter.getPatientsByContract(anyString())).thenReturn(patientsByContract);
+
+        when(fileService.createDirectory(Mockito.any(Path.class))).thenReturn(efsMountTmpDir);
+        when(fileService.createFile(Mockito.any(Path.class), anyString()))
+                .thenReturn(efsMountTmpDir)
+                .thenReturn(efsMountTmpDir);
+
+        Future<Integer> futureResources = new AsyncResult(0);
+        Mockito.when(patientClaimsProcessor.process(
+                Mockito.any(),
+                Mockito.any(),
+                Mockito.any(),
+                Mockito.any()
+        )).thenReturn(futureResources);
+
+        ReflectionTestUtils.setField(cut, "cancellationCheckFrequency", 2);
+        when(jobRepository.findJobStatus(anyString())).thenReturn(JobStatus.CANCELLED);
+
+        var processedJob = cut.processJob("S001");
+
+        assertThat(processedJob.getStatus(), is(not(JobStatus.SUCCESSFUL)));
+        assertThat(processedJob.getCompletedAt(), nullValue());
+
+        verify(fileService).createDirectory(Mockito.any());
+        verify(beneficiaryAdapter).getPatientsByContract(anyString());
+        verify(patientClaimsProcessor, atLeast(1)).process(Mockito.any(), Mockito.any(), Mockito.any(), Mockito.any());
+    }
+
+    @Test
+    @DisplayName("When a job is submitted for a specific contract, process the export file for that contract only")
+    void whenJobIsSubmittedForSpecificContract_processOnlyThatContract(@TempDir Path efsMountTmpDir) throws IOException {
+
+        job.setStatus(JobStatus.IN_PROGRESS);
+
+        // create parent sponsor
+        final Sponsor parentSponsor = createSponsor();
+        parentSponsor.setOrgName(parentSponsor.getOrgName() + " - PARENT");
+        parentSponsor.setLegalName(parentSponsor.getLegalName() + " - PARENT");
+
+        // associate the parent to the child
+        final Sponsor childSponsor = user.getSponsor();
+        childSponsor.setParent(parentSponsor);
+        parentSponsor.getChildren().add(childSponsor);
+
+        // switch the user to the parent sponsor
+        user.setSponsor(parentSponsor);
+
         // create 3 contract for the sponsor. But associate the submitted job with 1 specific contract.
         createContract(sponsor);
         createContract(sponsor);
         var contract = createContract(sponsor);
         job.setContract(contract);
-=======
-        var contract = createContract(sponsor);
->>>>>>> 25661437
         when(jobRepository.findByJobUuid(anyString())).thenReturn(job);
 
         var patientsByContract = createPatientsByContractResponse(contract);
@@ -266,7 +308,6 @@
                 Mockito.any()
         )).thenReturn(futureResources);
 
-<<<<<<< HEAD
         var processedJob = cut.processJob("S001");
 
         assertThat(processedJob.getStatus(), is(JobStatus.SUCCESSFUL));
@@ -275,26 +316,11 @@
 
         verify(fileService).createDirectory(Mockito.any());
         verify(fileService, times(2)).createFile(Mockito.any(Path.class), anyString());
-=======
-        ReflectionTestUtils.setField(cut, "cancellationCheckFrequency", 2);
-        when(jobRepository.findJobStatus(anyString())).thenReturn(JobStatus.CANCELLED);
-
-        var processedJob = cut.processJob("S001");
-
-        assertThat(processedJob.getStatus(), is(not(JobStatus.SUCCESSFUL)));
-        assertThat(processedJob.getCompletedAt(), nullValue());
-
-        verify(fileService).createDirectory(Mockito.any());
->>>>>>> 25661437
         verify(beneficiaryAdapter).getPatientsByContract(anyString());
         verify(patientClaimsProcessor, atLeast(1)).process(Mockito.any(), Mockito.any(), Mockito.any(), Mockito.any());
     }
 
 
-<<<<<<< HEAD
-
-=======
->>>>>>> 25661437
     private List<OptOut> getOptOutRows(GetPatientsByContractResponse patientsByContract) {
         return patientsByContract.getPatients()
                 .stream().map(p -> p.getPatientId())
@@ -302,9 +328,9 @@
                 .collect(Collectors.toList());
     }
 
-    private OptOut createOptOut(String p) {
+    private OptOut createOptOut(String patientId) {
         OptOut optOut = new OptOut();
-        optOut.setHicn(p);
+        optOut.setHicn(patientId);
         optOut.setEffectiveDate(LocalDate.now().minusDays(10));
         return optOut;
     }
