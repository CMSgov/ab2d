package gov.cms.ab2d.worker.processor;

import com.newrelic.api.agent.Token;
import gov.cms.ab2d.bfd.client.BFDClient;
import gov.cms.ab2d.eventlogger.LogManager;
import gov.cms.ab2d.filter.FilterOutByDate.DateRange;
import gov.cms.ab2d.worker.adapter.bluebutton.ContractBeneficiaries;
import gov.cms.ab2d.worker.processor.domainmodel.EobSearchResponse;
import gov.cms.ab2d.worker.processor.domainmodel.PatientClaimsRequest;
import lombok.extern.slf4j.Slf4j;
import org.hl7.fhir.dstu3.model.Bundle;
import org.hl7.fhir.dstu3.model.ExplanationOfBenefit;
import org.junit.jupiter.api.BeforeEach;
import org.junit.jupiter.api.Test;
import org.junit.jupiter.api.extension.ExtendWith;
import org.junit.jupiter.api.io.TempDir;
import org.mockito.Mock;
import org.mockito.junit.jupiter.MockitoExtension;
import org.springframework.test.util.ReflectionTestUtils;

import java.io.File;
import java.io.IOException;
import java.nio.file.Files;
import java.nio.file.Path;
import java.nio.file.Paths;
import java.text.ParseException;

import java.time.OffsetDateTime;
import java.time.ZoneOffset;
import java.time.format.DateTimeFormatter;
import java.util.*;
import java.util.concurrent.ExecutionException;

import static org.junit.Assert.assertEquals;
import static org.junit.jupiter.api.Assertions.*;
import static org.mockito.ArgumentMatchers.any;
import static org.mockito.Mockito.never;
import static org.mockito.Mockito.verify;
import static org.mockito.Mockito.when;

@Slf4j
@ExtendWith(MockitoExtension.class)
public class PatientClaimsProcessorUnitTest {
    // class under test
    private PatientClaimsProcessorImpl cut;

    @Mock private BFDClient mockBfdClient;
    @Mock private LogManager eventLogger;

    @TempDir
    File tmpEfsMountDir;

    private ExplanationOfBenefit eob;
    private Map<String, ContractBeneficiaries.PatientDTO> patientPTOMap;
<<<<<<< HEAD
    private String patientId = "1234567890";
    private OffsetDateTime earlyDate;
=======
    private static String patientId = "1234567890";
    private static String SAMPLE_CONTRACT_ID = "CONTRACT1";
>>>>>>> 3304d846

    private ContractBeneficiaries.PatientDTO patientDTO;

    private final Token noOpToken = new Token() {
        @Override
        public boolean link() {
            return false;
        }

        @Override
        public boolean expire() {
            return false;
        }

        @Override
        public boolean linkAndExpire() {
            return false;
        }

        @Override
        public boolean isActive() {
            return false;
        }
    };
    private PatientClaimsRequest request;

    @BeforeEach
    void setUp() throws Exception {
        cut = new PatientClaimsProcessorImpl(
                mockBfdClient,
                eventLogger
        );
        ReflectionTestUtils.setField(cut, "startDate", "01/01/1990");
        ReflectionTestUtils.setField(cut, "startDateSpecialContracts", "Z0001,S0001");

        eob = EobTestDataUtil.createEOB();
        createOutputFiles();
        patientDTO = new ContractBeneficiaries.PatientDTO();
        patientDTO.setPatientId(patientId);
        patientDTO.setDateRangesUnderContract(List.of(new DateRange(new Date(0), new Date())));

        patientPTOMap = new HashMap<>();
        patientPTOMap.put(patientId, patientDTO);
        ContractBeneficiaries.PatientDTO fileDTO = new ContractBeneficiaries.PatientDTO();
        fileDTO.setPatientId("-199900000022040");
        fileDTO.setDateRangesUnderContract(Collections.singletonList(new DateRange(new Date(0), new Date())));
        patientPTOMap.put(fileDTO.getPatientId(), fileDTO);
<<<<<<< HEAD
        earlyDate = OffsetDateTime.of(1990, 1, 1, 0, 0, 0, 0, ZoneOffset.UTC);
        request = new PatientClaimsRequest(patientDTO, earlyDate, earlyDate, null, "job", "contractNum", noOpToken);
=======

        Contract contract = new Contract();
        StreamHelper helper = new TextStreamHelperImpl(tmpEfsMountDir.toPath(), contract.getContractNumber(),
                30, 120, eventLogger, null);

        request = new PatientClaimsRequest(patientDTO, helper, laterAttDate, null, "user", "job",
                "contractNum", noOpToken);
    }

    @Test
    void process_whenPatientInEOBIsNotInContract() throws ParseException {
        Bundle bundle1 = EobTestDataUtil.createBundle(eob.copy());
        ExplanationOfBenefit eob = (ExplanationOfBenefit) bundle1.getEntry().get(0).getResource();
        eob.getPatient().setReference("Patient/BADPATID");
        List<Resource> resources = cut.extractResources(SAMPLE_CONTRACT_ID, bundle1.getEntry(),
                List.of(new DateRange(new Date(0), new Date())), OffsetDateTime.now().minusYears(10),
                patientPTOMap);
        assertEquals(resources.size(), 0);
    }

    @Test
    void process_whenPatientInEOBIsNotInContract2() throws ParseException {
        // Empty the patient list
        Bundle bundle1 = EobTestDataUtil.createBundle(eob.copy());
        patientPTOMap.clear();
        List<Resource> resources = cut.extractResources(SAMPLE_CONTRACT_ID, bundle1.getEntry(),
                List.of(new DateRange(new Date(0), new Date())), OffsetDateTime.now().minusYears(10),
                patientPTOMap);
        assertEquals(resources.size(), 0);

        // Enter an invalid patient list
        ContractBeneficiaries.PatientDTO badPatient = new ContractBeneficiaries.PatientDTO();
        badPatient.setPatientId("BADPATID");
        badPatient.setDateRangesUnderContract(List.of(new DateRange(new Date(0), new Date())));
        patientPTOMap.put("BADPATID", badPatient);
        resources = cut.extractResources(SAMPLE_CONTRACT_ID, bundle1.getEntry(),
                List.of(new DateRange(new Date(0), new Date())), OffsetDateTime.now().minusYears(10),
                patientPTOMap);
        assertEquals(resources.size(), 0);

        // Add a correct patient and verify it comes over
        ContractBeneficiaries.PatientDTO goodPatient = new ContractBeneficiaries.PatientDTO();
        String goodPatientId = "-199900000022040";
        goodPatient.setPatientId(goodPatientId);
        goodPatient.setDateRangesUnderContract(List.of(new DateRange(new Date(0), new Date())));
        assertEquals(resources.size(), 0);
        patientPTOMap.put(goodPatientId, goodPatient);
        resources = cut.extractResources(SAMPLE_CONTRACT_ID, bundle1.getEntry(),
                List.of(new DateRange(new Date(0), new Date())), OffsetDateTime.now().minusYears(10),
                patientPTOMap);
        assertEquals(resources.size(), 1);
    }

    @Test
    void process_whenContractIsSpecialContract() throws ParseException {
        SimpleDateFormat sdf = new SimpleDateFormat("MM/dd/yyyy");
        Date d1 = sdf.parse("01/02/2020");
        Date d2 = sdf.parse("12/02/2019");
        ReflectionTestUtils.setField(cut, "startDate", "01/01/2020");
        ReflectionTestUtils.setField(cut, "startDateSpecialContracts", "01/01/2019");
        ReflectionTestUtils.setField(cut, "specialContracts", List.of("Z0001"));

        Bundle bundle1 = EobTestDataUtil.createBundle(eob.copy());
        ExplanationOfBenefit eob = (ExplanationOfBenefit) bundle1.getEntry().get(0).getResource();

        eob.getBillablePeriod().setStart(d1);
        eob.getBillablePeriod().setEnd(d1);
        List<Resource> resources = cut.extractResources(SAMPLE_CONTRACT_ID, bundle1.getEntry(),
                List.of(new DateRange(new Date(0), new Date())), OffsetDateTime.now().minusYears(10),
                patientPTOMap);
        assertEquals(1, resources.size());

        resources = cut.extractResources("Z0001", bundle1.getEntry(),
                List.of(new DateRange(new Date(0), new Date())), OffsetDateTime.now().minusYears(10),
                patientPTOMap);
        assertEquals(1, resources.size());

        eob.getBillablePeriod().setStart(d2);
        eob.getBillablePeriod().setEnd(d2);
        resources = cut.extractResources(SAMPLE_CONTRACT_ID, bundle1.getEntry(),
                List.of(new DateRange(new Date(0), new Date())), OffsetDateTime.now().minusYears(10),
                patientPTOMap);
        assertEquals(0, resources.size());
        resources = cut.extractResources("Z0001", bundle1.getEntry(),
                List.of(new DateRange(new Date(0), new Date())), OffsetDateTime.now().minusYears(10),
                patientPTOMap);
        assertEquals(1, resources.size());
    }

    @Test
    void process_whenPDPhasAttestedBeforeBeginDate() throws ParseException {
        // Set the earliest date to Jan 1
        Bundle bundle1 = EobTestDataUtil.createBundle(eob.copy());
        ReflectionTestUtils.setField(cut, "startDate", "01/01/2020");
        // Attestation time is 10 years ago, eob date is 01/02/2020
        List<Resource> resources = cut.extractResources(SAMPLE_CONTRACT_ID, bundle1.getEntry(),
                List.of(new DateRange(new Date(0), new Date())), OffsetDateTime.now().minusYears(10),
                patientPTOMap);
        assertEquals(1, resources.size());
        // Set the billable date to 1970 and attestation date to 1920, should return no results
        ExplanationOfBenefit eob = (ExplanationOfBenefit) bundle1.getEntry().get(0).getResource();
        eob.getBillablePeriod().setStart(new Date(10));
        eob.getBillablePeriod().setEnd(new Date(10));
        resources = cut.extractResources(SAMPLE_CONTRACT_ID, bundle1.getEntry(),
                List.of(new DateRange(new Date(0), new Date())), OffsetDateTime.now().minusYears(100),
                patientPTOMap);
        assertEquals(0, resources.size());
        // Set billable date to late year and attestation date to a hundred years ago, shouldn't return results
        SimpleDateFormat sdf = new SimpleDateFormat("MM/dd/yyyy");
        eob.getBillablePeriod().setStart(sdf.parse("12/29/2019"));
        eob.getBillablePeriod().setEnd(sdf.parse("12/30/2019"));
        resources = cut.extractResources(SAMPLE_CONTRACT_ID, bundle1.getEntry(),
                List.of(new DateRange(new Date(0), new Date())), OffsetDateTime.now().minusYears(100),
                patientPTOMap);
        assertEquals(0, resources.size());
        // Set billable period to early 2020, attestation date in 2019, should return 1
        eob.getBillablePeriod().setStart(sdf.parse("01/02/2020"));
        eob.getBillablePeriod().setEnd(sdf.parse("01/03/2020"));
        resources = cut.extractResources(SAMPLE_CONTRACT_ID, bundle1.getEntry(),
                List.of(new DateRange(new Date(0), new Date())), OffsetDateTime.of(2019, 1, 1,
                        1, 1, 1, 1, ZoneOffset.UTC),
                patientPTOMap);
        assertEquals(1, resources.size());
        // billable period is early 2020, attestation date is today, should return 0
        resources = cut.extractResources(SAMPLE_CONTRACT_ID, bundle1.getEntry(),
                List.of(new DateRange(new Date(0), new Date())), OffsetDateTime.now(),
                patientPTOMap);
        assertEquals(0, resources.size());
>>>>>>> 3304d846
    }

    @Test
    void process_whenPatientHasSinglePageOfClaimsData() throws ExecutionException, InterruptedException {
        Bundle bundle1 = EobTestDataUtil.createBundle(eob.copy());
        when(mockBfdClient.requestEOBFromServer(patientId, earlyDate)).thenReturn(bundle1);

        cut.process(request).get();

        verify(mockBfdClient).requestEOBFromServer(patientId, earlyDate);
        verify(mockBfdClient, never()).requestNextBundleFromServer(bundle1);
    }

    @Test
    void process_whenPatientHasMultiplePagesOfClaimsData() throws ExecutionException, InterruptedException {
        Bundle bundle1 = EobTestDataUtil.createBundle(eob.copy());
        bundle1.addLink(EobTestDataUtil.addNextLink());

        Bundle bundle2 = EobTestDataUtil.createBundle(eob.copy());

        when(mockBfdClient.requestEOBFromServer(patientId, earlyDate)).thenReturn(bundle1);
        when(mockBfdClient.requestNextBundleFromServer(bundle1)).thenReturn(bundle2);

        cut.process(request).get();

        verify(mockBfdClient).requestEOBFromServer(patientId, earlyDate);
        verify(mockBfdClient).requestNextBundleFromServer(bundle1);
    }

    @Test
    void process_whenBfdClientThrowsException() {
        Bundle bundle1 = EobTestDataUtil.createBundle(eob.copy());
        when(mockBfdClient.requestEOBFromServer(patientId, earlyDate)).thenThrow(new RuntimeException("Test Exception"));

        var exceptionThrown = assertThrows(RuntimeException.class,
                () -> cut.process(request).get());

        assertTrue(exceptionThrown.getMessage().startsWith("Test Exception"));

        verify(mockBfdClient).requestEOBFromServer(patientId, earlyDate);
        verify(mockBfdClient, never()).requestNextBundleFromServer(bundle1);
    }

    @Test
    void process_whenPatientHasNoEOBClaimsData() throws ExecutionException, InterruptedException {
        Bundle bundle1 = new Bundle();
        when(mockBfdClient.requestEOBFromServer(any(), any())).thenReturn(bundle1);

        EobSearchResponse response = cut.process(request).get();
        assertNotNull(response);
        assertNotNull(response.getResources());
        assertEquals(0, response.getResources().size());
        verify(mockBfdClient).requestEOBFromServer(any(), any());
    }

    @Test
    void process_whenPatientHasSinglePageOfClaimsDataSince() throws ExecutionException, InterruptedException,
            ParseException {
        // Override default behavior of setup
        patientDTO = new ContractBeneficiaries.PatientDTO();
        patientDTO.setPatientId(patientId);
        patientDTO.setDateRangesUnderContract(List.of(new DateRange(new Date(0), new Date())));

        request = new PatientClaimsRequest(patientDTO, earlyDate, earlyDate, "user", "job", "contractNum", noOpToken);
        Bundle bundle1 = EobTestDataUtil.createBundle(eob.copy());
        when(mockBfdClient.requestEOBFromServer(patientId, earlyDate)).thenReturn(bundle1);

        cut.process(request).get();

        verify(mockBfdClient).requestEOBFromServer(patientId, earlyDate);
        verify(mockBfdClient, never()).requestNextBundleFromServer(bundle1);
    }

    @Test
    void process_whenPatientHasSinglePageOfClaimsDataEarlyAttDate() throws ExecutionException, InterruptedException,
            ParseException {
        // Override default behavior of setup
        patientDTO = new ContractBeneficiaries.PatientDTO();
        patientDTO.setPatientId(patientId);
        patientDTO.setDateRangesUnderContract(List.of(new DateRange(new Date(0), new Date())));

        request = new PatientClaimsRequest(patientDTO, earlyDate, earlyDate, "user", "job",
                "contractNum", noOpToken);

        Bundle bundle1 = EobTestDataUtil.createBundle(eob.copy());
        when(mockBfdClient.requestEOBFromServer(patientId, earlyDate)).thenReturn(bundle1);

        cut.process(request).get();

        verify(mockBfdClient).requestEOBFromServer(patientId, earlyDate);
        verify(mockBfdClient, never()).requestNextBundleFromServer(bundle1);
    }


    private void createOutputFiles() throws IOException {
        final Path outputDirPath = Paths.get(tmpEfsMountDir.toPath().toString(), UUID.randomUUID().toString());
        Files.createDirectories(outputDirPath);

        Path outputFile = createFile(outputDirPath, "contract_name.ndjson");
        assertNotNull(outputFile);
        Path errorFile = createFile(outputDirPath, "contract_name_error.ndjson");
        assertNotNull(errorFile);
    }

    private Path createFile(Path outputDirPath, String output_filename) throws IOException {
        final Path outputFilePath = Path.of(outputDirPath.toString(), output_filename);
        return Files.createFile(outputFilePath);
    }
}<|MERGE_RESOLUTION|>--- conflicted
+++ resolved
@@ -52,13 +52,8 @@
 
     private ExplanationOfBenefit eob;
     private Map<String, ContractBeneficiaries.PatientDTO> patientPTOMap;
-<<<<<<< HEAD
     private String patientId = "1234567890";
     private OffsetDateTime earlyDate;
-=======
-    private static String patientId = "1234567890";
-    private static String SAMPLE_CONTRACT_ID = "CONTRACT1";
->>>>>>> 3304d846
 
     private ContractBeneficiaries.PatientDTO patientDTO;
 
@@ -106,139 +101,9 @@
         fileDTO.setPatientId("-199900000022040");
         fileDTO.setDateRangesUnderContract(Collections.singletonList(new DateRange(new Date(0), new Date())));
         patientPTOMap.put(fileDTO.getPatientId(), fileDTO);
-<<<<<<< HEAD
         earlyDate = OffsetDateTime.of(1990, 1, 1, 0, 0, 0, 0, ZoneOffset.UTC);
         request = new PatientClaimsRequest(patientDTO, earlyDate, earlyDate, null, "job", "contractNum", noOpToken);
-=======
-
-        Contract contract = new Contract();
-        StreamHelper helper = new TextStreamHelperImpl(tmpEfsMountDir.toPath(), contract.getContractNumber(),
-                30, 120, eventLogger, null);
-
-        request = new PatientClaimsRequest(patientDTO, helper, laterAttDate, null, "user", "job",
-                "contractNum", noOpToken);
-    }
-
-    @Test
-    void process_whenPatientInEOBIsNotInContract() throws ParseException {
-        Bundle bundle1 = EobTestDataUtil.createBundle(eob.copy());
-        ExplanationOfBenefit eob = (ExplanationOfBenefit) bundle1.getEntry().get(0).getResource();
-        eob.getPatient().setReference("Patient/BADPATID");
-        List<Resource> resources = cut.extractResources(SAMPLE_CONTRACT_ID, bundle1.getEntry(),
-                List.of(new DateRange(new Date(0), new Date())), OffsetDateTime.now().minusYears(10),
-                patientPTOMap);
-        assertEquals(resources.size(), 0);
-    }
-
-    @Test
-    void process_whenPatientInEOBIsNotInContract2() throws ParseException {
-        // Empty the patient list
-        Bundle bundle1 = EobTestDataUtil.createBundle(eob.copy());
-        patientPTOMap.clear();
-        List<Resource> resources = cut.extractResources(SAMPLE_CONTRACT_ID, bundle1.getEntry(),
-                List.of(new DateRange(new Date(0), new Date())), OffsetDateTime.now().minusYears(10),
-                patientPTOMap);
-        assertEquals(resources.size(), 0);
-
-        // Enter an invalid patient list
-        ContractBeneficiaries.PatientDTO badPatient = new ContractBeneficiaries.PatientDTO();
-        badPatient.setPatientId("BADPATID");
-        badPatient.setDateRangesUnderContract(List.of(new DateRange(new Date(0), new Date())));
-        patientPTOMap.put("BADPATID", badPatient);
-        resources = cut.extractResources(SAMPLE_CONTRACT_ID, bundle1.getEntry(),
-                List.of(new DateRange(new Date(0), new Date())), OffsetDateTime.now().minusYears(10),
-                patientPTOMap);
-        assertEquals(resources.size(), 0);
-
-        // Add a correct patient and verify it comes over
-        ContractBeneficiaries.PatientDTO goodPatient = new ContractBeneficiaries.PatientDTO();
-        String goodPatientId = "-199900000022040";
-        goodPatient.setPatientId(goodPatientId);
-        goodPatient.setDateRangesUnderContract(List.of(new DateRange(new Date(0), new Date())));
-        assertEquals(resources.size(), 0);
-        patientPTOMap.put(goodPatientId, goodPatient);
-        resources = cut.extractResources(SAMPLE_CONTRACT_ID, bundle1.getEntry(),
-                List.of(new DateRange(new Date(0), new Date())), OffsetDateTime.now().minusYears(10),
-                patientPTOMap);
-        assertEquals(resources.size(), 1);
-    }
-
-    @Test
-    void process_whenContractIsSpecialContract() throws ParseException {
-        SimpleDateFormat sdf = new SimpleDateFormat("MM/dd/yyyy");
-        Date d1 = sdf.parse("01/02/2020");
-        Date d2 = sdf.parse("12/02/2019");
-        ReflectionTestUtils.setField(cut, "startDate", "01/01/2020");
-        ReflectionTestUtils.setField(cut, "startDateSpecialContracts", "01/01/2019");
-        ReflectionTestUtils.setField(cut, "specialContracts", List.of("Z0001"));
-
-        Bundle bundle1 = EobTestDataUtil.createBundle(eob.copy());
-        ExplanationOfBenefit eob = (ExplanationOfBenefit) bundle1.getEntry().get(0).getResource();
-
-        eob.getBillablePeriod().setStart(d1);
-        eob.getBillablePeriod().setEnd(d1);
-        List<Resource> resources = cut.extractResources(SAMPLE_CONTRACT_ID, bundle1.getEntry(),
-                List.of(new DateRange(new Date(0), new Date())), OffsetDateTime.now().minusYears(10),
-                patientPTOMap);
-        assertEquals(1, resources.size());
-
-        resources = cut.extractResources("Z0001", bundle1.getEntry(),
-                List.of(new DateRange(new Date(0), new Date())), OffsetDateTime.now().minusYears(10),
-                patientPTOMap);
-        assertEquals(1, resources.size());
-
-        eob.getBillablePeriod().setStart(d2);
-        eob.getBillablePeriod().setEnd(d2);
-        resources = cut.extractResources(SAMPLE_CONTRACT_ID, bundle1.getEntry(),
-                List.of(new DateRange(new Date(0), new Date())), OffsetDateTime.now().minusYears(10),
-                patientPTOMap);
-        assertEquals(0, resources.size());
-        resources = cut.extractResources("Z0001", bundle1.getEntry(),
-                List.of(new DateRange(new Date(0), new Date())), OffsetDateTime.now().minusYears(10),
-                patientPTOMap);
-        assertEquals(1, resources.size());
-    }
-
-    @Test
-    void process_whenPDPhasAttestedBeforeBeginDate() throws ParseException {
-        // Set the earliest date to Jan 1
-        Bundle bundle1 = EobTestDataUtil.createBundle(eob.copy());
-        ReflectionTestUtils.setField(cut, "startDate", "01/01/2020");
-        // Attestation time is 10 years ago, eob date is 01/02/2020
-        List<Resource> resources = cut.extractResources(SAMPLE_CONTRACT_ID, bundle1.getEntry(),
-                List.of(new DateRange(new Date(0), new Date())), OffsetDateTime.now().minusYears(10),
-                patientPTOMap);
-        assertEquals(1, resources.size());
-        // Set the billable date to 1970 and attestation date to 1920, should return no results
-        ExplanationOfBenefit eob = (ExplanationOfBenefit) bundle1.getEntry().get(0).getResource();
-        eob.getBillablePeriod().setStart(new Date(10));
-        eob.getBillablePeriod().setEnd(new Date(10));
-        resources = cut.extractResources(SAMPLE_CONTRACT_ID, bundle1.getEntry(),
-                List.of(new DateRange(new Date(0), new Date())), OffsetDateTime.now().minusYears(100),
-                patientPTOMap);
-        assertEquals(0, resources.size());
-        // Set billable date to late year and attestation date to a hundred years ago, shouldn't return results
-        SimpleDateFormat sdf = new SimpleDateFormat("MM/dd/yyyy");
-        eob.getBillablePeriod().setStart(sdf.parse("12/29/2019"));
-        eob.getBillablePeriod().setEnd(sdf.parse("12/30/2019"));
-        resources = cut.extractResources(SAMPLE_CONTRACT_ID, bundle1.getEntry(),
-                List.of(new DateRange(new Date(0), new Date())), OffsetDateTime.now().minusYears(100),
-                patientPTOMap);
-        assertEquals(0, resources.size());
-        // Set billable period to early 2020, attestation date in 2019, should return 1
-        eob.getBillablePeriod().setStart(sdf.parse("01/02/2020"));
-        eob.getBillablePeriod().setEnd(sdf.parse("01/03/2020"));
-        resources = cut.extractResources(SAMPLE_CONTRACT_ID, bundle1.getEntry(),
-                List.of(new DateRange(new Date(0), new Date())), OffsetDateTime.of(2019, 1, 1,
-                        1, 1, 1, 1, ZoneOffset.UTC),
-                patientPTOMap);
-        assertEquals(1, resources.size());
-        // billable period is early 2020, attestation date is today, should return 0
-        resources = cut.extractResources(SAMPLE_CONTRACT_ID, bundle1.getEntry(),
-                List.of(new DateRange(new Date(0), new Date())), OffsetDateTime.now(),
-                patientPTOMap);
-        assertEquals(0, resources.size());
->>>>>>> 3304d846
+
     }
 
     @Test
