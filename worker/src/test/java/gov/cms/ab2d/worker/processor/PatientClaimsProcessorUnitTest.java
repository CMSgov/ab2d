package gov.cms.ab2d.worker.processor;

import ca.uhn.fhir.context.FhirContext;
import gov.cms.ab2d.bfd.client.BFDClient;
import gov.cms.ab2d.common.model.Contract;
import gov.cms.ab2d.filter.FilterOutByDate;
import gov.cms.ab2d.worker.adapter.bluebutton.GetPatientsByContractResponse;
import lombok.extern.slf4j.Slf4j;
import org.hl7.fhir.dstu3.model.Bundle;
import org.hl7.fhir.dstu3.model.ExplanationOfBenefit;
import org.junit.jupiter.api.BeforeEach;
import org.junit.jupiter.api.Test;
import org.junit.jupiter.api.extension.ExtendWith;
import org.junit.jupiter.api.io.TempDir;
import org.mockito.Mock;
import org.mockito.junit.jupiter.MockitoExtension;

import java.io.File;
import java.io.IOException;
import java.nio.file.Files;
import java.nio.file.Path;
import java.nio.file.Paths;
import java.time.OffsetDateTime;
import java.time.ZoneOffset;
import java.util.Date;
import java.util.List;
import java.util.UUID;
import java.util.concurrent.ExecutionException;

import static org.hamcrest.CoreMatchers.startsWith;
import static org.junit.Assert.assertThat;
import static org.junit.jupiter.api.Assertions.assertThrows;
import static org.mockito.Mockito.never;
import static org.mockito.Mockito.verify;
import static org.mockito.Mockito.when;

@Slf4j
@ExtendWith(MockitoExtension.class)
public class PatientClaimsProcessorUnitTest {
    // class under test
    private PatientClaimsProcessor cut;

    @Mock private BFDClient mockBfdClient;

    @TempDir
    File tmpEfsMountDir;

    private ExplanationOfBenefit eob;
    private Path outputFile;
    private Path errorFile;
    private String patientId = "1234567890";
    private StreamHelper helper;

    private OffsetDateTime earlyAttDate = OffsetDateTime.of(1970, 1, 1, 0, 0, 0, 0, ZoneOffset.UTC);
    private GetPatientsByContractResponse.PatientDTO patientDTO;

    @BeforeEach
    void setUp() throws Exception {
        FhirContext fhirContext = ca.uhn.fhir.context.FhirContext.forDstu3();
        cut = new PatientClaimsProcessorImpl(
                mockBfdClient,
                fhirContext
        );

        eob = EobTestDataUtil.createEOB();
        createOutputFiles();
        patientDTO = new GetPatientsByContractResponse.PatientDTO();
        patientDTO.setPatientId(patientId);
        patientDTO.setDatesUnderContract(List.of(new FilterOutByDate.DateRange(new Date(0), new Date())));

        Contract contract = new Contract();
        helper = new TextStreamHelperImpl(tmpEfsMountDir.toPath(), contract.getContractNumber(), 30, 120);
    }

    @Test
    void process_whenPatientHasSinglePageOfClaimsData() throws IOException, ExecutionException, InterruptedException {
        Bundle bundle1 = EobTestDataUtil.createBundle(eob.copy());
        when(mockBfdClient.requestEOBFromServer(patientId)).thenReturn(bundle1);

        cut.process(patientDTO, helper, earlyAttDate).get();

        verify(mockBfdClient).requestEOBFromServer(patientId);
        verify(mockBfdClient, never()).requestNextBundleFromServer(bundle1);
    }

    @Test
    void process_whenPatientHasMultiplePagesOfClaimsData() throws IOException, ExecutionException, InterruptedException {
        Bundle bundle1 = EobTestDataUtil.createBundle(eob.copy());
        bundle1.addLink(EobTestDataUtil.addNextLink());

        Bundle bundle2 = EobTestDataUtil.createBundle(eob.copy());

        when(mockBfdClient.requestEOBFromServer(patientId)).thenReturn(bundle1);
        when(mockBfdClient.requestNextBundleFromServer(bundle1)).thenReturn(bundle2);

        cut.process(patientDTO, helper, earlyAttDate).get();

        verify(mockBfdClient).requestEOBFromServer(patientId);
        verify(mockBfdClient).requestNextBundleFromServer(bundle1);
    }

    @Test
    void process_whenBfdClientThrowsException() {
        Bundle bundle1 = EobTestDataUtil.createBundle(eob.copy());
        when(mockBfdClient.requestEOBFromServer(patientId)).thenThrow(new RuntimeException("Test Exception"));

<<<<<<< HEAD
        var exceptionThrown = assertThrows(RuntimeException.class,
                () -> cut.process(patientDTO, helper, earlyAttDate).get());
=======
        var exceptionThrown = assertThrows(ExecutionException.class,
                () -> cut.process(patientDTO, jobDataWriter, earlyAttDate).get());
>>>>>>> f2815592

        assertThat(exceptionThrown.getCause().getMessage(), startsWith("Test Exception"));

        verify(mockBfdClient).requestEOBFromServer(patientId);
        verify(mockBfdClient, never()).requestNextBundleFromServer(bundle1);
    }

    @Test
    void process_whenPatientHasNoEOBClaimsData() throws ExecutionException, InterruptedException {
        Bundle bundle1 = new Bundle();
        when(mockBfdClient.requestEOBFromServer(patientId)).thenReturn(bundle1);

        cut.process(patientDTO, helper, earlyAttDate).get();

        verify(mockBfdClient).requestEOBFromServer(patientId);
        verify(mockBfdClient, never()).requestNextBundleFromServer(bundle1);
    }


    private void createOutputFiles() throws IOException {
        final Path outputDirPath = Paths.get(tmpEfsMountDir.toPath().toString(), UUID.randomUUID().toString());
        Files.createDirectories(outputDirPath);

        outputFile = createFile(outputDirPath, "contract_name.ndjson");
        errorFile = createFile(outputDirPath, "contract_name_error.ndjson");
    }

    private Path createFile(Path outputDirPath, String output_filename) throws IOException {
        final Path outputFilePath = Path.of(outputDirPath.toString(), output_filename);
        return Files.createFile(outputFilePath);
    }
}<|MERGE_RESOLUTION|>--- conflicted
+++ resolved
@@ -104,13 +104,8 @@
         Bundle bundle1 = EobTestDataUtil.createBundle(eob.copy());
         when(mockBfdClient.requestEOBFromServer(patientId)).thenThrow(new RuntimeException("Test Exception"));
 
-<<<<<<< HEAD
         var exceptionThrown = assertThrows(RuntimeException.class,
                 () -> cut.process(patientDTO, helper, earlyAttDate).get());
-=======
-        var exceptionThrown = assertThrows(ExecutionException.class,
-                () -> cut.process(patientDTO, jobDataWriter, earlyAttDate).get());
->>>>>>> f2815592
 
         assertThat(exceptionThrown.getCause().getMessage(), startsWith("Test Exception"));
 
