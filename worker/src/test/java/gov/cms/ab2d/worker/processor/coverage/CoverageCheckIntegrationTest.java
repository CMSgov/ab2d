package gov.cms.ab2d.worker.processor.coverage;

import gov.cms.ab2d.common.service.ContractServiceStub;
import gov.cms.ab2d.contracts.model.Contract;
import gov.cms.ab2d.common.model.PdpClient;
import gov.cms.ab2d.common.service.ContractService;
import gov.cms.ab2d.common.service.PdpClientService;
import gov.cms.ab2d.common.util.AB2DLocalstackContainer;
import gov.cms.ab2d.common.util.AB2DPostgresqlContainer;
import gov.cms.ab2d.common.util.DataSetup;
import gov.cms.ab2d.coverage.model.CoverageJobStatus;
import gov.cms.ab2d.coverage.model.CoveragePeriod;
import gov.cms.ab2d.coverage.model.CoverageSearch;
import gov.cms.ab2d.coverage.model.CoverageSearchEvent;
import gov.cms.ab2d.coverage.model.Identifiers;
import gov.cms.ab2d.coverage.repository.CoveragePeriodRepository;
import gov.cms.ab2d.coverage.repository.CoverageSearchEventRepository;
import gov.cms.ab2d.coverage.repository.CoverageSearchRepository;
import gov.cms.ab2d.coverage.service.CoverageService;
import gov.cms.ab2d.coverage.util.CoverageDataSetup;
import java.time.OffsetDateTime;
import java.time.ZonedDateTime;
import java.util.LinkedHashSet;
import java.util.List;
import java.util.Optional;
import java.util.Set;
import org.junit.jupiter.api.AfterEach;
import org.junit.jupiter.api.BeforeEach;
import org.junit.jupiter.api.DisplayName;
import org.junit.jupiter.api.Test;
import org.springframework.beans.factory.annotation.Autowired;
import org.springframework.boot.test.context.SpringBootTest;
import org.testcontainers.containers.PostgreSQLContainer;
import org.testcontainers.junit.jupiter.Container;
import org.testcontainers.junit.jupiter.Testcontainers;


import static gov.cms.ab2d.common.util.DateUtil.AB2D_ZONE;
import static org.junit.jupiter.api.Assertions.assertFalse;
import static org.junit.jupiter.api.Assertions.assertThrows;
import static org.junit.jupiter.api.Assertions.assertTrue;
import static org.junit.jupiter.api.Assertions.fail;

@SpringBootTest(properties = "coverage.update.initial.delay=1000000")
@Testcontainers
public class CoverageCheckIntegrationTest {

    @Container
    private static final PostgreSQLContainer postgres = new AB2DPostgresqlContainer();

    @Container
    private static final AB2DLocalstackContainer localstackContainer = new AB2DLocalstackContainer();

    @Autowired
    private ContractServiceStub contractServiceStub;

    @Autowired
    private CoverageSearchRepository coverageSearchRepo;

    @Autowired
    private CoverageSearchEventRepository coverageSearchEventRepo;

    @Autowired
    private CoveragePeriodRepository coveragePeriodRepo;

    @Autowired
    private CoverageService coverageService;

    @Autowired
    private CoverageDriver coverageDriver;

    @Autowired
    private PdpClientService pdpClientService;

    @Autowired
    private DataSetup dataSetup;

    @Autowired
    private CoverageDataSetup coverageDataSetup;

    @Autowired
    private ContractService contractService;

    private static final ZonedDateTime CURRENT_TIME = OffsetDateTime.now().atZoneSameInstant(AB2D_ZONE);
    private static final ZonedDateTime ATTESTATION_TIME = CURRENT_TIME.minusMonths(3);

    private Contract contract;
    private List<Contract> enabledContracts;
    private CoveragePeriod attestationMonth;
    private CoveragePeriod attestationMonthPlus1;
    private CoveragePeriod attestationMonthPlus2;
    private CoveragePeriod attestationMonthPlus3;

    @BeforeEach
    void setUp() {
        enabledContracts = pdpClientService.getAllEnabledContracts();
        enabledContracts.forEach(contract -> pdpClientService.disableClient(contract.getContractNumber()));

        PdpClient client = dataSetup.setupNonStandardClient("special", "TEST", List.of("SPONSOR"));
        contract = contractService.getContractByContractNumber("TEST").get();
        contract.setAttestedOn(ATTESTATION_TIME.toOffsetDateTime());
        contractServiceStub.updateContract(contract);

    }

    @AfterEach
    void tearDown() {
        enabledContracts.forEach(contract -> pdpClientService.enableClient(contract.getContractNumber()));
        coverageDataSetup.cleanup();
        dataSetup.cleanup();
    }


    @DisplayName("Verify coverage does not have false positives")
    @Test
    void verifyCoverage_whenExpectedCoveragePass() {
        createCoveragePeriods();

        Set<Identifiers> tenK = new LinkedHashSet<>();
        for (long idx = 0; idx < 10000; idx++) {
            tenK.add(createIdentifier(idx));
        }

        insertAndRunSearch(attestationMonth, tenK);
        insertAndRunSearch(attestationMonthPlus1, tenK);
        insertAndRunSearch(attestationMonthPlus2, tenK);

        try {
            coverageDriver.verifyCoverage();
        } catch (CoverageVerificationException exception) {
            fail("Failed coverage checks with alerts: " + exception.getAlertMessage());
        }
    }

    @DisplayName("Verify coverage ignores contracts being updated")
    @Test
    void verifyCoverage_whenUpdateInProgressPass() {
        createCoveragePeriods();

        Set<Identifiers> tenK = new LinkedHashSet<>();
        for (long idx = 0; idx < 10000; idx++) {
            tenK.add(createIdentifier(idx));
        }

        coverageService.submitSearch(attestationMonth.getId(), "testing");

        CoverageVerificationException exception =
                assertThrows(CoverageVerificationException.class, () -> coverageDriver.verifyCoverage());

        assertTrue(exception.getAlertMessage().contains("being updated now"));

        startSearchAndPullEvent();

        exception = assertThrows(CoverageVerificationException.class, () -> coverageDriver.verifyCoverage());

        assertTrue(exception.getAlertMessage().contains("being updated now"));
    }

    @DisplayName("Verify coverage ignores contracts being updated")
    @Test
    void verifyCoverage_whenZContractIgnore() {

        PdpClient client = dataSetup.setupNonStandardClient("special2", "Z5555", List.of("SPONSOR"));
        contract = contractService.getContractByContractNumber("Z5555").get();
        contract.setAttestedOn(ATTESTATION_TIME.toOffsetDateTime());
        contract.setUpdateMode(Contract.UpdateMode.NONE);
        contract.setContractType(Contract.ContractType.CLASSIC_TEST);
        contractServiceStub.updateContract(contract);

        CoverageVerificationException exception =
                assertThrows(CoverageVerificationException.class, () -> coverageDriver.verifyCoverage());

        assertFalse(exception.getAlertMessage().contains("Z5555"));
    }

    @DisplayName("Verify coverage stops if coverage periods are missing entirely")
    @Test
    void verifyCoverage_whenMissingPeriods_fail() {
        CoverageVerificationException exception =
                assertThrows(CoverageVerificationException.class, () ->coverageDriver.verifyCoverage());

        assertTrue(exception.getAlertMessage().contains("coverage period missing"));
        assertFalse(exception.getAlertMessage().contains("has no enrollment"));
        assertFalse(exception.getAlertMessage().contains("no enrollment found"));
        assertFalse(exception.getAlertMessage().contains("enrollment changed"));
        assertFalse(exception.getAlertMessage().contains("sets of enrollment"));
        assertFalse(exception.getAlertMessage().contains("old coverage search"));
    }

    @DisplayName("Verify coverage stops if none of the coverage periods have enrollment")
    @Test
    void verifyCoverage_whenNoCoveragePresent_fail() {
        createCoveragePeriods();

        Set<Identifiers> tenK = new LinkedHashSet<>();
        for (long idx = 0; idx < 10000; idx++) {
            tenK.add(createIdentifier(idx));
        }

        runSearch(attestationMonth);
        runSearch(attestationMonthPlus1);
        runSearch(attestationMonthPlus2);

        CoverageVerificationException exception =
                assertThrows(CoverageVerificationException.class, () ->coverageDriver.verifyCoverage());
        assertFalse(exception.getAlertMessage().contains("coverage period missing"));
        assertTrue(exception.getAlertMessage().contains("has no enrollment"));
        assertFalse(exception.getAlertMessage().contains("no enrollment found"));
        assertFalse(exception.getAlertMessage().contains("enrollment changed"));
        assertFalse(exception.getAlertMessage().contains("sets of enrollment"));
        assertFalse(exception.getAlertMessage().contains("old coverage search"));
    }

    @DisplayName("Verify coverage stops if some coverage periods are missing coverage information")
    @Test
    void verifyCoverage_whenSomeCoverageMissing_fail() {
        createCoveragePeriods();

        Set<Identifiers> tenK = new LinkedHashSet<>();
        for (long idx = 0; idx < 10000; idx++) {
            tenK.add(createIdentifier(idx));
        }

        insertAndRunSearch(attestationMonth, tenK);
        runSearch(attestationMonthPlus1);
        insertAndRunSearch(attestationMonthPlus2, tenK);

        CoverageVerificationException exception =
                assertThrows(CoverageVerificationException.class, () -> coverageDriver.verifyCoverage());
        assertFalse(exception.getAlertMessage().contains("coverage period missing"));
        assertFalse(exception.getAlertMessage().contains("has no enrollment"));
        assertTrue(exception.getAlertMessage().contains("no enrollment found"));
        assertFalse(exception.getAlertMessage().contains("enrollment changed"));
        assertFalse(exception.getAlertMessage().contains("sets of enrollment"));
        assertFalse(exception.getAlertMessage().contains("old coverage search"));
    }

    @DisplayName("Verify coverage stops if some coverage periods change drastically")
<<<<<<< HEAD
 //   @Test
=======
  //  @Test
>>>>>>> 51a98d2a
    void verifyCoverage_whenCoverageUnstable_fail() {
        ZonedDateTime dateTime = ZonedDateTime.now();
        createCoveragePeriods(dateTime);

        contract.setAttestedOn(ZonedDateTime.now().toOffsetDateTime());
        contractServiceStub.updateContract(contract);

        Set<Identifiers> tenK = new LinkedHashSet<>();
        for (long idx = 0; idx < 10000; idx++) {
            tenK.add(createIdentifier(idx));
        }

        Set<Identifiers> twelveK = new LinkedHashSet<>();
        for (long idx = 0; idx < 12000; idx++) {
            twelveK.add(createIdentifier(idx));
        }

        insertAndRunSearch(attestationMonth, tenK);
        insertAndRunSearch(attestationMonthPlus1, twelveK);
        insertAndRunSearch(attestationMonthPlus2, tenK);

        CoverageVerificationException exception =
                assertThrows(CoverageVerificationException.class, () ->coverageDriver.verifyCoverage());
        assertFalse(exception.getAlertMessage().contains("coverage period missing"));
        assertFalse(exception.getAlertMessage().contains("has no enrollment"));
        assertFalse(exception.getAlertMessage().contains("no enrollment found"));
        assertTrue(exception.getAlertMessage().contains("enrollment changed"));
        assertFalse(exception.getAlertMessage().contains("sets of enrollment"));
        assertFalse(exception.getAlertMessage().contains("old coverage search"));
    }

    @DisplayName("Verify coverage stops if some coverage periods have multiple copies of coverage")
    @Test
    void verifyCoverage_whenCoverageDuplicated_fail() {
        createCoveragePeriods();

        Set<Identifiers> tenK = new LinkedHashSet<>();
        for (long idx = 0; idx < 10000; idx++) {
            tenK.add(createIdentifier(idx));
        }

        insertAndRunSearch(attestationMonth, tenK);
        insertAndRunSearch(attestationMonthPlus1, tenK);
        insertAndLeaveDuplicates(attestationMonthPlus1, tenK);
        insertAndRunSearch(attestationMonthPlus2, tenK);

        CoverageVerificationException exception =
                assertThrows(CoverageVerificationException.class, () ->coverageDriver.verifyCoverage());

        assertFalse(exception.getAlertMessage().contains("coverage period missing"));
        assertFalse(exception.getAlertMessage().contains("has no enrollment"));
        assertFalse(exception.getAlertMessage().contains("no enrollment found"));
        assertFalse(exception.getAlertMessage().contains("enrollment changed"));
        assertTrue(exception.getAlertMessage().contains("sets of enrollment"));
        assertFalse(exception.getAlertMessage().contains("old coverage search"));
    }

    @DisplayName("Verify coverage stops if some coverage periods have old coverage when they should have more recent coverage")
    @Test
    void verifyCoverage_whenCoverageOutOfDate_fail() {
        createCoveragePeriods();

        Set<Identifiers> tenK = new LinkedHashSet<>();
        for (long idx = 0; idx < 10000; idx++) {
            tenK.add(createIdentifier(idx));
        }

        insertAndRunSearch(attestationMonth, tenK);
        insertAndRunSearch(attestationMonthPlus1, tenK);
        runSearchAndLeaveOld(attestationMonthPlus1);
        insertAndRunSearch(attestationMonthPlus2, tenK);

        CoverageVerificationException exception =
                assertThrows(CoverageVerificationException.class, () ->coverageDriver.verifyCoverage());
        assertFalse(exception.getAlertMessage().contains("coverage period missing"));
        assertFalse(exception.getAlertMessage().contains("has no enrollment"));
        assertFalse(exception.getAlertMessage().contains("no enrollment found"));
        assertFalse(exception.getAlertMessage().contains("enrollment changed"));
        assertFalse(exception.getAlertMessage().contains("sets of enrollment"));
        assertTrue(exception.getAlertMessage().contains("old coverage search"));
    }

    private void createCoveragePeriods() {
        createCoveragePeriods(ATTESTATION_TIME);
    }

    private void createCoveragePeriods( ZonedDateTime dateTime) {
        attestationMonth = coverageDataSetup.createCoveragePeriod(contract.getContractNumber(), dateTime.getMonthValue(),  dateTime.getYear());
        attestationMonthPlus1 = coverageDataSetup.createCoveragePeriod(contract.getContractNumber(), dateTime.plusMonths(1).getMonthValue(),
                dateTime.plusMonths(1).getYear());
        attestationMonthPlus2 = coverageDataSetup.createCoveragePeriod(contract.getContractNumber(), dateTime.plusMonths(2).getMonthValue(),
                dateTime.plusMonths(2).getYear());
        attestationMonthPlus3 = coverageDataSetup.createCoveragePeriod(contract.getContractNumber(), dateTime.plusMonths(3).getMonthValue(),
                dateTime.plusMonths(3).getYear());
    }

    private void insertAndRunSearch(CoveragePeriod period, Set<Identifiers> identifiers) {
        coverageService.submitSearch(period.getId(), "testing");
        CoverageSearchEvent progress = startSearchAndPullEvent();
        coverageService.insertCoverage(progress.getId(), identifiers);
        coverageService.completeSearch(period.getId(), "testing");
    }

    private void insertAndLeaveDuplicates(CoveragePeriod period, Set<Identifiers> identifiers) {
        coverageService.submitSearch(period.getId(), "testing");
        CoverageSearchEvent progress = startSearchAndPullEvent();
        coverageService.insertCoverage(progress.getId(), identifiers);

        CoverageSearchEvent success = new CoverageSearchEvent();
        success.setCoveragePeriod(period);
        success.setDescription("testing");
        success.setNewStatus(CoverageJobStatus.SUCCESSFUL);
        success.setOldStatus(CoverageJobStatus.IN_PROGRESS);
        coverageSearchEventRepo.saveAndFlush(success);

        period = coveragePeriodRepo.findById(period.getId()).get();
        period.setStatus(CoverageJobStatus.SUCCESSFUL);
        coveragePeriodRepo.saveAndFlush(period);
    }

    private void runSearch(CoveragePeriod period) {
        coverageService.submitSearch(period.getId(), "testing");
        startSearchAndPullEvent();
        coverageService.completeSearch(period.getId(), "testing");
    }

    private void runSearchAndLeaveOld(CoveragePeriod period) {
        coverageService.submitSearch(period.getId(), "testing");
        startSearchAndPullEvent();

        CoverageSearchEvent success = new CoverageSearchEvent();
        success.setCoveragePeriod(period);
        success.setDescription("testing");
        success.setNewStatus(CoverageJobStatus.SUCCESSFUL);
        success.setOldStatus(CoverageJobStatus.IN_PROGRESS);
        coverageSearchEventRepo.saveAndFlush(success);

        period = coveragePeriodRepo.findById(period.getId()).get();
        period.setStatus(CoverageJobStatus.SUCCESSFUL);
        coveragePeriodRepo.saveAndFlush(period);
    }

    private CoverageSearchEvent startSearchAndPullEvent() {
        Optional<CoverageSearch> search = coverageSearchRepo.findFirstByOrderByCreatedAsc();
        coverageSearchRepo.delete(search.get());
        return coverageService.startSearch(search.get(), "testing").get().getCoverageSearchEvent();
    }

    private Identifiers createIdentifier(Long suffix) {
        return new Identifiers(suffix, "mbi-" + suffix, new LinkedHashSet<>());
    }
}<|MERGE_RESOLUTION|>--- conflicted
+++ resolved
@@ -236,11 +236,7 @@
     }
 
     @DisplayName("Verify coverage stops if some coverage periods change drastically")
-<<<<<<< HEAD
- //   @Test
-=======
   //  @Test
->>>>>>> 51a98d2a
     void verifyCoverage_whenCoverageUnstable_fail() {
         ZonedDateTime dateTime = ZonedDateTime.now();
         createCoveragePeriods(dateTime);
