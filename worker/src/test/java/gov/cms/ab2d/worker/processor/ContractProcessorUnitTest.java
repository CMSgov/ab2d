package gov.cms.ab2d.worker.processor;

import ca.uhn.fhir.context.FhirContext;
import gov.cms.ab2d.common.model.*;
import gov.cms.ab2d.common.repository.JobRepository;
import gov.cms.ab2d.eventlogger.LogManager;
import gov.cms.ab2d.filter.FilterOutByDate;
import gov.cms.ab2d.worker.adapter.bluebutton.ContractBeneficiaries;
import gov.cms.ab2d.worker.adapter.bluebutton.ContractBeneficiaries.PatientDTO;
import gov.cms.ab2d.worker.processor.domainmodel.ContractData;
import gov.cms.ab2d.worker.processor.domainmodel.ProgressTracker;
import gov.cms.ab2d.worker.processor.stub.PatientClaimsProcessorStub;
import gov.cms.ab2d.worker.service.FileService;
import org.junit.jupiter.api.BeforeEach;
import org.junit.jupiter.api.DisplayName;
import org.junit.jupiter.api.Test;
import org.junit.jupiter.api.extension.ExtendWith;
import org.junit.jupiter.api.io.TempDir;
import org.mockito.Mock;
import org.mockito.MockitoAnnotations;
import org.mockito.junit.jupiter.MockitoExtension;
import org.springframework.test.util.ReflectionTestUtils;

import java.nio.file.Files;
import java.nio.file.Path;
import java.nio.file.Paths;
import java.text.ParseException;
import java.time.OffsetDateTime;
import java.util.*;

import static java.lang.Boolean.TRUE;
import static org.junit.jupiter.api.Assertions.*;
import static org.mockito.ArgumentMatchers.any;
import static org.mockito.ArgumentMatchers.anyInt;
import static org.mockito.ArgumentMatchers.anyString;
import static org.mockito.Mockito.*;

@ExtendWith(MockitoExtension.class)
class ContractProcessorUnitTest {
    // class under test
    private ContractProcessor cut;

    @TempDir Path efsMountTmpDir;

    @Mock private FileService fileService;
    @Mock private JobRepository jobRepository;
    @Mock private LogManager eventLogger;
    private PatientClaimsProcessor patientClaimsProcessor = spy(PatientClaimsProcessorStub.class);

    private ContractBeneficiaries patientsByContract;
    private Path outputDir;
    private ContractData contractData;

    @BeforeEach
    void setUp() throws Exception {
        MockitoAnnotations.initMocks(this);
        String jobUuid = "6d08bf08-f926-4e19-8d89-ad67ef89f17e";
        FhirContext fhirContext = ca.uhn.fhir.context.FhirContext.forDstu3();
        cut = new ContractProcessorImpl(
                fileService,
                jobRepository,
                patientClaimsProcessor,
<<<<<<< HEAD
                eventLogger
=======
                eventLogger,
                fhirContext
>>>>>>> 60956938
        );
        ReflectionTestUtils.setField(cut, "cancellationCheckFrequency", 2);
        ReflectionTestUtils.setField(cut, "reportProgressDbFrequency", 2);
        ReflectionTestUtils.setField(cut, "reportProgressLogFrequency", 3);
        ReflectionTestUtils.setField(cut, "tryLockTimeout", 30);

        var parentSponsor = createParentSponsor();
        var childSponsor = createChildSponsor(parentSponsor);
        var user = createUser(childSponsor);
        var job = createJob(user);
        var contract = createContract(childSponsor);

        patientsByContract = createPatientsByContractResponse(contract);

        var outputDirPath = Paths.get(efsMountTmpDir.toString(), jobUuid);
        outputDir = Files.createDirectories(outputDirPath);

        ProgressTracker progressTracker = ProgressTracker.builder()
                .jobUuid(jobUuid)
                .numContracts(1)
                .failureThreshold(10)
                .build();
        progressTracker.addPatientsByContract(patientsByContract);
        contractData = new ContractData(contract, progressTracker, job.getSince(),
                job.getUser() != null ? job.getUser().getUsername() : null);
    }

    @Test
    @DisplayName("When a job is cancelled while it is being processed, then attempt to stop the job gracefully without completing it")
    void whenJobIsCancelledWhileItIsBeingProcessed_ThenAttemptToStopTheJob() {
        when(jobRepository.findJobStatus(anyString())).thenReturn(JobStatus.CANCELLED);

        var exceptionThrown = assertThrows(JobCancelledException.class,
                () -> cut.process(outputDir, contractData));

        assertTrue(exceptionThrown.getMessage().startsWith("Job was cancelled while it was being processed"));
        verify(patientClaimsProcessor, atLeast(1)).process(any());
        verify(jobRepository, atLeastOnce()).updatePercentageCompleted(anyString(), anyInt());
    }

    @Test
    @DisplayName("When many patientId are present, 'PercentageCompleted' should be updated many times")
    void whenManyPatientIdsAreProcessed_shouldUpdatePercentageCompletedMultipleTimes() throws Exception {
        patientsByContract.setPatients(createPatients(18));
        var jobOutputs = cut.process(outputDir, contractData);

        assertFalse(jobOutputs.isEmpty());
        verify(jobRepository, times(9)).updatePercentageCompleted(anyString(), anyInt());
<<<<<<< HEAD
        verify(patientClaimsProcessor, atLeast(1)).process(any(), any());
=======
        verify(patientClaimsProcessor, atLeast(1)).process(any());
    }

    @Test
    void testInvalidJobOutput() {
        assertThrows(RuntimeException.class, () -> ((ContractProcessorImpl) cut).createJobOutputs(Collections.EMPTY_LIST, Collections.EMPTY_LIST));
>>>>>>> 60956938
    }

    private Sponsor createParentSponsor() {
        Sponsor parentSponsor = new Sponsor();
        parentSponsor.setOrgName("PARENT");
        parentSponsor.setLegalName("LEGAL PARENT");
        return parentSponsor;
    }

    private Sponsor createChildSponsor(Sponsor parentSponsor) {
        Sponsor childSponsor = new Sponsor();
        childSponsor.setOrgName("Hogwarts School of Wizardry");
        childSponsor.setLegalName("Hogwarts School of Wizardry LLC");

        childSponsor.setParent(parentSponsor);
        parentSponsor.getChildren().add(childSponsor);

        return childSponsor;
    }

    private User createUser(Sponsor sponsor) {
        User user = new User();
        user.setUsername("Harry_Potter");
        user.setFirstName("Harry");
        user.setLastName("Potter");
        user.setEmail("harry_potter@hogwarts.edu");
        user.setEnabled(TRUE);
        user.setSponsor(sponsor);
        return user;
    }

    private Contract createContract(Sponsor sponsor) {
        Contract contract = new Contract();
        contract.setContractName("CONTRACT_NM_00000");
        contract.setContractNumber("CONTRACT_00000");
        contract.setAttestedOn(OffsetDateTime.now().minusDays(10));
        contract.setSponsor(sponsor);

        sponsor.getContracts().add(contract);
        return contract;
    }

    private Job createJob(User user) {
        Job job = new Job();
        job.setJobUuid("S0000");
        job.setStatusMessage("0%");
        job.setStatus(JobStatus.IN_PROGRESS);
        job.setUser(user);
        return job;
    }

    private ContractBeneficiaries createPatientsByContractResponse(Contract contract) throws ParseException {
        Map<String, PatientDTO> patientMap = createPatients(3);
        return ContractBeneficiaries.builder()
                .contractNumber(contract.getContractNumber())
                .patients(patientMap)
                .build();
    }

    private Map<String, PatientDTO> createPatients(int num) throws ParseException {
        FilterOutByDate.DateRange dateRange = new FilterOutByDate.DateRange(new Date(0), new Date());
        Map<String, PatientDTO> patients = new HashMap<>();
        for (int i = 0; i < num; i++) {
            PatientDTO p = PatientDTO.builder()
                    .dateRangesUnderContract(Collections.singletonList(dateRange))
                    .patientId("patient_" + i).build();
            patients.put(p.getPatientId(), p);
        }
        return patients;
    }
}<|MERGE_RESOLUTION|>--- conflicted
+++ resolved
@@ -60,12 +60,7 @@
                 fileService,
                 jobRepository,
                 patientClaimsProcessor,
-<<<<<<< HEAD
                 eventLogger
-=======
-                eventLogger,
-                fhirContext
->>>>>>> 60956938
         );
         ReflectionTestUtils.setField(cut, "cancellationCheckFrequency", 2);
         ReflectionTestUtils.setField(cut, "reportProgressDbFrequency", 2);
@@ -114,16 +109,7 @@
 
         assertFalse(jobOutputs.isEmpty());
         verify(jobRepository, times(9)).updatePercentageCompleted(anyString(), anyInt());
-<<<<<<< HEAD
         verify(patientClaimsProcessor, atLeast(1)).process(any(), any());
-=======
-        verify(patientClaimsProcessor, atLeast(1)).process(any());
-    }
-
-    @Test
-    void testInvalidJobOutput() {
-        assertThrows(RuntimeException.class, () -> ((ContractProcessorImpl) cut).createJobOutputs(Collections.EMPTY_LIST, Collections.EMPTY_LIST));
->>>>>>> 60956938
     }
 
     private Sponsor createParentSponsor() {
