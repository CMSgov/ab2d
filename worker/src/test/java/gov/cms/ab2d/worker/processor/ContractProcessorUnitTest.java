package gov.cms.ab2d.worker.processor;

import gov.cms.ab2d.common.model.*;
import gov.cms.ab2d.coverage.model.CoveragePagingRequest;
import gov.cms.ab2d.coverage.model.CoveragePagingResult;
import gov.cms.ab2d.coverage.model.CoverageSummary;
import gov.cms.ab2d.common.repository.ContractRepository;
import gov.cms.ab2d.filter.FilterOutByDate;
import gov.cms.ab2d.eventlogger.LogManager;
import gov.cms.ab2d.worker.TestUtil;
import gov.cms.ab2d.worker.config.RoundRobinBlockingQueue;
import gov.cms.ab2d.worker.processor.coverage.CoverageDriver;
import gov.cms.ab2d.worker.processor.stub.PatientClaimsProcessorStub;
import gov.cms.ab2d.worker.repository.StubContractRepository;
import gov.cms.ab2d.worker.repository.StubJobRepository;
import gov.cms.ab2d.worker.service.JobChannelService;
import gov.cms.ab2d.worker.service.JobChannelStubServiceImpl;
import org.jetbrains.annotations.NotNull;
import org.junit.jupiter.api.BeforeEach;
import org.junit.jupiter.api.DisplayName;
import org.junit.jupiter.api.Test;
import org.junit.jupiter.api.extension.ExtendWith;
import org.junit.jupiter.api.io.TempDir;
import org.mockito.Mock;
import org.mockito.MockitoAnnotations;
import org.mockito.junit.jupiter.MockitoExtension;
import org.springframework.scheduling.concurrent.ThreadPoolTaskExecutor;
import org.springframework.test.util.ReflectionTestUtils;

import java.nio.file.Files;
import java.nio.file.Path;
import java.nio.file.Paths;
import java.time.OffsetDateTime;
<<<<<<< HEAD
=======
import java.util.Collections;
>>>>>>> 6575079b
import java.util.List;
import java.util.concurrent.*;
import java.util.stream.IntStream;

import static gov.cms.ab2d.fhir.FhirVersion.STU3;
import static gov.cms.ab2d.worker.processor.BundleUtils.createIdentifierWithoutMbi;
import static java.lang.Boolean.TRUE;
import static java.util.stream.Collectors.toList;
import static org.junit.jupiter.api.Assertions.*;
import static org.mockito.ArgumentMatchers.*;
import static org.mockito.Mockito.*;

@ExtendWith(MockitoExtension.class)
class ContractProcessorUnitTest {

    private static final String jobUuid = "6d08bf08-f926-4e19-8d89-ad67ef89f17e";

    // class under test
    private ContractProcessor cut;

    @TempDir Path efsMountTmpDir;

    private StubJobRepository jobRepository;
    @Mock private CoverageDriver coverageDriver;
    @Mock private LogManager eventLogger;
    @Mock private RoundRobinBlockingQueue<PatientClaimsRequest> requestQueue;
    private PatientClaimsProcessor patientClaimsProcessor;
    private JobChannelService jobChannelService;

    private Path outputDir;
    private Contract contract;
    private Job job;

    @BeforeEach
    void setUp() throws Exception {
        MockitoAnnotations.initMocks(this);

        patientClaimsProcessor = spy(PatientClaimsProcessorStub.class);

        contract = createContract();
        PdpClient pdpClient = createClient();
        job = createJob(pdpClient);
        job.setContractNumber(contract.getContractNumber());
        jobRepository = new StubJobRepository(job);
        JobProgressServiceImpl jobProgressImpl = new JobProgressServiceImpl(jobRepository);
        jobProgressImpl.initJob(jobUuid);
        ReflectionTestUtils.setField(jobProgressImpl, "reportProgressDbFrequency", 2);
        ReflectionTestUtils.setField(jobProgressImpl, "reportProgressLogFrequency", 3);
        jobChannelService = new JobChannelStubServiceImpl(jobProgressImpl);
        ThreadPoolTaskExecutor pool = new ThreadPoolTaskExecutor();
        pool.initialize();;

        ContractRepository contractRepository = new StubContractRepository(contract);
        cut = new ContractProcessorImpl(
                contractRepository,
                jobRepository,
                coverageDriver,
                patientClaimsProcessor,
                eventLogger,
                requestQueue,
                jobChannelService,
                jobProgressImpl,
                pool);

<<<<<<< HEAD
        ReflectionTestUtils.setField(cut, "finishedDir", "finished");
        ReflectionTestUtils.setField(cut, "streamingDir", "streaming");
        ReflectionTestUtils.setField(cut, "multiplier", 2);
        ReflectionTestUtils.setField(cut, "efsMount", efsMountTmpDir.toFile().getAbsolutePath());
        //ReflectionTestUtils.setField(cut, "numberPatientRequestsPerThread", 2);
=======
>>>>>>> 6575079b

        var outputDirPath = Paths.get(efsMountTmpDir.toString(), jobUuid);
        outputDir = Files.createDirectories(outputDirPath);
    }

    @Test
    @DisplayName("When a job is cancelled while it is being processed, then attempt to stop the job gracefully without completing it")
    void whenJobIsCancelledWhileItIsBeingProcessed_ThenAttemptToStopTheJob() {

        when(coverageDriver.pageCoverage(any(CoveragePagingRequest.class)))
                .thenReturn(new CoveragePagingResult(createPatientsByContractResponse(contract, 1),
                        new CoveragePagingRequest(2, null, contract, OffsetDateTime.now())))
                .thenReturn(new CoveragePagingResult(createPatientsByContractResponse(contract, 2), null));

        when(coverageDriver.numberOfBeneficiariesToProcess(any(Job.class), any(Contract.class))).thenReturn(3);
        jobChannelService.sendUpdate(jobUuid, JobMeasure.FAILURE_THRESHHOLD, 10);

        job.setStatus(JobStatus.CANCELLED);

        var exceptionThrown = assertThrows(JobCancelledException.class,
                () -> cut.process(outputDir, job));

        assertTrue(exceptionThrown.getMessage().startsWith("Job was cancelled while it was being processed"));
        verify(patientClaimsProcessor, atLeast(1)).process(any());
    }

    @Test
    @DisplayName("When many patientId are present, 'PercentageCompleted' should be updated many times")
    void whenManyPatientIdsAreProcessed_shouldUpdatePercentageCompletedMultipleTimes() {
        when(coverageDriver.numberOfBeneficiariesToProcess(any(Job.class), any(Contract.class))).thenReturn(18);
        when(coverageDriver.pageCoverage(any(CoveragePagingRequest.class)))
                .thenReturn(new CoveragePagingResult(createPatientsByContractResponse(contract, 2),
                        new CoveragePagingRequest(2, null, contract, OffsetDateTime.now())))
                .thenReturn(new CoveragePagingResult(createPatientsByContractResponse(contract, 2),
                        new CoveragePagingRequest(2, null, contract, OffsetDateTime.now())))
                .thenReturn(new CoveragePagingResult(createPatientsByContractResponse(contract, 2),
                        new CoveragePagingRequest(2, null, contract, OffsetDateTime.now())))
                .thenReturn(new CoveragePagingResult(createPatientsByContractResponse(contract, 2),
                        new CoveragePagingRequest(2, null, contract, OffsetDateTime.now())))
                .thenReturn(new CoveragePagingResult(createPatientsByContractResponse(contract, 2),
                        new CoveragePagingRequest(2, null, contract, OffsetDateTime.now())))
                .thenReturn(new CoveragePagingResult(createPatientsByContractResponse(contract, 2),
                        new CoveragePagingRequest(2, null, contract, OffsetDateTime.now())))
                .thenReturn(new CoveragePagingResult(createPatientsByContractResponse(contract, 2),
                        new CoveragePagingRequest(2, null, contract, OffsetDateTime.now())))
                .thenReturn(new CoveragePagingResult(createPatientsByContractResponse(contract, 2),
                        new CoveragePagingRequest(2, null, contract, OffsetDateTime.now())))
                .thenReturn(new CoveragePagingResult(createPatientsByContractResponse(contract, 2), null));

        jobChannelService.sendUpdate(jobUuid, JobMeasure.PATIENTS_EXPECTED, 18);
        jobChannelService.sendUpdate(jobUuid, JobMeasure.FAILURE_THRESHHOLD, 10);

        var jobOutputs = cut.process(outputDir, job);

<<<<<<< HEAD
        verify(jobRepository, times(6)).updatePercentageCompleted(anyString(), anyInt());
=======
        assertFalse(jobOutputs.isEmpty());
        assertEquals(8, jobRepository.getUpdatePercentageCompletedCount());
>>>>>>> 6575079b
        verify(patientClaimsProcessor, atLeast(1)).process(any());
    }

    @Test
    @DisplayName("When a job is cancelled while it is being processed, then attempt to stop the job gracefully without completing it")
    void whenExpectedPatientsNotMatchActualPatientsFail() {

        when(coverageDriver.pageCoverage(any(CoveragePagingRequest.class)))
                .thenReturn(new CoveragePagingResult(createPatientsByContractResponse(contract, 1), null));
        when(coverageDriver.numberOfBeneficiariesToProcess(any(Job.class), any(Contract.class))).thenReturn(3);

        ContractProcessingException exception = assertThrows(ContractProcessingException.class, () -> cut.process(outputDir, job));

        assertTrue(exception.getMessage().contains("from database but retrieved"));
    }

    @Test
    @DisplayName("When a job has remaining requests, those remaining requests are waited on before finishing")
    void whenRemainingRequestHandlesThenAttemptToProcess() {

<<<<<<< HEAD
        try {
            ContractData contractData = new ContractData(contract, job);
=======
        try (StreamHelper helper = new TextStreamHelperImpl(outputDir, contract.getContractNumber(), 200_000, 30, eventLogger, job)) {
            ContractData contractData = new ContractData(contract, job, helper);
>>>>>>> 6575079b

            jobChannelService.sendUpdate(job.getJobUuid(), JobMeasure.FAILURE_THRESHHOLD, 20);
            jobChannelService.sendUpdate(job.getJobUuid(), JobMeasure.PATIENTS_EXPECTED, 20);

            contractData.addEobRequestHandle(new Future<>() {
                @Override
                public boolean cancel(boolean mayInterruptIfRunning) {
                    return false;
                }

                @Override
                public boolean isCancelled() {
                    return false;
                }

                @Override
                public boolean isDone() {
                    return true;
                }

                @Override
                public ProgressTrackerUpdate get() {
                    return new ProgressTrackerUpdate();
                }

                @Override
                public ProgressTrackerUpdate get(long timeout, @NotNull TimeUnit unit) {
                    return new ProgressTrackerUpdate();
                }
            }, 1);

            ReflectionTestUtils.invokeMethod(cut, "processRemainingRequests", contractData);

            assertFalse(contractData.remainingRequestHandles());
        } catch (Exception ex) {
            fail("stream helper failed", ex);
        }
    }

    @Test
    @DisplayName("When round robin blocking queue is full, patients should not be skipped")
    void whenBlockingQueueFullPatientsNotSkipped() throws InterruptedException {

        when(coverageDriver.numberOfBeneficiariesToProcess(any(), any())).thenReturn(2);

        when(coverageDriver.pageCoverage(any(CoveragePagingRequest.class)))
                .thenReturn(new CoveragePagingResult(createPatientsByContractResponse(contract, 1), new CoveragePagingRequest(1, null, contract, OffsetDateTime.now())))
                .thenReturn(new CoveragePagingResult(createPatientsByContractResponse(contract, 1), null));

        jobChannelService.sendUpdate(jobUuid, JobMeasure.PATIENTS_EXPECTED, 2);
        jobChannelService.sendUpdate(jobUuid, JobMeasure.FAILURE_THRESHHOLD, 1);

        when(requestQueue.size(anyString())).thenReturn(1_0000_000);

        ExecutorService singleThreadedExecutor = Executors.newSingleThreadExecutor();

        Runnable testRunnable = () -> cut.process(outputDir, job);

        Future<?> future = singleThreadedExecutor.submit(testRunnable);

        Thread.sleep(5000);

        assertFalse(future.isDone());

        future.cancel(true);
    }

    private PdpClient createClient() {
        PdpClient pdpClient = new PdpClient();
        pdpClient.setClientId("Harry_Potter");
        pdpClient.setEnabled(TRUE);
        pdpClient.setContract(createContract());
        return pdpClient;
    }

    private Contract createContract() {
        Contract contract = new Contract();
        contract.setContractName("CONTRACT_NM_00000");
        contract.setContractNumber("CONTRACT_00000");
        contract.setAttestedOn(OffsetDateTime.now().minusDays(10));

        return contract;
    }

    private Job createJob(PdpClient pdpClient) {
        Job job = new Job();
        job.setJobUuid(jobUuid);
        job.setStatusMessage("0%");
        job.setStatus(JobStatus.IN_PROGRESS);
        job.setPdpClient(pdpClient);
        job.setFhirVersion(STU3);
        return job;
    }

    private static List<CoverageSummary> createPatientsByContractResponse(Contract contract, int num) {
        FilterOutByDate.DateRange dateRange = TestUtil.getOpenRange();
        return IntStream.range(0, num).mapToObj(n -> new CoverageSummary(
                createIdentifierWithoutMbi(n),
                contract, List.of(dateRange)
        )).collect(toList());
    }
}<|MERGE_RESOLUTION|>--- conflicted
+++ resolved
@@ -31,10 +31,7 @@
 import java.nio.file.Path;
 import java.nio.file.Paths;
 import java.time.OffsetDateTime;
-<<<<<<< HEAD
-=======
 import java.util.Collections;
->>>>>>> 6575079b
 import java.util.List;
 import java.util.concurrent.*;
 import java.util.stream.IntStream;
@@ -99,14 +96,11 @@
                 jobProgressImpl,
                 pool);
 
-<<<<<<< HEAD
         ReflectionTestUtils.setField(cut, "finishedDir", "finished");
         ReflectionTestUtils.setField(cut, "streamingDir", "streaming");
         ReflectionTestUtils.setField(cut, "multiplier", 2);
         ReflectionTestUtils.setField(cut, "efsMount", efsMountTmpDir.toFile().getAbsolutePath());
         //ReflectionTestUtils.setField(cut, "numberPatientRequestsPerThread", 2);
-=======
->>>>>>> 6575079b
 
         var outputDirPath = Paths.get(efsMountTmpDir.toString(), jobUuid);
         outputDir = Files.createDirectories(outputDirPath);
@@ -161,12 +155,7 @@
 
         var jobOutputs = cut.process(outputDir, job);
 
-<<<<<<< HEAD
         verify(jobRepository, times(6)).updatePercentageCompleted(anyString(), anyInt());
-=======
-        assertFalse(jobOutputs.isEmpty());
-        assertEquals(8, jobRepository.getUpdatePercentageCompletedCount());
->>>>>>> 6575079b
         verify(patientClaimsProcessor, atLeast(1)).process(any());
     }
 
@@ -187,13 +176,8 @@
     @DisplayName("When a job has remaining requests, those remaining requests are waited on before finishing")
     void whenRemainingRequestHandlesThenAttemptToProcess() {
 
-<<<<<<< HEAD
         try {
             ContractData contractData = new ContractData(contract, job);
-=======
-        try (StreamHelper helper = new TextStreamHelperImpl(outputDir, contract.getContractNumber(), 200_000, 30, eventLogger, job)) {
-            ContractData contractData = new ContractData(contract, job, helper);
->>>>>>> 6575079b
 
             jobChannelService.sendUpdate(job.getJobUuid(), JobMeasure.FAILURE_THRESHHOLD, 20);
             jobChannelService.sendUpdate(job.getJobUuid(), JobMeasure.PATIENTS_EXPECTED, 20);
