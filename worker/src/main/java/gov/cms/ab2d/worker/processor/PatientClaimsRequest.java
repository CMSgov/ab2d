--- conflicted
+++ resolved
@@ -9,13 +9,10 @@
 import lombok.AllArgsConstructor;
 import lombok.Getter;
 
-<<<<<<< HEAD
-=======
 import javax.annotation.Nullable;
 import java.time.OffsetDateTime;
 import java.util.List;
 
->>>>>>> aa4766b1
 /**
  * Request to BFD for a single patient's claims matching the provided parameters and requirements.
  */
