--- conflicted
+++ resolved
@@ -185,13 +185,7 @@
             eobBundle = bfdClient.requestEOBFromServer(request.getVersion(), patient.getIdentifiers().getBeneficiaryId(), sinceTime, untilTime, request.getContractNum());
             collector.filterAndAddEntries(eobBundle, patient);
 
-<<<<<<< HEAD
-            while (BundleUtils.getNextLink(eobBundle) != null) { //&& isContinue(eobBundle, request)) {
-=======
-            // Only for S4802 contracts (Centene support)
-
-            while (BundleUtils.getNextLink(eobBundle) != null && isContinue(eobBundle, request)) {
->>>>>>> e2d70834
+            while (BundleUtils.getNextLink(eobBundle) != null) {
                 eobBundle = bfdClient.requestNextBundleFromServer(request.getVersion(), eobBundle, request.getContractNum());
                 collector.filterAndAddEntries(eobBundle, patient);
             }
@@ -217,41 +211,6 @@
             BFDClient.BFD_BULK_JOB_ID.remove();
         }
     }
-
-<<<<<<< HEAD
-//    boolean isContinue(IBaseResource resource, PatientClaimsRequest request) {
-//        OffsetDateTime sinceTime = request.getSinceTime();
-//        if (sinceTime == null) {
-//            return true;
-//        }
-//        Date lastUpdated = resource.getMeta().getLastUpdated();
-//        if (lastUpdated == null) {
-//            return false;
-//        }
-//        OffsetDateTime untilTime = request.getUntilTime();
-//        if (untilTime != null) {
-//            return lastUpdated.getTime() < untilTime.toInstant().toEpochMilli();
-//        }
-//        return true;
-//    }
-=======
-    //Centene Support
-    boolean isContinue(IBaseResource resource, PatientClaimsRequest request) {
-        OffsetDateTime sinceTime = request.getSinceTime();
-        if (sinceTime == null) {
-            return true;
-        }
-        Date lastUpdated = resource.getMeta().getLastUpdated();
-        if (lastUpdated == null) {
-            return false;
-        }
-        //AB2D-5892 (Sprint 3)Centene customer support to provide 2 year data
-        if (request.getContractNum().equals("S4802") || request.getContractNum().equals("Z1001")) {
-            return lastUpdated.getTime() < sinceTime.plusMonths(1).toInstant().toEpochMilli();
-        }
-        return true;
-    }
->>>>>>> e2d70834
 
     /**
      * Determine what since date to use if any.
