package gov.cms.ab2d.worker.processor;

import ca.uhn.fhir.context.FhirContext;
import com.newrelic.api.agent.NewRelic;
import com.newrelic.api.agent.Token;
import edu.umd.cs.findbugs.annotations.SuppressFBWarnings;
import gov.cms.ab2d.common.model.Job;
import gov.cms.ab2d.common.model.JobOutput;
import gov.cms.ab2d.common.model.JobStatus;
import gov.cms.ab2d.common.repository.JobRepository;
import gov.cms.ab2d.common.util.Constants;
import gov.cms.ab2d.common.util.FHIRUtil;
import gov.cms.ab2d.eventlogger.LogManager;
import gov.cms.ab2d.eventlogger.events.ErrorEvent;
import gov.cms.ab2d.worker.adapter.bluebutton.ContractBeneficiaries;
import gov.cms.ab2d.worker.adapter.bluebutton.ContractBeneficiaries.PatientDTO;
import gov.cms.ab2d.worker.config.RoundRobinBlockingQueue;
import gov.cms.ab2d.worker.processor.domainmodel.ContractData;
import gov.cms.ab2d.worker.processor.domainmodel.EobSearchResult;
import gov.cms.ab2d.worker.processor.domainmodel.PatientClaimsRequest;
import gov.cms.ab2d.worker.processor.domainmodel.ProgressTracker;
import gov.cms.ab2d.worker.service.FileService;
import lombok.RequiredArgsConstructor;
import lombok.extern.slf4j.Slf4j;
import org.apache.commons.lang3.exception.ExceptionUtils;
import org.hl7.fhir.dstu3.model.ExplanationOfBenefit;
import org.springframework.beans.factory.annotation.Value;
import org.springframework.stereotype.Service;

import java.io.ByteArrayOutputStream;
import java.io.IOException;
import java.nio.charset.StandardCharsets;
import java.nio.file.Path;
import java.util.ArrayList;
import java.util.List;
import java.util.Map;
import java.util.concurrent.CancellationException;
import java.util.concurrent.ExecutionException;
import java.util.concurrent.Future;
import java.util.stream.Collectors;

import static gov.cms.ab2d.common.model.JobStatus.CANCELLED;
import static gov.cms.ab2d.common.util.Constants.CONTRACT_LOG;
import static gov.cms.ab2d.common.util.Constants.EOB;
import static net.logstash.logback.argument.StructuredArguments.keyValue;

@Slf4j
@Service
@RequiredArgsConstructor
@SuppressWarnings("PMD.TooManyStaticImports")
public class ContractProcessorImpl implements ContractProcessor {
    private static final int SLEEP_DURATION = 250;

    @Value("${job.file.rollover.ndjson:200}")
    private long ndjsonRollOver;

    @Value("${cancellation.check.frequency:10}")
    private int cancellationCheckFrequency;

    @Value("${report.progress.db.frequency:100}")
    private int reportProgressDbFrequency;

    @Value("${report.progress.log.frequency:100}")
    private int reportProgressLogFrequency;

    @Value("${file.try.lock.timeout}")
    private int tryLockTimeout;

    private final FileService fileService;
    private final JobRepository jobRepository;
    private final PatientClaimsProcessor patientClaimsProcessor;
    private final LogManager eventLogger;
    private final FhirContext fhirContext;

    /**
     * Process the contract - retrieve all the patients for the contract and create a thread in the
     * patientProcessorThreadPool to handle searching for EOBs for each patient. Periodically check to
     * see if the job is cancelled and cancel the threads if necessary, otherwise, wait until all threads
     * have processed.
     *
     * @param contractData - the contract data (contract, progress tracker, attested time, writer)
     * @return - the job output records containing the file information
     */
    public List<JobOutput> process(Path outputDirPath, ContractData contractData) {
        var contractNumber = contractData.getContract().getContractNumber();
        log.info("Beginning to process contract {}", keyValue(CONTRACT_LOG, contractNumber));

        ProgressTracker progressTracker = contractData.getProgressTracker();
        Map<String, PatientDTO> patients = progressTracker.getPatientsByContract(contractNumber);
        int patientCount = patients.size();
        log.info("Contract [{}] has [{}] Patients", contractNumber, patientCount);

        long numberOfEobs = 0;
        var jobUuid = progressTracker.getJobUuid();
        Job job = jobRepository.findByJobUuid(jobUuid);
        List<Path> dataFiles = new ArrayList<>();
        List<Path> errorFiles = new ArrayList<>();
        int recordsProcessedCount = 0;
        try (StreamHelper helper = new TextStreamHelperImpl(outputDirPath, contractNumber, getRollOverThreshold(), tryLockTimeout,
                eventLogger, job)) {
            var futureHandles = new ArrayList<Future<EobSearchResult>>();
            for (Map.Entry<String, PatientDTO> patient : patients.entrySet()) {
                ++recordsProcessedCount;
                futureHandles.add(processPatient(patient.getValue(), contractData));

<<<<<<< HEAD
                futureHandles.add(processPatient(patient.getValue(), contractData, helper, patients));

                // Periodically check if cancelled
=======
                // Periodically check if cancelled                if (recordsProcessedCount % cancellationCheckFrequency == 0) {
>>>>>>> 60956938
                if (recordsProcessedCount % cancellationCheckFrequency == 0) {
                    if (hasJobBeenCancelled(jobUuid)) {
                        log.warn("Job [{}] has been cancelled. Attempting to stop processing the job shortly ... ", jobUuid);
                        cancelFuturesInQueue(futureHandles);
                        break;
                    }
                    numberOfEobs += processHandles(futureHandles, progressTracker, patients, helper);
                }
            }
            while (!futureHandles.isEmpty()) {
                sleep();
                numberOfEobs += processHandles(futureHandles, progressTracker, patients, helper);
                if (hasJobBeenCancelled(jobUuid)) {
                    cancelFuturesInQueue(futureHandles);
                    final String errMsg = "Job was cancelled while it was being processed";
                    log.warn("{}", errMsg);
                    throw new JobCancelledException(errMsg);
                }
            }

            log.info("Finished writing {} EOBs for contract {}", numberOfEobs, contractNumber);
            // All jobs are done, return the job output records
            dataFiles = helper.getDataFiles();
            errorFiles = helper.getErrorFiles();
        } catch (IOException ex) {
            log.error("Unable to open output file");
        }
        return createJobOutputs(dataFiles, errorFiles);
    }

    /**
     * Create a token from newRelic for the transaction.
     * <p>
     * On using new-relic tokens with async calls
     * See https://docs.newrelic.com/docs/agents/java-agent/async-instrumentation/java-agent-api-asynchronous-applications
     *
     * @param patient      - process to process
     * @param contractData - the contract data information
     * @return a Future<EobSearchResult>
     */
    private Future<EobSearchResult> processPatient(PatientDTO patient, ContractData contractData) {
        final Token token = NewRelic.getAgent().getTransaction().getToken();

        // Using a ThreadLocal to communicate contract number to RoundRobinBlockingQueue
        // could be viewed as a hack by many; but on the other hand it saves us from writing
        // tons of extra code.
        var jobUuid = contractData.getProgressTracker().getJobUuid();
        RoundRobinBlockingQueue.CATEGORY_HOLDER.set(jobUuid);
        try {
            var patientClaimsRequest = new PatientClaimsRequest(patient,
                    contractData.getContract().getAttestedOn(),
                    contractData.getSinceTime(),
                    contractData.getUserId(), jobUuid,
                    contractData.getContract() != null ? contractData.getContract().getContractNumber() : null, token);
            return patientClaimsProcessor.process(patientClaimsRequest);

        } finally {
            RoundRobinBlockingQueue.CATEGORY_HOLDER.remove();
        }
    }

    /**
     * Return the number of bytes when to rollover given the number of megabytes
     *
     * @return the number of bytes
     */
    private long getRollOverThreshold() {
        return ndjsonRollOver * Constants.ONE_MEGA_BYTE;
    }

<<<<<<< HEAD

=======
>>>>>>> 60956938
    /**
     * Cancel threads
     *
     * @param futureHandles - the running threads
     */
    private void cancelFuturesInQueue(List<Future<EobSearchResult>> futureHandles) {

        // cancel any futures that have not started processing and are waiting in the queue.
        futureHandles.parallelStream().forEach(future -> future.cancel(false));

        //At this point, there may be a few futures that are already in progress.
        //But all the futures that are not yet in progress would be cancelled.
    }

    /**
     * A Job could run for a long time, perhaps hours. An in process job can be cancelled. Here
     * we search for the job and determine if the status has been changed to cancel. This is checked
     * periodically while processing the job.
     *
     * @param jobUuid - the job id
     * @return true if the job is cancelled
     */
    private boolean hasJobBeenCancelled(String jobUuid) {
        final JobStatus jobStatus = jobRepository.findJobStatus(jobUuid);
        return CANCELLED.equals(jobStatus);
    }

    /**
     * For each future, check to see if it's done. If it is, remove it from the list of future handles
     * and increment the number processed
     *
     * @param futureHandles   - the thread futures
     * @param progressTracker - the tracker with updated tracker information
     */
    private int processHandles(List<Future<EobSearchResult>> futureHandles, ProgressTracker progressTracker,
                               Map<String, PatientDTO> patients, StreamHelper helper) {
        int numberOfEobs = 0;
        var iterator = futureHandles.iterator();
        while (iterator.hasNext()) {
            var future = iterator.next();
            if (future.isDone()) {
                EobSearchResult result = processFuture(futureHandles, progressTracker, future, patients);
                if (result != null) {
                    numberOfEobs += writeOutResource(result.getEobs(), helper);
                }
                iterator.remove();
            }
        }

        // update the progress in the DB & logs periodically
        trackProgress(progressTracker);
        return numberOfEobs;
    }

    private int writeOutResource(List<ExplanationOfBenefit> eobs, StreamHelper helper) {
        var jsonParser = fhirContext.newJsonParser();

        String payload = "";
        int resourceCount = 0;
        try {
            for (ExplanationOfBenefit resource : eobs) {
                ++resourceCount;
                try {
                    payload = jsonParser.encodeResourceToString(resource) + System.lineSeparator();
                    helper.addData(payload.getBytes(StandardCharsets.UTF_8));
                } catch (Exception e) {
                    log.warn("Encountered exception while processing job resources: {}", e.getMessage());
                    writeExceptionToContractErrorFile(helper, payload, e);
                }
            }
        } catch (Exception e) {
            try {
                writeExceptionToContractErrorFile(helper, payload, e);
            } catch (IOException e1) {
                //should not happen - original exception will be thrown
                log.error("error during exception handling to write error record");
            }

            throw new RuntimeException(e.getMessage(), e);
        }
        return resourceCount;
    }

    /**
     * process the future that is marked as done.
     * On doing a get(), if an exception is thrown, analyze it to decide whether to stop the batch or not.
     *
     * @param futureHandles   - List of Futures
     * @param progressTracker - progress tracker instance
     * @param future          - a specific future
     */
    private EobSearchResult processFuture(List<Future<EobSearchResult>> futureHandles, ProgressTracker progressTracker,
                                          Future<EobSearchResult> future, Map<String, PatientDTO> patients) {
        progressTracker.incrementProcessedCount();
        try {
            EobSearchResult result = future.get();
            if (result != null) {
                result.setEobs(result.getEobs().stream().filter(c -> validPatientInContract(c, patients)).collect(Collectors.toList()));
            }
            return result;
        } catch (CancellationException e) {
            // This could happen in the rare event that a job was cancelled mid-process.
            // due to which the futures in the queue (that were not yet in progress) were cancelled.
            // Nothing to be done here
            log.warn("CancellationException while calling Future.get() - Job may have been cancelled");
        } catch (InterruptedException | ExecutionException | RuntimeException e) {
            analyzeException(futureHandles, progressTracker, e);
        }
        return null;
    }

    /**
     * returns true if the patient is a valid member of a contract, false otherwise. If either value is empty,
     * it returns false
     *
     * @param benefit  - The benefit to check
     * @param patients - the patient map containing the patient id & patient object
     * @return true if this patient is a member of the correct contract
     */
    boolean validPatientInContract(ExplanationOfBenefit benefit, Map<String, ContractBeneficiaries.PatientDTO> patients) {
        if (benefit == null || patients == null) {
            log.debug("Passed an invalid benefit or an invalid list of patients");
            return false;
        }
        String patientId = benefit.getPatient().getReference();
        if (patientId == null) {
            return false;
        }
        patientId = patientId.replaceFirst("Patient/", "");
        if (patients.get(patientId) == null) {
            log.error(patientId + " returned in EOB, but not a member of a contract");
            return false;
        }
        return true;
    }

    private void analyzeException(List<Future<EobSearchResult>> futureHandles, ProgressTracker progressTracker, Exception e) {
        progressTracker.incrementFailureCount();

        if (progressTracker.isErrorCountBelowThreshold()) {
            final Throwable rootCause = ExceptionUtils.getRootCause(e);
            log.error("exception while processing patient {}", rootCause.getMessage(), rootCause);
            // log exception, but continue processing job as errorCount is below threshold
        } else {
            cancelFuturesInQueue(futureHandles);
            String description = progressTracker.getFailureCount() + " out of " + progressTracker.getTotalCount() + " records failed. Stopping job";
            eventLogger.log(new ErrorEvent(null, progressTracker.getJobUuid(),
                    ErrorEvent.ErrorType.TOO_MANY_SEARCH_ERRORS, description));
            log.error("{} out of {} records failed. Stopping job", progressTracker.getFailureCount(), progressTracker.getTotalCount());
            throw new RuntimeException("Too many patient records in the job had failures");
        }
    }

    void writeExceptionToContractErrorFile(StreamHelper helper, String data, Exception e) throws IOException {
        var errMsg = ExceptionUtils.getRootCauseMessage(e);
        var operationOutcome = FHIRUtil.getErrorOutcome(errMsg);

        var jsonParser = fhirContext.newJsonParser();
        var payload = jsonParser.encodeResourceToString(operationOutcome) + System.lineSeparator();

        var byteArrayOutputStream = new ByteArrayOutputStream();
        byteArrayOutputStream.write(payload.getBytes(StandardCharsets.UTF_8));
        helper.addError(data);
    }

    /**
     * Update the database or log with the % complete on the job periodically
     *
     * @param progressTracker - the progress tracker
     */

    private void trackProgress(ProgressTracker progressTracker) {
        if (progressTracker.isTimeToUpdateDatabase(reportProgressDbFrequency)) {
            final int percentageCompleted = progressTracker.getPercentageCompleted();

            if (percentageCompleted > progressTracker.getLastUpdatedPercentage()) {
                jobRepository.updatePercentageCompleted(progressTracker.getJobUuid(), percentageCompleted);
                progressTracker.setLastUpdatedPercentage(percentageCompleted);
            }
        }

        var processedCount = progressTracker.getProcessedCount();
        if (progressTracker.isTimeToLog(reportProgressLogFrequency)) {
            progressTracker.setLastLogUpdateCount(processedCount);

            var totalCount = progressTracker.getTotalCount();
            var percentageCompleted = progressTracker.getPercentageCompleted();
            log.info("[{}/{}] records processed = [{}% completed]", processedCount, totalCount, percentageCompleted);
        }
    }

    /**
     * Once the job writer is finished, create a list of job output objects with
     * the data files and the error files
     *
     * @param dataFiles  - the results of writing the contract
     * @param errorFiles - any errors that arose due to writing the contract
     * @return the list of job output objects
     */
    List<JobOutput> createJobOutputs(List<Path> dataFiles, List<Path> errorFiles) {

        // create Job Output records for data files from the job writer
        final List<JobOutput> jobOutputs = dataFiles.stream()
                .map(dataFile -> createJobOutput(dataFile, false)).collect(Collectors.toList());

        // create Job Output record for error file
        final List<JobOutput> errorJobOutputs = errorFiles.stream()
                .map(errorFile -> createJobOutput(errorFile, true))
                .collect(Collectors.toList());
        jobOutputs.addAll(errorJobOutputs);

        if (jobOutputs.isEmpty()) {
            var errMsg = "The export process has produced no results";
            throw new RuntimeException(errMsg);
        }

        return jobOutputs;
    }

    /**
     * From a file, return the JobOutput object
     *
     * @param outputFile - the output file from the job
     * @param isError    - if there was an error
     * @return - the job output object
     */
    @SuppressFBWarnings
    private JobOutput createJobOutput(Path outputFile, boolean isError) {
        JobOutput jobOutput = new JobOutput();
        jobOutput.setFilePath(outputFile.getFileName().toString());
        jobOutput.setFhirResourceType(EOB);
        jobOutput.setError(isError);
        jobOutput.setChecksum(fileService.generateChecksum(outputFile.toFile()));
        jobOutput.setFileLength(outputFile.toFile().length());
        return jobOutput;
    }

    /**
     * Tell the thread to sleep
     */
    private void sleep() {
        try {
            Thread.sleep(SLEEP_DURATION);
        } catch (InterruptedException e) {
            log.warn("interrupted exception in thread.sleep(). Ignoring");
        }
    }
}<|MERGE_RESOLUTION|>--- conflicted
+++ resolved
@@ -102,14 +102,7 @@
             for (Map.Entry<String, PatientDTO> patient : patients.entrySet()) {
                 ++recordsProcessedCount;
                 futureHandles.add(processPatient(patient.getValue(), contractData));
-
-<<<<<<< HEAD
-                futureHandles.add(processPatient(patient.getValue(), contractData, helper, patients));
-
                 // Periodically check if cancelled
-=======
-                // Periodically check if cancelled                if (recordsProcessedCount % cancellationCheckFrequency == 0) {
->>>>>>> 60956938
                 if (recordsProcessedCount % cancellationCheckFrequency == 0) {
                     if (hasJobBeenCancelled(jobUuid)) {
                         log.warn("Job [{}] has been cancelled. Attempting to stop processing the job shortly ... ", jobUuid);
@@ -180,10 +173,6 @@
         return ndjsonRollOver * Constants.ONE_MEGA_BYTE;
     }
 
-<<<<<<< HEAD
-
-=======
->>>>>>> 60956938
     /**
      * Cancel threads
      *
