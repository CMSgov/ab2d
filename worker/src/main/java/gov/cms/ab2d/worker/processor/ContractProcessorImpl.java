--- conflicted
+++ resolved
@@ -242,14 +242,6 @@
             return;
         }
 
-<<<<<<< HEAD
-=======
-        //Ignore for S4802 during Centene support
-        List<String> ignoredContracts = Arrays.asList("S4802", "Z1001");
-        if (ignoredContracts.contains(contractData.getContract().getContractNumber())) {
-            return;
-        }
->>>>>>> e2d70834
         // Verify that the number of benes requested matches the number expected from the database and fail
         // immediately if the two do not match
         ProgressTracker progressTracker = jobProgressService.getStatus(jobUuid);
