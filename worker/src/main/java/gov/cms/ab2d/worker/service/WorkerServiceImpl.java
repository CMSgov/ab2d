package gov.cms.ab2d.worker.service;

import gov.cms.ab2d.worker.processor.JobPreProcessor;
import gov.cms.ab2d.worker.processor.JobProcessor;
import lombok.RequiredArgsConstructor;
import lombok.extern.slf4j.Slf4j;
import org.springframework.beans.factory.annotation.Value;
import org.springframework.stereotype.Service;

/**
 * This class is responsible for actually processing the job and preparing bulk downloads for users.
 */
@Slf4j
@Service
@RequiredArgsConstructor
public class WorkerServiceImpl implements WorkerService {

    private final JobPreProcessor jobPreprocessor;
    private final JobProcessor jobProcessor;

<<<<<<< HEAD
    @Value("${delay-processing}")
    private String delayProcessing;

    public WorkerServiceImpl(JobProcessingService jobService) {
        this.jobService = jobService;
    }

    @Override
    public void process(String jobId) {
        // This exists for the e2e tests so that when a status request comes in after the export, there is enough time
        // so that the job doesn't get processed and finishes. This way incomplete statuses can be tested. This should never
        // run in any other environment
        if (delayProcessing.equals("true")) {
            try {
                Thread.sleep(10000);
            } catch (InterruptedException e) {
                log.error("Thread was interrupted while sleeping for e2e tests", e);
            }
        }

        jobService.putJobInProgress(jobId);
=======

    @Override
    public void process(String jobUuid) {
        jobPreprocessor.preprocess(jobUuid);
>>>>>>> a272b528
        log.info("Job was put in progress");

        jobProcessor.process(jobUuid);
        log.info("Job was processed");
    }



}<|MERGE_RESOLUTION|>--- conflicted
+++ resolved
@@ -18,16 +18,11 @@
     private final JobPreProcessor jobPreprocessor;
     private final JobProcessor jobProcessor;
 
-<<<<<<< HEAD
     @Value("${delay-processing}")
     private String delayProcessing;
 
-    public WorkerServiceImpl(JobProcessingService jobService) {
-        this.jobService = jobService;
-    }
-
     @Override
-    public void process(String jobId) {
+    public void process(String jobUuid) {
         // This exists for the e2e tests so that when a status request comes in after the export, there is enough time
         // so that the job doesn't get processed and finishes. This way incomplete statuses can be tested. This should never
         // run in any other environment
@@ -39,19 +34,10 @@
             }
         }
 
-        jobService.putJobInProgress(jobId);
-=======
-
-    @Override
-    public void process(String jobUuid) {
         jobPreprocessor.preprocess(jobUuid);
->>>>>>> a272b528
         log.info("Job was put in progress");
 
         jobProcessor.process(jobUuid);
         log.info("Job was processed");
     }
-
-
-
 }