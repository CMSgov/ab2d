package gov.cms.ab2d.worker.service;

import gov.cms.ab2d.worker.processor.JobPreProcessor;
import gov.cms.ab2d.worker.processor.JobProcessor;
import lombok.RequiredArgsConstructor;
import lombok.extern.slf4j.Slf4j;
import org.springframework.stereotype.Service;

import javax.annotation.PreDestroy;
import java.util.ArrayList;
import java.util.Collections;
import java.util.List;

/**
 * This class is responsible for actually processing the job and preparing bulk downloads for users.
 */
@Slf4j
@Service
@RequiredArgsConstructor
public class WorkerServiceImpl implements WorkerService {

    private final JobPreProcessor jobPreprocessor;
    private final JobProcessor jobProcessor;
    private final ShutDownService shutDownService;

    private List<String> activeJobs = Collections.synchronizedList(new ArrayList<>());

    @Override
    public void process(String jobUuid) {

        activeJobs.add(jobUuid);
        try {
            jobPreprocessor.preprocess(jobUuid);
            log.info("Job was put in progress");

            jobProcessor.process(jobUuid);
            log.info("Job was processed");

        } finally {
            activeJobs.remove(jobUuid);
        }
    }
<<<<<<< HEAD
=======



    @PreDestroy
    public void resetInProgressJobs() {
        log.info("Shutdown in progress ... Do house cleaning ...");

        if (!activeJobs.isEmpty()) {
            shutDownService.resetInProgressJobs(activeJobs);
        }

        log.info("House cleaning done - Shutting down");
    }


>>>>>>> 8a9f8be1
}<|MERGE_RESOLUTION|>--- conflicted
+++ resolved
@@ -40,10 +40,6 @@
             activeJobs.remove(jobUuid);
         }
     }
-<<<<<<< HEAD
-=======
-
-
 
     @PreDestroy
     public void resetInProgressJobs() {
@@ -55,7 +51,4 @@
 
         log.info("House cleaning done - Shutting down");
     }
-
-
->>>>>>> 8a9f8be1
 }