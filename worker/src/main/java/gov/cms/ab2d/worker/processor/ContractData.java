--- conflicted
+++ resolved
@@ -16,14 +16,8 @@
 public class ContractData {
 
     private final Job job;
-<<<<<<< HEAD
-    private final Map<String, CoverageSummary> patients;
+    private final Map<Long, CoverageSummary> patients;
     private final StreamHelper streamHelper;
-=======
-    private final ProgressTracker progressTracker;
-    private final Map<Long, CoverageSummary> patients;
-    private StreamHelper streamHelper;
->>>>>>> 6ea60b12
     private final List<Future<EobSearchResult>> eobRequestHandles = new LinkedList<>();
 
     public void addEobRequestHandle(Future<EobSearchResult> eobRequestHandle) {
