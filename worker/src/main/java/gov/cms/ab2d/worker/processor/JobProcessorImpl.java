package gov.cms.ab2d.worker.processor;

import gov.cms.ab2d.common.model.Contract;
import gov.cms.ab2d.common.model.Job;
import gov.cms.ab2d.common.model.JobOutput;
import gov.cms.ab2d.common.model.JobStatus;
import gov.cms.ab2d.common.model.OptOut;
import gov.cms.ab2d.common.model.Sponsor;
import gov.cms.ab2d.common.repository.JobOutputRepository;
import gov.cms.ab2d.common.repository.JobRepository;
import gov.cms.ab2d.common.repository.OptOutRepository;
import gov.cms.ab2d.worker.adapter.bluebutton.ContractAdapter;
import gov.cms.ab2d.worker.adapter.bluebutton.GetPatientsByContractResponse;
import gov.cms.ab2d.worker.adapter.bluebutton.PatientClaimsProcessor;
import gov.cms.ab2d.worker.service.FileService;
import lombok.RequiredArgsConstructor;
import lombok.extern.slf4j.Slf4j;
import org.springframework.beans.factory.annotation.Value;
import org.springframework.stereotype.Service;
import org.springframework.transaction.annotation.Propagation;
import org.springframework.transaction.annotation.Transactional;

import java.io.File;
import java.io.IOException;
import java.io.UncheckedIOException;
import java.nio.file.Files;
import java.nio.file.Path;
import java.nio.file.Paths;
import java.time.LocalDate;
import java.time.OffsetDateTime;
import java.util.ArrayList;
import java.util.Collections;
import java.util.List;
import java.util.concurrent.CancellationException;
import java.util.concurrent.ExecutionException;
import java.util.concurrent.Future;
import java.util.concurrent.locks.ReentrantLock;

import static gov.cms.ab2d.common.model.JobStatus.CANCELLED;
import static gov.cms.ab2d.common.model.JobStatus.SUCCESSFUL;
import static gov.cms.ab2d.common.util.Constants.CONTRACT_LOG;
import static gov.cms.ab2d.common.util.Constants.EOB;
import static net.logstash.logback.argument.StructuredArguments.keyValue;

@Slf4j
@Service
@RequiredArgsConstructor
@SuppressWarnings("PMD.TooManyStaticImports")
public class JobProcessorImpl implements JobProcessor {
    private static final String OUTPUT_FILE_SUFFIX = ".ndjson";
    private static final String ERROR_FILE_SUFFIX = "_error.ndjson";

    @Value("${cancellation.check.frequency:10}")
    private int cancellationCheckFrequency;

    @Value("${efs.mount}")
    private String efsMount;

    private final FileService fileService;
    private final JobRepository jobRepository;
    private final JobOutputRepository jobOutputRepository;
    private final ContractAdapter contractAdapter;
    private final PatientClaimsProcessor patientClaimsProcessor;
    private final OptOutRepository optOutRepository;


    @Override
    @Transactional(propagation = Propagation.NEVER)
    public Job process(final String jobUuid) {

        final Job job = jobRepository.findByJobUuid(jobUuid);
        log.info("Found job");

        Path outputDirPath = null;
        try {
            outputDirPath = Paths.get(efsMount, jobUuid);
            final Path outputDir = createOutputDirectory(outputDirPath);

            final List<Contract> attestedContracts = getAttestedContracts(job);
            for (Contract contract : attestedContracts) {
                log.info("Job [{}] - contract [{}] ", jobUuid, contract.getContractNumber());

                var jobOutputs = processContract(outputDir, contract, jobUuid);

                jobOutputs.forEach(jobOutput -> job.addJobOutput(jobOutput));
                jobOutputRepository.saveAll(jobOutputs);
            }

            completeJob(job);

        } catch (JobCancelledException e) {
            log.warn("Job: [{}] CANCELLED", jobUuid);

            log.info("Deleting output directory : {} ", outputDirPath.toAbsolutePath());
            deleteExistingDirectory(outputDirPath);

        } catch (Exception e) {
            job.setStatus(JobStatus.FAILED);
            job.setStatusMessage(e.getMessage());
            job.setCompletedAt(OffsetDateTime.now());
            jobRepository.save(job);
            log.info("Job: [{}] FAILED", jobUuid);
        }

        return job;
    }

    private Path createOutputDirectory(Path outputDirPath) {
        Path directory = null;
        try {
            directory = fileService.createDirectory(outputDirPath);
        } catch (UncheckedIOException e) {
            final IOException cause = e.getCause();
            if (cause != null && cause.getMessage().equalsIgnoreCase("Directory already exists")) {
                log.warn("Directory already exists. Delete and create afresh ...");
                deleteExistingDirectory(outputDirPath);
                directory = fileService.createDirectory(outputDirPath);
            } else {
                throw e;
            }
        }
        return directory;
    }

    private void deleteExistingDirectory(Path outputDirPath) {
        final File[] files = outputDirPath.toFile()
                .listFiles((dir, name) -> name.toLowerCase().endsWith(OUTPUT_FILE_SUFFIX));

        for (File file : files) {
            final Path filePath = file.toPath();
            if (file.isDirectory() || Files.isSymbolicLink(filePath)) {
                var errMsg = "File is not a regular file";
                log.error("{} - isDirectory: {}", errMsg, file.isDirectory());
                continue;
            }

            if (Files.isRegularFile(filePath)) {
                try {
                    Files.delete(filePath);
                } catch (IOException ex) {
                    var errMsg = "Could not delete file ";
                    log.error("{} : {}", errMsg, filePath.toAbsolutePath());
                    throw new UncheckedIOException(errMsg + filePath.toFile().getName(), ex);
                }
            }
        }

        try {
            Files.delete(outputDirPath);
        } catch (IOException ex) {
            var errMsg = "Could not delete directory ";
            log.error("{} : {} ", errMsg, outputDirPath.toAbsolutePath());
            throw new UncheckedIOException(errMsg + outputDirPath.toFile().getName(), ex);
        }
    }

    private List<Contract> getAttestedContracts(Job job) {

        // when the job is submitted for a specific contract, process the export for only that contract.
        final Contract jobSpecificContract = job.getContract();
        if (jobSpecificContract != null && jobSpecificContract.getAttestedOn() != null) {
            log.info("Job [{}] submitted for a specific attested contract [{}] ", jobSpecificContract.getContractNumber());
            return Collections.singletonList(jobSpecificContract);
        }

        //Job does not specify a contract.
        //Get the aggregated attested Contracts for the sponsor & process all of them
        final Sponsor sponsor = job.getUser().getSponsor();
        final List<Contract> attestedContracts = sponsor.getAggregatedAttestedContracts();

        log.info("Job [{}] has [{}] attested contracts", job.getJobUuid(), attestedContracts.size());
        return attestedContracts;
    }

    private List<JobOutput> processContract(final Path outputDir, Contract contract, String jobUuid) {
        log.info("Beginning to process contract {}", keyValue(CONTRACT_LOG, contract.getContractName()));

        var contractNumber = contract.getContractNumber();
        var outputFile = fileService.createOrReplaceFile(outputDir, contractNumber + OUTPUT_FILE_SUFFIX);
        var errorFile = fileService.createOrReplaceFile(outputDir, contractNumber + ERROR_FILE_SUFFIX);

        var patientsByContract = contractAdapter.getPatients(contractNumber);
        var patients = patientsByContract.getPatients();
        int patientCount = patients.size();

        // A mutex lock that all threads for a contract uses while writing into the shared files
        var lock = new ReentrantLock();

        int errorCount = 0;
        boolean isCancelled = false;

        int recordsProcessedCount = 0;
        final List<Future<Integer>> futureHandles = new ArrayList<>();
        for (GetPatientsByContractResponse.PatientDTO patient : patients) {
            ++recordsProcessedCount;

            final String patientId = patient.getPatientId();

            if (isOptOutPatient(patientId)) {
                // this patient has opted out. skip patient record.
                continue;
            }

            futureHandles.add(patientClaimsProcessor.process(patientId, lock, outputFile, errorFile));

            if (recordsProcessedCount % cancellationCheckFrequency == 0) {
                errorCount += processHandles(futureHandles);

                isCancelled = hasJobBeenCancelled(jobUuid);
                if (isCancelled) {
                    log.warn("Job [{}] has been cancelled. Attempting to stop processing the job shortly ... ", jobUuid);
                    cancelFuturesInQueue(futureHandles);
                    break;
                }
            }
        }

        while (!futureHandles.isEmpty()) {
            sleep();
            errorCount += processHandles(futureHandles);
        }

        if (isCancelled) {
            final String errMsg = "Job was cancelled while it was being processed";
            log.warn("{}", errMsg);
            throw new JobCancelledException(errMsg);
        }

        final List<JobOutput> jobOutputs = new ArrayList<>();
        if (errorCount < patientCount) {
            Job job = jobRepository.findByJobUuid(jobUuid);
            jobOutputs.add(createJobOutput(outputFile, false, job));
        }
        if (errorCount > 0) {
            log.warn("Encountered {} errors during job processing", errorCount);
            Job job = jobRepository.findByJobUuid(jobUuid);
            jobOutputs.add(createJobOutput(errorFile, true, job));
        }

        return jobOutputs;
    }

    private void cancelFuturesInQueue(List<Future<Integer>> futureHandles) {

        // cancel any futures that have not started processing and are waiting in the queue.
        futureHandles.parallelStream().forEach(future -> future.cancel(false));

        //At this point, there may be a few futures that are already in progress.
        //But all the futures that are not yet in progress would be cancelled.
    }

    /**
     * A Job could run for a long time, perhaps hours.
     * While the job is in progress, the job could be cancelled.
     * So the worker needs to periodically check the job status to ensure it has not been cancelled.
     *
     * @param jobUuid
     * @return
     */
    private boolean hasJobBeenCancelled(String jobUuid) {
        final JobStatus jobStatus = jobRepository.findJobStatus(jobUuid);
        return CANCELLED.equals(jobStatus);
    }


    private boolean isOptOutPatient(String patientId) {

        final List<OptOut> optOuts = optOutRepository.findByHicn(patientId);
        if (optOuts.isEmpty()) {
            // No opt-out record found for this patient - Opt-In by default.
            return false;
        }

        // opt-out record has an effective date.
        // if any of the opt-out records for a patient is effective as of today or earlier, the patient has opted-out
        final LocalDate tomorrow = LocalDate.now().plusDays(1);
        return optOuts.stream()
                .anyMatch(optOut -> optOut.getEffectiveDate().isBefore(tomorrow));
    }

    private int processHandles(List<Future<Integer>> futureHandles) {
        int errorCount = 0;

        var iterator = futureHandles.iterator();
        while (iterator.hasNext()) {
            var future = iterator.next();
            if (future.isDone()) {
                try {
                    var responseCount = future.get();
                    if (responseCount > 0) {
                        errorCount += responseCount;
                    }
                } catch (InterruptedException e) {
                    final String errMsg = "interrupted exception while processing patient ";
                    log.error(errMsg);
                    throw new RuntimeException(errMsg, e);
                } catch (ExecutionException e) {
                    final String errMsg = "exception while processing patient ";
                    log.error(errMsg, e);
                    throw new RuntimeException(errMsg, e.getCause());
                } catch (CancellationException e) {
                    // This could happen in the rare event that a job was cancelled mid-process.
                    // due to which the futures in the queue (that were not yet in progress) were cancelled.
                    // Nothing to be done here
                    log.warn("CancellationException while calling Future.get() - Job may have been cancelled");
                }
                iterator.remove();
            }
        }

        return errorCount;
    }


    private JobOutput createJobOutput(Path outputFile, boolean isError, Job job) {
        JobOutput jobOutput = new JobOutput();
        jobOutput.setFilePath(outputFile.getFileName().toString());
<<<<<<< HEAD
        jobOutput.setFhirResourceType(job.getResourceTypes());
=======
        jobOutput.setFhirResourceType(EOB);
>>>>>>> 9120064f
        jobOutput.setError(isError);
        return jobOutput;
    }

    private void completeJob(Job job) {
        job.setStatus(SUCCESSFUL);
        job.setStatusMessage("100%");
        job.setProgress(100);
        job.setExpiresAt(OffsetDateTime.now().plusDays(1));
        job.setCompletedAt(OffsetDateTime.now());

        jobRepository.save(job);
        log.info("Job: [{}] is DONE", job.getJobUuid());
    }

    private void sleep() {
        try {
            Thread.sleep(100);
        } catch (InterruptedException e) {
            log.warn("interrupted exception in thread.sleep(). Ignoring");
        }
    }

}<|MERGE_RESOLUTION|>--- conflicted
+++ resolved
@@ -315,11 +315,7 @@
     private JobOutput createJobOutput(Path outputFile, boolean isError, Job job) {
         JobOutput jobOutput = new JobOutput();
         jobOutput.setFilePath(outputFile.getFileName().toString());
-<<<<<<< HEAD
-        jobOutput.setFhirResourceType(job.getResourceTypes());
-=======
         jobOutput.setFhirResourceType(EOB);
->>>>>>> 9120064f
         jobOutput.setError(isError);
         return jobOutput;
     }
