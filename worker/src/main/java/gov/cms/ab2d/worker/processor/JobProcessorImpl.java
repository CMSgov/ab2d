--- conflicted
+++ resolved
@@ -493,13 +493,6 @@
         trackProgress(progressTracker);
     }
 
-<<<<<<< HEAD
-    /**
-     * Update the database or log with the % complete on the job periodically
-     *
-     * @param progressTracker - the progress tracker
-     */
-=======
     private void analyzeException(List<Future<Void>> futureHandles, ProgressTracker progressTracker, Exception e) {
         progressTracker.incrementFailureCount();
 
@@ -514,8 +507,12 @@
         }
     }
 
-
->>>>>>> f2815592
+    /**
+     * Update the database or log with the % complete on the job periodically
+     *
+     * @param progressTracker - the progress tracker
+     */
+
     private void trackProgress(ProgressTracker progressTracker) {
         if (progressTracker.isTimeToUpdateDatabase(reportProgressDbFrequency)) {
             final int percentageCompleted = progressTracker.getPercentageCompleted();
