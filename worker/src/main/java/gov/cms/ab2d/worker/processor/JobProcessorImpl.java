package gov.cms.ab2d.worker.processor;

import com.newrelic.api.agent.NewRelic;
import com.newrelic.api.agent.Segment;
import com.newrelic.api.agent.Trace;
import edu.umd.cs.findbugs.annotations.SuppressFBWarnings;
import gov.cms.ab2d.common.model.Contract;
import gov.cms.ab2d.common.model.Job;
import gov.cms.ab2d.common.repository.JobOutputRepository;
import gov.cms.ab2d.common.repository.JobRepository;
import gov.cms.ab2d.common.util.EventUtils;
import gov.cms.ab2d.eventlogger.LogManager;
import gov.cms.ab2d.eventlogger.events.ContractBeneSearchEvent;
import gov.cms.ab2d.eventlogger.events.FileEvent;
import gov.cms.ab2d.worker.adapter.bluebutton.ContractBeneSearch;
import gov.cms.ab2d.worker.processor.domainmodel.ContractData;
import gov.cms.ab2d.worker.processor.domainmodel.ProgressTracker;
import gov.cms.ab2d.worker.service.FileService;
import lombok.RequiredArgsConstructor;
import lombok.extern.slf4j.Slf4j;
import org.springframework.beans.factory.annotation.Value;
import org.springframework.stereotype.Service;
import org.springframework.transaction.annotation.Propagation;
import org.springframework.transaction.annotation.Transactional;

import java.io.File;
import java.io.FilenameFilter;
import java.io.IOException;
import java.io.UncheckedIOException;
import java.nio.file.Files;
import java.nio.file.Path;
import java.nio.file.Paths;
import java.time.LocalDate;
import java.time.OffsetDateTime;
import java.util.concurrent.ExecutionException;

import static gov.cms.ab2d.common.model.JobStatus.FAILED;
import static gov.cms.ab2d.common.model.JobStatus.SUCCESSFUL;
import static gov.cms.ab2d.worker.processor.StreamHelperImpl.FileOutputType.NDJSON;
import static gov.cms.ab2d.worker.processor.StreamHelperImpl.FileOutputType.ZIP;

@Slf4j
@Service
@RequiredArgsConstructor
public class JobProcessorImpl implements JobProcessor {

    @Value("${efs.mount}")
    private String efsMount;

    @Value("${audit.files.ttl.hours}")
    private int auditFilesTTLHours;

    /**
     * Failure threshold an integer expressed as a percentage of failure tolerated in a batch
     **/
    @Value("${failure.threshold}")
    private int failureThreshold;

    private final FileService fileService;
    private final JobRepository jobRepository;
    private final JobOutputRepository jobOutputRepository;
    private final ContractBeneSearch contractBeneSearch;
    private final ContractProcessor contractProcessor;
    private final LogManager eventLogger;

    /**
     * Load the job and process it
     *
     * @param jobUuid - the job id
     * @return the processed job
     */
    @Override
    @Transactional(propagation = Propagation.NEVER)
    @Trace(metricName = "Job Processing", dispatcher = true)
    public Job process(final String jobUuid) {

        // Load the job
        final Job job = jobRepository.findByJobUuid(jobUuid);
        log.info("Found job");

        // Determine the output directory based on the job id
        Path outputDirPath = null;
        try {
            outputDirPath = Paths.get(efsMount, jobUuid);
            processJob(job, outputDirPath);

        } catch (JobCancelledException e) {
            log.warn("Job: [{}] CANCELLED", jobUuid);

            if (outputDirPath != null) {
                log.info("Deleting output directory : {} ", outputDirPath.toAbsolutePath());
                deleteExistingDirectory(outputDirPath, job);
            }
        } catch (Exception e) {
            eventLogger.log(EventUtils.getJobChangeEvent(job, FAILED, "Job Failed - " + e.getMessage()));
            log.error("Unexpected exception ", e);
            job.setStatus(FAILED);
            job.setStatusMessage(e.getMessage());
            job.setCompletedAt(OffsetDateTime.now());
            jobRepository.save(job);
            log.info("Job: [{}] FAILED", jobUuid);
        }

        return job;
    }

    /**
     * Process in individual contract
     *
     * @param job             - the job in which the contract belongs
     * @param month           - the month to search for beneficiaries for
     * @param outputDirPath   - the location of the job output
     * @param progressTracker - the progress tracker which indicates how far the job is along
     * @throws ExecutionException   when there is an issue with searching
     * @throws InterruptedException - when the search is interrupted
     */
    void processContract(Job job, int month, Path outputDirPath, ProgressTracker progressTracker)
            throws ExecutionException, InterruptedException {
        Contract contract = job.getContract();
        assert contract != null;
        log.info("Job [{}] - contract [{}] ", job.getJobUuid(), contract.getContractNumber());
        // Retrieve the contract beneficiaries
        try {
            processContractBenes(job, month, progressTracker);
        } catch (ExecutionException | InterruptedException ex) {
            log.error("Having issue retrieving patients for contract " + contract.getContractNumber());
            throw ex;
        }

        // Create a holder for the contract, writer, progress tracker and attested date
        ContractData contractData = new ContractData(contract, progressTracker, job.getSince(),
                job.getUser() != null ? job.getUser().getUsername() : null);

        final Segment contractSegment = NewRelic.getAgent().getTransaction().startSegment("Patient processing of contract " + contract.getContractNumber());
        var jobOutputs = contractProcessor.process(outputDirPath, contractData);
        contractSegment.end();

        // For each job output, add to the job and save the result
        jobOutputs.forEach(job::addJobOutput);
        jobOutputRepository.saveAll(jobOutputs);

        eventLogger.log(new ContractBeneSearchEvent(job.getUser() == null ? null : job.getUser().getUsername(),
                job.getJobUuid(),
                contract.getContractNumber(),
                progressTracker.getContractCount(contract.getContractNumber()),
                progressTracker.getProcessedCount(),
                progressTracker.getFailureCount()));
    }

    void processContractBenes(Job job, int month, ProgressTracker progressTracker)
            throws ExecutionException, InterruptedException {
        Contract contract = job.getContract();
        assert contract != null;
        try {
            progressTracker.addPatientsByContract(contractBeneSearch.getPatients(contract.getContractNumber(), month, progressTracker));
            int progress = progressTracker.getPercentageCompleted();
            job.setProgress(progress);
            job.setStatusMessage(progress + "% complete");
            jobRepository.save(job);
        } catch (ExecutionException | InterruptedException ex) {
            log.error("Having issue retrieving patients for contract " + contract.getContractNumber());
            throw ex;
        }
    }

    /**
     * Process the Job and put the contents into the output directory
     *
     * @param job           - the job to process
     * @param outputDirPath - the output directory to put all the files
     */
    @SuppressFBWarnings("REC_CATCH_EXCEPTION")
    private void processJob(Job job, Path outputDirPath) throws ExecutionException, InterruptedException {
        // Create the output directory
        createOutputDirectory(outputDirPath, job);
        int month = LocalDate.now().getMonthValue();

        // Retrieve the patients for each contract and start a progress tracker
        ProgressTracker progressTracker = ProgressTracker.builder()
                .jobUuid(job.getJobUuid())
                .numContracts(1)
                .failureThreshold(failureThreshold)
                .currentMonth(month)
                .build();

        try {
            processContract(job, month, outputDirPath, progressTracker);
        } catch (ExecutionException | InterruptedException ex) {
            log.error("Having issue retrieving patients for contract " + job.getContract());
            throw ex;
        }

        completeJob(job);
    }

    /**
     * Given a path to a directory, create it. If it already exists, delete it and its contents and recreate it
     *
     * @param outputDirPath - the path to the output directory you want to create
     * @return the path to the newly created directory
     */
    private Path createOutputDirectory(Path outputDirPath, Job job) {
        Path directory = null;
        try {
            directory = fileService.createDirectory(outputDirPath);
        } catch (UncheckedIOException e) {
            final IOException cause = e.getCause();
            if (cause != null && cause.getMessage().equalsIgnoreCase("Directory already exists")) {
                log.warn("Directory already exists. Delete and create afresh ...");
                deleteExistingDirectory(outputDirPath, job);
                directory = fileService.createDirectory(outputDirPath);
            } else {
                throw e;
            }
        }

        log.info("Created job output directory: {}", directory.toAbsolutePath());
        return directory;
    }

    /**
     * Delete directory with all the ndjson files or zip files. If the files are directories or symbolic links, write
     * error, but continue. If it's a regular file, delete it, then delete the directory. If the directory is not
     * empty, throws an exception (if it has files other than ndjson or zip in it)
     *
     * @param outputDirPath - the directory to delete
     */
    @SuppressFBWarnings
    private void deleteExistingDirectory(Path outputDirPath, Job job) {
        final File[] files = outputDirPath.toFile().listFiles(getFilenameFilter());

        for (File file : files) {
            final Path filePath = file.toPath();
            if (file.isDirectory() || Files.isSymbolicLink(filePath)) {
                var errMsg = "File is not a regular file";
                log.error("{} - isDirectory: {}", errMsg, file.isDirectory());
                continue;
            }

            if (Files.isRegularFile(filePath)) {
                eventLogger.log(EventUtils.getFileEvent(job, filePath.toFile(), FileEvent.FileStatus.DELETE));
                doDelete(filePath);
            }
        }

        doDelete(outputDirPath);
    }

    /**
     * @return a Filename filter for ndjson and zip files
     */
    private FilenameFilter getFilenameFilter() {
        return (dir, name) -> {
            final String filename = name.toLowerCase();
            final String ndjson = NDJSON.getSuffix();
            final String zip = ZIP.getSuffix();
            return filename.endsWith(ndjson) || filename.endsWith(zip);
        };
    }

    private void doDelete(Path path) {
        try {
            Files.delete(path);
        } catch (IOException ex) {
            var errMsg = "Could not delete ";
            log.error("{} : {} ", errMsg, path.toAbsolutePath());
            throw new UncheckedIOException(errMsg + path.toFile().getName(), ex);
        }
    }

    /**
<<<<<<< HEAD
     * Return the list of attested contracts for a job. If a contract was specified in the job, just return that
     * after checking to make sure the sponsor has access to the contract, otherwise, search for all the contracts
     * for the sponsor
     *
     * @param job - the submitted job
     * @return the list of contracts (all or only 1 if the contract was specified in the job).
     */
    private List<Contract> getAttestedContracts(Job job) {

        // Get the aggregated attested Contracts for the sponsor
        final Sponsor sponsor = job.getUser().getSponsor();
        final List<Contract> attestedContracts = sponsor.getAggregatedAttestedContracts();

        // If a contract was specified for request, make sure the sponsor can access the contract and then return only it
        final Contract jobSpecificContract = job.getContract();
        if (jobSpecificContract != null && jobSpecificContract.hasAttestation()) {
            boolean ownsContract = attestedContracts.stream()
                    .anyMatch(c -> jobSpecificContract.getContractNumber().equalsIgnoreCase(c.getContractNumber()));
            if (!ownsContract) {
                log.info("Job [{}] submitted for a specific attested contract [{}] that the sponsor [{}] does not own",
                        job.getJobUuid(), jobSpecificContract.getContractNumber(), sponsor.getOrgName());
            }
            log.info("Job [{}] submitted for a specific attested contract [{}] ", job.getJobUuid(), jobSpecificContract.getContractNumber());
            return Collections.singletonList(jobSpecificContract);
        }

        // Otherwise, return the list of attested contracts
        log.info("Job [{}] has [{}] attested contracts", job.getJobUuid(), attestedContracts.size());
        return attestedContracts;
    }

    /**
=======
>>>>>>> 58f82a2f
     * Set the job as complete in the database
     *
     * @param job - The job to set as complete
     */
    private void completeJob(Job job) {
        eventLogger.log(EventUtils.getJobChangeEvent(job, SUCCESSFUL, "Job Finished"));
        job.setStatus(SUCCESSFUL);
        job.setStatusMessage("100%");
        job.setProgress(100);
        job.setExpiresAt(OffsetDateTime.now().plusHours(auditFilesTTLHours));
        job.setCompletedAt(OffsetDateTime.now());

        jobRepository.save(job);
        log.info("Job: [{}] is DONE", job.getJobUuid());
    }
}<|MERGE_RESOLUTION|>--- conflicted
+++ resolved
@@ -269,41 +269,6 @@
     }
 
     /**
-<<<<<<< HEAD
-     * Return the list of attested contracts for a job. If a contract was specified in the job, just return that
-     * after checking to make sure the sponsor has access to the contract, otherwise, search for all the contracts
-     * for the sponsor
-     *
-     * @param job - the submitted job
-     * @return the list of contracts (all or only 1 if the contract was specified in the job).
-     */
-    private List<Contract> getAttestedContracts(Job job) {
-
-        // Get the aggregated attested Contracts for the sponsor
-        final Sponsor sponsor = job.getUser().getSponsor();
-        final List<Contract> attestedContracts = sponsor.getAggregatedAttestedContracts();
-
-        // If a contract was specified for request, make sure the sponsor can access the contract and then return only it
-        final Contract jobSpecificContract = job.getContract();
-        if (jobSpecificContract != null && jobSpecificContract.hasAttestation()) {
-            boolean ownsContract = attestedContracts.stream()
-                    .anyMatch(c -> jobSpecificContract.getContractNumber().equalsIgnoreCase(c.getContractNumber()));
-            if (!ownsContract) {
-                log.info("Job [{}] submitted for a specific attested contract [{}] that the sponsor [{}] does not own",
-                        job.getJobUuid(), jobSpecificContract.getContractNumber(), sponsor.getOrgName());
-            }
-            log.info("Job [{}] submitted for a specific attested contract [{}] ", job.getJobUuid(), jobSpecificContract.getContractNumber());
-            return Collections.singletonList(jobSpecificContract);
-        }
-
-        // Otherwise, return the list of attested contracts
-        log.info("Job [{}] has [{}] attested contracts", job.getJobUuid(), attestedContracts.size());
-        return attestedContracts;
-    }
-
-    /**
-=======
->>>>>>> 58f82a2f
      * Set the job as complete in the database
      *
      * @param job - The job to set as complete
