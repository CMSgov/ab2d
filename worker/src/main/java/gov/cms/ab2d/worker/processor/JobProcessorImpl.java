--- conflicted
+++ resolved
@@ -129,11 +129,7 @@
         log.info("Job [{}] - contract [{}] ", job.getJobUuid(), contract.getContractNumber());
         // Retrieve the contract beneficiaries
 
-<<<<<<< HEAD
-        Map<String, CoverageSummary> patients = processContractBenes(job);
-=======
         Map<Long, CoverageSummary> patients = processContractBenes(job, progressTracker);
->>>>>>> 6ea60b12
 
         // Create a holder for the contract, writer, progress tracker and attested date
         JobData jobData = new JobData(job.getJobUuid(), job.getSince(), getOrganization(job), patients);
@@ -153,22 +149,13 @@
                 progressTracker.getFailureCount()));
     }
 
-<<<<<<< HEAD
-    Map<String, CoverageSummary> processContractBenes(Job job) {
-=======
     Map<Long, CoverageSummary> processContractBenes(Job job, ProgressTracker progressTracker) {
->>>>>>> 6ea60b12
         Contract contract = job.getContract();
         assert contract != null;
         try {
             int numBenes = coverageDriver.numberOfBeneficiariesToProcess(job);
-<<<<<<< HEAD
             jobChannelService.sendUpdate(job.getJobUuid(), JobMeasure.EXPECTED_BENES, numBenes);
-            Map<String, CoverageSummary> retMap = new HashMap<>(numBenes);
-=======
-            progressTracker.setExpectedBeneficiaries(numBenes);
             Map<Long, CoverageSummary> retMap = new HashMap<>(numBenes);
->>>>>>> 6ea60b12
 
             CoveragePagingResult result = coverageDriver.pageCoverage(job);
             addPatients(job.getJobUuid(), result, retMap);
@@ -189,13 +176,8 @@
         }
     }
 
-<<<<<<< HEAD
-    private void addPatients(String jobId, CoveragePagingResult result, Map<String, CoverageSummary> beneMap) {
+    private void addPatients(String jobId, CoveragePagingResult result, Map<Long, CoverageSummary> beneMap) {
         jobChannelService.sendUpdate(jobId, JobMeasure.BENE_REQUEST_QUEUED, result.getCoverageSummaries().size());
-=======
-    private void addPatients(CoveragePagingResult result, ProgressTracker progressTracker, Map<Long, CoverageSummary> beneMap) {
-        progressTracker.addPatients(result.getCoverageSummaries().size());
->>>>>>> 6ea60b12
         result.getCoverageSummaries().forEach(summary -> beneMap.put(summary.getIdentifiers().getBeneficiaryId(), summary));
     }
 
