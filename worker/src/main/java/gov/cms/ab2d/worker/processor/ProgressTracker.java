--- conflicted
+++ resolved
@@ -17,12 +17,6 @@
     // The ratio between the beneficiary EOF search time in the job vs looking up contract beneficiaries
     public static final double EST_BEN_SEARCH_JOB_PERCENTAGE = 0.7;
 
-<<<<<<< HEAD
-    @Singular
-    private final Map<Long, CoverageSummary> patients = new HashMap<>();
-
-=======
->>>>>>> 41901905
     private int metadataProcessedCount;
     private int patientRequestQueuedCount;
     private int patientRequestProcessedCount;
