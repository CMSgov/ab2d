--- conflicted
+++ resolved
@@ -71,13 +71,10 @@
 ### Terraform ###
 **/terraform/**/*.tfvars
 
-<<<<<<< HEAD
-### .DS_Store in "src/main" ###
-### This is needed due to this .gitignore entry: "!**/src/main/**" ###
-api/src/main/.DS_Store
-src/main/.DS_Store
-=======
 ### Jekyll ###
 /website/_site/
 /website/.sass-cache/
->>>>>>> c086323c
+
+### .DS_Store in "src/main" ###
+### This is needed due to this .gitignore entry: "!**/src/main/**" ###
+**/src/main/.DS_Store
