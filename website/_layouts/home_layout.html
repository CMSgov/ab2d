--- conflicted
+++ resolved
@@ -63,11 +63,7 @@
             <h1 class="intro-heading">Helping Prescription Drug Sponsors Help Patients</h1>
             <div class="divider-small-border center"></div>
             <div class="intro-subtitle">The AB2D API provides Prescription Drug Sponsors with secure Medicare parts A and B claims data for their plan enrollees.</div>
-<<<<<<< HEAD
-	    <!-- Temporarily remove API status
-=======
 	    <!-- TODO: Temporarily remove API status until a solution for displaying the API status while not on VPN is implemented
->>>>>>> 570751ce
             <div class="api-status d-flex align-items-center justify-content-center mt-5">
                 <span class="label mr-2">API Status:</span> <span class="value d-flex align-items-center"><i id="api-up-down-icon" class="fas fa-circle fa-xs mr-1"></i><span id="api-status-text"></span></span>
             </div>
