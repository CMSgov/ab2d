---
layout: tutorial_layout
title:  "Curl Tutorial"
date:   2019-11-02 09:21:12 -0500 
description: Curl Tutorial
landing-page: live
---

<style>
.ds-c-table td,
.ds-c-table th {
    padding: 0.3rem;
    font-size: small;
}
</style>

## Prerequisites &amp; Caveats
These instructions have been tested on the following machines:
- Mac - [Setup Information](setup-mac.html)
- RedHat Linux - [Setup Information](setup-linux.html)
- Windows 10 (using Ubuntu Windows Linux File System terminal) - [Setup Information](setup-windows.html)

If you don't have a Mac, Linux or Windows 10 machine setup with both cUrl and jq, jump to the setup information page
associated with your machine.

## Retrieve JSON Web Token

1. Note that there are 5 users (clients) setup in the sandbox

   <table class="ds-c-table">
     <thead>
       <tr>
         <th>Sponsor</th>
         <th>Contract</th>
         <th>Client ID</th>
         <th>Client Password</th>
       </tr>
     </thead>
     <tbody>
       <tr>
         <td>PDP-100</td>
         <td>Z0000</td>
         <td>0oa2t0lsrdZw5uWRx297</td>
         <td>HHduWG6LogIvDIQuWgp3Zlo9OYMValTtH5OBcuHw</td>
       </tr>
       <tr>
         <td>PDP-1000</td>
         <td>Z0001</td>
<<<<<<< HEAD
         <td>0lc65ErV8OmY297</td>
         <td>GO6eglkXUDtjVjto3L-3C0offzTMk2qlz9r</td>
=======
         <td>0oa2t0lc65ErV8OmY297</td>
         <td>1Bl3HGO6eglkXUDtjVjto3L-3C0offzTMk2qlz9r</td>
>>>>>>> 570751ce
       </tr>
       <tr>
         <td>PDP-2000</td>
         <td>Z0002</td>
         <td>0oa2t0lkicpxFGkGt297</td>
         <td>eDpanJTtw90vY2viYlX4o2rgVRIR4tDRH0mWr9vN</td>
       </tr>
       <tr>
         <td>PDP-5000</td>
         <td>Z0005</td>
         <td>0oa2t0l6c1tQbTikz297</td>
         <td>80zX-7GeiMiiA6zVghiqYZL82oLAWSxhgfBkfo0T</td>
       </tr>
       <tr>
         <td>PDP-10000</td>
         <td>Z0010</td>
         <td>0oa2t0lm9qoAtJHqC297</td>
         <td>ybR60JmtcpRt6SAeLmvbq6l-3YDRCZP-WN1At6t_</td>
       </tr>
     </tbody>
   </table>

2. Note the basic authorization encoded user names and passwords for each of those 5 users are included below for convenience

   *The "Base64-encoded id:password" values in the table below were created using the following command.*
   
   ```
   AUTH=$(echo -n "${OKTA_CLIENT_ID}:${OKTA_CLIENT_PASSWORD}" | base64)
   ```

   <table class="ds-c-table">
     <thead>
       <tr>
         <th>Sponsor</th>
         <th>Base64-encoded id:password</th>
       </tr>
     </thead>
     <tbody>
       <tr>
         <td>0oa2t0lsrdZw5uWRx297</td>
         <td>MG9hMnQwbHNyZFp3NXVXUngyOTc6SEhkdVdHNkxvZ0l2RElRdVdncDNabG85T1lNVmFsVHRINU9CY3VIdw==</td>
       </tr>
       <tr>
         <td>0lc65ErV8OmY297</td>
         <td>MG9hMnQwbGM2NUVyVjhPbVkyOTc6MUJsM0hHTzZlZ2xrWFVEdGpWanRvM0wtM0Mwb2ZmelRNazJxbHo5cg==</td>
       </tr>
       <tr>
         <td>0oa2t0lkicpxFGkGt297</td>
         <td>MG9hMnQwbGtpY3B4RkdrR3QyOTc6ZURwYW5KVHR3OTB2WTJ2aVlsWDRvMnJnVlJJUjR0RFJIMG1Xcjl2Tg==</td>
       </tr>
       <tr>
         <td>0oa2t0l6c1tQbTikz297</td>
         <td>MG9hMnQwbDZjMXRRYlRpa3oyOTc6ODB6WC03R2VpTWlpQTZ6VmdoaXFZWkw4Mm9MQVdTeGhnZkJrZm8wVA==</td>
       </tr>
       <tr>
         <td>0oa2t0lm9qoAtJHqC297</td>
         <td>MG9hMnQwbG05cW9BdEpIcUMyOTc6eWJSNjBKbXRjcFJ0NlNBZUxtdmJxNmwtM1lEUkNaUC1XTjFBdDZ0Xw==</td>
       </tr>
     </tbody>
   </table>

3. Choose the desired user to test. The first user has the least data and each successive user has a greater amount of data.

4. Open a new terminal

5. Set the authorization for the desired user in the format:

   ```AUTH={basic authorization}```

   Example for the user 0oa2t0lsrdZw5uWRx297:

   ```AUTH=MG9hMnQwbHNyZFp3NXVXUngyOTc6SEhkdVdHNkxvZ0l2RElRdVdncDNabG85T1lNVmFsVHRINU9CY3VIdw==```

6. Retrieve the JWT bearer token by entering the following at the terminal prompt:

   ```
   BEARER_TOKEN=$(curl -X POST "https://test.idp.idm.cms.gov/oauth2/aus2r7y3gdaFMKBol297/v1/token?grant_type=client_credentials&scope=clientCreds" \
     -H "Content-Type: application/x-www-form-urlencoded" \
     -H "Accept: application/json" \
     -H "Authorization: Basic ${AUTH}" \
     | jq --raw-output ".access_token")
   ```

   You will need this "BEARER_TOKEN" environment variable in order to do any of the following sections. All commands should
   be in this same terminal window since the value of the environment variable is only set in that terminal.

   The bearer token will expire in 1 hour.

## Request Data

In this section, you will initiate a Part A & B bulk explanation of benefit export job.

<i style="font-size: small">Note to Windows users - When you are instructed to "open a terminal", the instructions are assuming that you are 
opening ubuntu or some other terminal that supports curl and jq. See [Windows 10 Setup information](setup-windows.html).</i>

1. Open a terminal

2. Create a new JWT bearer token before proceeding if any of the following are true:

   - bearer token environment variables does not exist
    
   - bearer token is older than 1 hour (expired)
    
   - bearer token was created with a user different than the user that you want to use
    
3. Ensure that you have a "BEARER_TOKEN" environment variable defined before proceeding:

   ```
   echo $BEARER_TOKEN
   ```
    
4. Create an export job

   <i>Note that the $ in $export is escaped</i>

   ```
   curl "https://sandbox.ab2d.cms.gov/api/v1/fhir/Patient/\$export?_outputFormat=application%2Ffhir%2Bndjson&_type=ExplanationOfBenefit" \
     -sD - \
     -H "accept: application/json" \
     -H "Accept: application/fhir+json" \
     -H "Prefer: respond-async" \
     -H "Authorization: Bearer ${BEARER_TOKEN}"
   ```

   You should get a response that looks like this:

   ```
   HTTP/1.1 {response code}
   Content-Location: https://sandbox.ab2d.cms.gov/api/v1/fhir/Job/{job id}/$status
   X-Content-Type-Options: nosniff
   X-XSS-Protection: 1; mode=block
   Cache-Control: no-cache, no-store, max-age=0, must-revalidate
   Pragma: no-cache
   Expires: 0
   X-Frame-Options: DENY
   Content-Length: 0
   Date: Wed, 29 Jan 2020 15:28:06 GMT
   ```

   Example:

   ```
   HTTP/2 202 
   date: Tue, 03 Mar 2020 21:08:36 GMT
   content-length: 0
   content-location: http://sandbox.ab2d.cms.gov/api/v1/fhir/Job/c40e30e6-0913-4803-9b05-bb0563f0cac6/$status
   x-content-type-options: nosniff
   x-xss-protection: 1; mode=block
   cache-control: no-cache, no-store, max-age=0, must-revalidate
   pragma: no-cache
   expires: 0
   x-frame-options: DENY
   ```

   Note the response and job id from the output
   
   Example:

   ```
   {response-code} = 202 
   {job id} = c40e30e6-0913-4803-9b05-bb0563f0cac6
   ``` 
    
5. Below are the possible response codes:

   <table class="ds-c-table">
     <thead>
       <tr>
         <th>Response Code</th>
         <th>Description</th>
       </tr>
     </thead>
     <tbody>
       <tr>
         <td>202</td>
         <td>Export request has started</td>
       </tr>
       <tr>
         <td>400</td>
         <td>There was a problem with the request. The body will contain a FHIR OperationOutcome resource in JSON format. https://www.hl7.org/fhir/operationoutcome.html Please refer to the body of the response for details.</td>
       </tr>
       <tr>
         <td>401</td>
         <td>Unauthorized. Missing authentication token. </td>
       </tr>
       <tr>
         <td>403</td>
         <td>Forbidden. Access not permitted.</td>
       </tr>
       <tr>
         <td>500</td>
         <td>An error occurred. The body will contain a FHIR OperationOutcome resource in JSON format. https://www.hl7.org/fhir/operationoutcome.html Please refer to the body of the response for details.</td>
       </tr>
     </tbody>
   </table>

6. If the response code is 202, set an environment variable for the job by entering the following at the terminal prompt

   Format:

   ```
   JOB={job id}
   ```

   Example:

   ```
   JOB=c40e30e6-0913-4803-9b05-bb0563f0cac6
   ```
    
7. Check the status of the job by entering the following at the terminal prompt

   Notice that the $ in $status is escaped.

   ```
   curl "https://sandbox.ab2d.cms.gov/api/v1/fhir/Job/${JOB}/\$status" \
     -sD - \
     -H "accept: application/json" \
     -H "Authorization: Bearer ${BEARER_TOKEN}"
   ```
   
8. Note the output

   Format:

   ```
   HTTP/2 {response code}
   date: Tue, 03 Mar 2020 22:48:36 GMT
   content-type: application/json
   expires: Wed, 4 Mar 2020 22:47:24 GMT
   x-content-type-options: nosniff
   x-xss-protection: 1; mode=block
   x-frame-options: DENY
   vary: accept-encoding

   {"transactionTime":"Mar 3, 2020, 10:47:24 PM","request":"http://sandbox.ab2d.cms.gov/api/v1/fhir/Patient/$export?_outputFormat=application%252Ffhir%252Bndjson&_type=ExplanationOfBenefit","requiresAccessToken":true,"output":[{"type":"ExplanationOfBenefit","url":"http://sandbox.ab2d.cms.gov/api/v1/fhir/Job/{job id}/file/{file to download}"}],"error":[]}
   ```

   If the job is still processing, it will return a 202 and a percent complete:

   ```
   HTTP/1.1 202 
   X-Progress: 20% complete
   Retry-After: 5
   X-Content-Type-Options: nosniff
   X-XSS-Protection: 1; mode=block
   Cache-Control: no-cache, no-store, max-age=0, must-revalidate
   Pragma: no-cache
   Expires: 0
   X-Frame-Options: DENY
   Content-Length: 0
   Date: Wed, 29 Jan 2020 19:14:56 GMT
   ```

   If the job is complete, it will return a 200: It will also display the location of the file(s) created for the batch job.

   ```
   HTTP/1.1 200 
   Expires: Thu, 30 Jan 2020 15:28:27 GMT
   X-Content-Type-Options: nosniff
   X-XSS-Protection: 1; mode=block
   X-Frame-Options: DENY
   vary: accept-encoding
   Content-Type: application/json
   Transfer-Encoding: chunked
   Date: Wed, 29 Jan 2020 16:04:47 GMT
   {
       "transactionTime":"Jan 29, 2020, 10:28:27 AM",
       "request":"https://sandbox.ab2d.cms.gov/api/v1/fhir/Patient/$export?_outputFormat=application%252Ffhir%252Bndjson&_type=ExplanationOfBenefit",
       "requiresAccessToken":true,
       "output":[
           {
               "type":"ExplanationOfBenefit",
               "url":"https://sandbox.ab2d.cms.gov/api/v1/fhir/Job/5298026c-e503-4d93-9974-c7732f56a0f8/file/Z0000_0001.ndjson"
           }
       ],
       "error":[]
   }
   ```

   The JSON (formated here for readability) will contain the location of the files in the .output[].url values. Z0001 indicates the contract number, 0001 indicates the file for that contract number. If the contract is big enough that breaking it into parts is warranted, you might see Z0001_00002.ndjson, for example.

9. Note the response code and file to download from the output

   Example:

   ```
   {response code} = 200
   {file to download} = Z0000_0001.ndjson
   ```

   The following are the possible response codes

   <table class="ds-c-table">
     <thead>
       <tr>
         <th>Response Code</th>
         <th>Description</th>
       </tr>
     </thead>
     <tr>
       <td>200 The job is completed.</td>
       <td>202 The job is still in progress.</td>
     </tr>
     <tr>
       <td>400</td>
       <td>There was a problem with the request. The body will contain a FHIR OperationOutcome resource in 
           JSON format. https://www.hl7.org/fhir/operationoutcome.html Please refer to the body of the response for details.</td>
     </tr>
     <tr>
       <td>401</td>
       <td>Unauthorized. Missing authentication token.</td>
     </tr>
     <tr>
       <td>403</td>
       <td>Forbidden. Access not permitted.</td>
     </tr>
     <tr>
       <td>404</td>
       <td>Job not found. The body will contain a FHIR OperationOutcome resource in JSON format. 
           https://www.hl7.org/fhir/operationoutcome.html Please refer to the body of the response for details.</td>
     </tr>
     <tr>
       <td>500</td>
       <td>An error occurred. The body will contain a FHIR OperationOutcome resource in JSON format. 
           https://www.hl7.org/fhir/operationoutcome.html Please refer to the body of the response for details.</td>
     </tr>
   </table>

10. If the status is 202, do the following

    a. Note the following in the output, for example:

       ```
       x-progress: 7% complete
       ```

    b. Based on the progress, you can a wait a period of time and try the status check again until you see a status of 200

11. If the status is 200, download the files by doing the following:

    a. Set an environment variable to the first file to download

       Format:

       ```
       FILE={file to download}
       ```

       Example:

       ```
       FILE=Z0000_0001.ndjson
       ```

    b. Get the Part A & B bulk claim export data by entering the following at the terminal prompt

       ```
       curl "https://sandbox.ab2d.cms.gov/api/v1/fhir/Job/${JOB}/file/${FILE}" \
         -H "Accept: application/fhir+ndjson" \
         -H "Authorization: Bearer ${BEARER_TOKEN}" \
         > ${FILE}
       ```

    c. Wait for the process to complete

    d. The following file has been created in your current directory

       Format:

       ```
       {file to download}
       ```

       Example:

       ```
       Z0000_0001.ndjson
       ```

    e. Verify that there is data in the file by entering the following at the terminal prompt

       Format:

       ```
       cat {file to download}
       ```

       Example:

       ```
       cat Z0000_0001.ndjson
       ``` 

    f. Repeat this process to download additional files (if any)

    g. After the file has been downloaded for a given job, it can't be downloaded again using the same job. 
    If you want to download the data again, a new export job would need to be initiated<|MERGE_RESOLUTION|>--- conflicted
+++ resolved
@@ -46,13 +46,8 @@
        <tr>
          <td>PDP-1000</td>
          <td>Z0001</td>
-<<<<<<< HEAD
-         <td>0lc65ErV8OmY297</td>
-         <td>GO6eglkXUDtjVjto3L-3C0offzTMk2qlz9r</td>
-=======
          <td>0oa2t0lc65ErV8OmY297</td>
          <td>1Bl3HGO6eglkXUDtjVjto3L-3C0offzTMk2qlz9r</td>
->>>>>>> 570751ce
        </tr>
        <tr>
          <td>PDP-2000</td>
