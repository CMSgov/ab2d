package gov.cms.ab2d.e2etest;

import io.jsonwebtoken.Jwts;
import io.jsonwebtoken.security.Keys;
import org.apache.commons.io.IOUtils;
import org.assertj.core.util.Sets;
import org.json.JSONArray;
import org.json.JSONException;
import org.json.JSONObject;
import org.junit.Assert;
import org.junit.jupiter.api.*;
import org.junit.jupiter.api.extension.ExtendWith;
import org.testcontainers.containers.DockerComposeContainer;
import org.testcontainers.containers.wait.strategy.HostPortWaitStrategy;
import org.testcontainers.junit.jupiter.Testcontainers;
import org.yaml.snakeyaml.Yaml;

import javax.crypto.SecretKey;
import java.io.File;
import java.io.IOException;
import java.io.InputStream;
<<<<<<< HEAD
import java.net.URI;
import java.net.http.HttpRequest;
import java.net.http.HttpResponse;
import java.nio.charset.Charset;
import java.nio.charset.StandardCharsets;
=======
import java.net.http.HttpResponse;
>>>>>>> 64160152
import java.time.Duration;
import java.time.Instant;
import java.time.temporal.ChronoUnit;
import java.util.*;
<<<<<<< HEAD
import java.util.zip.GZIPInputStream;
=======
>>>>>>> 64160152

import static gov.cms.ab2d.e2etest.APIClient.PATIENT_EXPORT_PATH;
import static java.time.temporal.ChronoUnit.SECONDS;
import static org.hamcrest.Matchers.matchesPattern;

// Unit tests here can be run from the IDE and will use LOCAL as the default, they can also be run from the TestLauncher
// class to specify a custom environment
@Testcontainers
@TestInstance(TestInstance.Lifecycle.PER_CLASS)
@ExtendWith(TestRunnerParameterResolver.class)
public class TestRunner {

    private static APIClient apiClient;

    private static String AB2D_API_URL;

    private static final int DELAY = 5;

    private static final int JOB_TIMEOUT = 300;

    private static final int MAX_USER_JOBS = 3;

    private Map<String, String> yamlMap;

    private Environment environment;

    public void runTests() throws InterruptedException, JSONException, IOException {
        runSystemWideExport();
        runContractNumberExport();
        testDelete();
    }

    public TestRunner(Environment environment) throws IOException, InterruptedException, JSONException {
        this.environment = environment;
        init();
    }

    public void init() throws IOException, InterruptedException, JSONException {
        if(environment.isUsesDockerCompose()) {
            DockerComposeContainer container = new DockerComposeContainer(
                    new File("../docker-compose.yml"))
                    //.withScaledService("api", 2) // failing now since it's not changing ports
                    .withScaledService("worker", 2)
                    .withExposedService("db", 5432)
                    .withExposedService("api", 8080, new HostPortWaitStrategy()
                            .withStartupTimeout(Duration.of(150, SECONDS)));
            container.start();
        }

        Yaml yaml = new Yaml();
        InputStream inputStream = getClass().getResourceAsStream("/" + environment.getConfigName());
        yamlMap = yaml.load(inputStream);
        String oktaUrl = yamlMap.get("okta-url");

        AB2D_API_URL = yamlMap.get("ab2d-api-url");

        String oktaClientId = System.getenv("OKTA_CLIENT_ID");
        String oktaPassword = System.getenv("OKTA_CLIENT_PASSWORD");

        apiClient = new APIClient(AB2D_API_URL, oktaUrl, oktaClientId, oktaPassword);

        // add in later
        //uploadOrgStructureReport();
        //uploadAttestationReport();
    }

    /*private HttpResponse<String> uploadOrgStructureReport() throws IOException, InterruptedException {
        HttpRequest uploadRequest = HttpRequest.newBuilder()
                .uri(URI.create(AB2D_ADMIN_URL + "uploadOrgStructureReport"))
                .timeout(Duration.ofSeconds(DEFAULT_TIMEOUT))
                .header("Content-Type", "application/json")
                .header("Authorization", "Bearer " + jwtStr)
                .POST(HttpRequest.BodyPublishers.ofInputStream(() -> {
                    return getClass().getResourceAsStream("/parent_org_and_legal_entity_20191031_111812.xls");
                }))
                .build();

        return httpClient.send(uploadRequest, HttpResponse.BodyHandlers.ofString());
    }

    private HttpResponse<String> uploadAttestationReport() throws IOException, InterruptedException {
        HttpRequest uploadRequest = HttpRequest.newBuilder()
                .uri(URI.create(AB2D_ADMIN_URL + "uploadAttestationReport"))
                .timeout(Duration.ofSeconds(DEFAULT_TIMEOUT))
                .header("Content-Type", "application/json")
                .header("Authorization", "Bearer " + jwtStr)
                .POST(HttpRequest.BodyPublishers.ofInputStream(() -> {
                    return getClass().getResourceAsStream("/Attestation_Report_Sample.xlsx");
                }))
                .build();

        return httpClient.send(uploadRequest, HttpResponse.BodyHandlers.ofString());
    }*/

    /*private Map<String, Object> getJobWithOutput() throws SQLException {
        Map<String, Object> jobData = new HashMap<>();
        try (Connection connection = dataSource.getConnection(); Statement statement = connection.createStatement()) {
            ResultSet resultSet = statement.executeQuery("SELECT j.job_uuid, j.status, " +
                    "j.status_message, j.resource_types, j.progress, j.contract_id, jo.fhir_resource_type FROM job j, job_output jo where j.id = jo.job_id and jo.error = false");
            while (resultSet.next()) {
                jobData.put("job_uuid", resultSet.getString("job_uuid"));
                jobData.put("status", resultSet.getString("status"));
                jobData.put("status_message", resultSet.getString("status_message"));
                jobData.put("progress", resultSet.getInt("progress"));
                jobData.put("resource_types", resultSet.getString("resource_types"));
                jobData.put("fhir_resource_type", resultSet.getString("fhir_resource_type"));
                jobData.put("contract_id", resultSet.getInt("contract_id"));
            }
        }

        return jobData;
    }

    private void createContract(String contractNumber) throws SQLException {
        if(sponsorId == null) {
            try (Connection connection = dataSource.getConnection(); Statement statement = connection.createStatement()) {
                ResultSet resultSet = statement.executeQuery("SELECT id FROM sponsor WHERE hpms_id = 999");
                resultSet.next();
                sponsorId = resultSet.getInt("id");
            }
        }

        OffsetDateTime attestationDateTime = OffsetDateTime.now();
        try (Connection connection = dataSource.getConnection(); Statement statement = connection.createStatement()) {
            statement.execute("INSERT INTO contract(contract_number, contract_name, " +
                    "sponsor_id, attested_on) VALUES('" + contractNumber + "', '" + contractNumber + "', " + sponsorId + ", '" +
                    attestationDateTime + "')");
        }
    }

    private void createContract(String contractNumber) {

    }*/

    private HttpResponse<String> pollForStatusResponse(String statusUrl) throws InterruptedException, IOException {
        HttpResponse<String> statusResponse = null;
        long start = System.currentTimeMillis();
        int status = 0;
        Set<Integer> statusesBetween0And100 = Sets.newHashSet();
        while(status != 200) {
            Thread.sleep(DELAY * 1000);
            statusResponse = apiClient.statusRequest(statusUrl);
            status = statusResponse.statusCode();

            List<String> xProgressList = statusResponse.headers().map().get("x-progress");
            if(xProgressList != null && !xProgressList.isEmpty()) {
                String xProgress = xProgressList.iterator().next();
                int xProgressValue = Integer.valueOf(xProgress.substring(0, xProgress.indexOf('%')));
                if (xProgressValue > 0 && xProgressValue < 100) {
                    statusesBetween0And100.add(xProgressValue);
                }
            }
            if(System.currentTimeMillis() - start > (JOB_TIMEOUT * 1000)) {
                break;
            }
        }

        if(statusesBetween0And100.size() < 2) {
            //Assert.fail("Did not receive more than 1 distinct progress values between 0 and 100");
        }

        if(status == 200) {
            return statusResponse;
        } else {
            // Instead of doing Assert.fail do this to make the return status happy
            throw new IllegalStateException("Took too long to poll for status while still receiving a 202 code");
        }
    }

    private String verifyJsonFromStatusResponse(HttpResponse<String> statusResponse, String jobUuid, String contractNumber) throws JSONException {
        final JSONObject json = new JSONObject(statusResponse.body());
        Boolean requiresAccessToken = json.getBoolean("requiresAccessToken");
        Assert.assertEquals(true, requiresAccessToken);
        String request = json.getString("request");
        Assert.assertEquals(request, AB2D_API_URL + (contractNumber == null ? "Patient/$export" : "Group/" + contractNumber +
                "/$export"));
        JSONArray errors = json.getJSONArray("error");
        Assert.assertEquals(0, errors.length());

        JSONArray output = json.getJSONArray("output");
        JSONObject outputObject = output.getJSONObject(0);
        String url = outputObject.getString("url");
        Assert.assertEquals(url, AB2D_API_URL + "Job/" + jobUuid + "/file/S0000_0001.ndjson");
        String type = outputObject.getString("type");
        Assert.assertEquals(type, "ExplanationOfBenefit");

        return url;
    }

    private void verifyJsonFromfileDownload(String fileContent) throws JSONException {
        // Some of the data that is returned will be variable and will change from request to request, so not every
        // JSON object can be verified
        final JSONObject fileJson = new JSONObject(fileContent);
        Assert.assertEquals(8, fileJson.length());
        Assert.assertEquals("ExplanationOfBenefit", fileJson.getString("resourceType"));
        Assert.assertEquals(0, fileJson.getInt("precedence"));
        String carrierString = fileJson.getString("id");
        Assert.assertTrue(carrierString.startsWith("carrier"));
        final JSONObject patientJson = fileJson.getJSONObject("patient");
        String referenceString = patientJson.getString("reference");
        Assert.assertTrue(referenceString.startsWith("Patient"));
        final JSONObject typeJson = fileJson.getJSONObject("type");
        Assert.assertNotNull(typeJson);
        final JSONArray codingJson = typeJson.getJSONArray("coding");
        Assert.assertNotNull(codingJson);
        Assert.assertEquals(4, codingJson.length());
        final JSONArray identifierJson = fileJson.getJSONArray("identifier");
        Assert.assertNotNull(identifierJson);
        Assert.assertEquals(2, identifierJson.length());
        final JSONArray diagnosisJson = fileJson.getJSONArray("diagnosis");
        Assert.assertNotNull(diagnosisJson);
        final JSONArray itemJson = fileJson.getJSONArray("item");
        Assert.assertNotNull(itemJson);
    }

<<<<<<< HEAD
    private void downloadFile(String url) throws IOException, InterruptedException, JSONException {
        HttpResponse<InputStream> downloadResponse = apiClient.fileDownloadRequest(url);

        Assert.assertEquals(200, downloadResponse.statusCode());
        String contentEncoding = downloadResponse.headers().map().get("content-encoding").iterator().next();
        Assert.assertEquals("gzip", contentEncoding);
=======
    @Test
    public void runSystemWideExport() throws IOException, InterruptedException, JSONException {
        List<String> contentLocationList = null;
        for(int i = 0; i < MAX_USER_JOBS; i++) {
            HttpResponse<String> exportResponse = apiClient.exportRequest();
            Assert.assertEquals(202, exportResponse.statusCode());
            contentLocationList = exportResponse.headers().map().get("content-location");
        }

        HttpResponse<String> nextExportResponse = apiClient.exportRequest();
        Assert.assertEquals(429, nextExportResponse.statusCode());
>>>>>>> 64160152

        String downloadString;
        try(GZIPInputStream gzipInputStream = new GZIPInputStream(downloadResponse.body())) {
            downloadString = IOUtils.toString(gzipInputStream, Charset.defaultCharset());
        }

        verifyJsonFromfileDownload(downloadString);
    }

    private String performStatusRequests(List<String> contentLocationList, boolean isContract,
                                                         String contractNumber) throws JSONException, IOException, InterruptedException {
        HttpResponse<String> statusResponse = apiClient.statusRequest(contentLocationList.iterator().next());

        Assert.assertEquals(202, statusResponse.statusCode());
        List<String> retryAfterList = statusResponse.headers().map().get("retry-after");
        Assert.assertEquals(retryAfterList.iterator().next(), String.valueOf(DELAY));
        List<String> xProgressList = statusResponse.headers().map().get("x-progress");
        Assert.assertThat(xProgressList.iterator().next(), matchesPattern("\\d+\\% complete"));

        HttpResponse<String> retryStatusResponse = apiClient.statusRequest(contentLocationList.iterator().next());

        Assert.assertEquals(429, retryStatusResponse.statusCode());
        List<String> retryAfterListRepeat = retryStatusResponse.headers().map().get("retry-after");
        Assert.assertEquals(retryAfterListRepeat.iterator().next(), String.valueOf(DELAY));

        HttpResponse<String> statusResponseAgain = pollForStatusResponse(contentLocationList.iterator().next());

        String jobUuid = JobUtil.getJobUuid(contentLocationList.iterator().next());

        Assert.assertEquals(200, statusResponseAgain.statusCode());

<<<<<<< HEAD
        return verifyJsonFromStatusResponse(statusResponseAgain, jobUuid, isContract ? contractNumber : null);
    }

    @Test
    public void runSystemWideExport() throws IOException, InterruptedException, JSONException {
        List<String> contentLocationList = null;
        for(int i = 0; i < MAX_USER_JOBS; i++) {
            HttpResponse<String> exportResponse = apiClient.exportRequest();
            Assert.assertEquals(202, exportResponse.statusCode());
            contentLocationList = exportResponse.headers().map().get("content-location");
        }

        HttpResponse<String> nextExportResponse = apiClient.exportRequest();
        Assert.assertEquals(429, nextExportResponse.statusCode());
=======
        String url = verifyJsonFromStatusResponse(statusResponseAgain, jobUuid, isContract ? contractNumber : null);

        HttpResponse<String> downloadResponse = apiClient.fileDownloadRequest(url);

        Assert.assertEquals(200, downloadResponse.statusCode());
        String fileContent = downloadResponse.body();
>>>>>>> 64160152

        String downloadUrl = performStatusRequests(contentLocationList, false, "S0000");
        downloadFile(downloadUrl);
    }

    @Test
    public void runContractNumberExport() throws IOException, InterruptedException, JSONException {
        String contractNumber = "S0000";
        List<String> contentLocationList = null;

        for(int i = 0; i < MAX_USER_JOBS; i++) {
            HttpResponse<String> exportResponse = apiClient.exportByContractRequest(contractNumber);
            Assert.assertEquals(202, exportResponse.statusCode());
            contentLocationList = exportResponse.headers().map().get("content-location");
        }

        HttpResponse<String> secondExportResponse = apiClient.exportByContractRequest(contractNumber);
        Assert.assertEquals(429, secondExportResponse.statusCode());

        String downloadUrl = performStatusRequests(contentLocationList, true, "S0000");
        downloadFile(downloadUrl);
    }

    @Test
    public void testDelete() throws IOException, InterruptedException {
        HttpResponse<String> exportResponse = apiClient.exportRequest();

        Assert.assertEquals(202, exportResponse.statusCode());
        List<String> contentLocationList = exportResponse.headers().map().get("content-location");

        String jobUUid = JobUtil.getJobUuid(contentLocationList.iterator().next());

        HttpResponse<String> deleteResponse = apiClient.cancelJobRequest(jobUUid);
        Assert.assertEquals(202, deleteResponse.statusCode());
    }

    @Test
    public void testUserCannotDownloadOtherUsersJob() throws IOException, InterruptedException, JSONException {
        String contractNumber = "S0000";
        HttpResponse<String> exportResponse = apiClient.exportByContractRequest(contractNumber);
        Assert.assertEquals(202, exportResponse.statusCode());
        List<String> contentLocationList = exportResponse.headers().map().get("content-location");

        String downloadUrl = performStatusRequests(contentLocationList, true, contractNumber);

        String oktaUrl = yamlMap.get("okta-url");

        String oktaClientId = System.getenv("SECONDARY_USER_OKTA_CLIENT_ID");
        String oktaPassword = System.getenv("SECONDARY_USER_OKTA_CLIENT_PASSWORD");

        APIClient secondUserAPIClient = new APIClient(AB2D_API_URL, oktaUrl, oktaClientId, oktaPassword);

        HttpResponse<InputStream> downloadResponse = secondUserAPIClient.fileDownloadRequest(downloadUrl);
        Assert.assertEquals(downloadResponse.statusCode(), 403);
    }

    @Test
    public void testUserCannotMakeRequestWithoutToken() throws IOException, InterruptedException {
        HttpRequest exportRequest = HttpRequest.newBuilder()
                .uri(URI.create(AB2D_API_URL + PATIENT_EXPORT_PATH))
                .timeout(Duration.ofSeconds(30))
                .header("Content-Type", "application/json")
                .GET()
                .build();

        HttpResponse<String> response = apiClient.getHttpClient().send(exportRequest, HttpResponse.BodyHandlers.ofString());

        Assert.assertEquals(401, response.statusCode());
    }

    @Test
    public void testUserCannotMakeRequestWithSelfSignedToken() throws IOException, InterruptedException, JSONException {
        String clientSecret = "wefikjweglkhjwelgkjweglkwegwegewg";
        SecretKey sharedSecret = Keys.hmacShaKeyFor(clientSecret.getBytes(StandardCharsets.UTF_8));
        Instant now = Instant.now();

        String jwtStr = Jwts.builder()
                .setAudience(System.getenv("AB2D_OKTA_JWT_AUDIENCE"))
                .setIssuedAt(Date.from(now))
                .setExpiration(Date.from(now.plus(2L, ChronoUnit.HOURS)))
                .setIssuer(System.getenv("AB2D_OKTA_JWT_ISSUER"))
                .setId(UUID.randomUUID().toString())
                .signWith(sharedSecret)
                .compact();

        HttpRequest exportRequest = HttpRequest.newBuilder()
                .uri(URI.create(AB2D_API_URL + PATIENT_EXPORT_PATH))
                .timeout(Duration.ofSeconds(30))
                .header("Content-Type", "application/json")
                .header("Authorization", "Bearer " + jwtStr)
                .GET()
                .build();

        HttpResponse<String> response = apiClient.getHttpClient().send(exportRequest, HttpResponse.BodyHandlers.ofString());

        Assert.assertEquals(500, response.statusCode());

        final JSONObject json = new JSONObject(response.body());
        JSONArray issueJsonArr = json.getJSONArray("issue");
        JSONObject issueJson = issueJsonArr.getJSONObject(0);
        JSONObject detailsJson = issueJson.getJSONObject("details");
        String text = detailsJson.getString("text");

        Assert.assertEquals(text, "IllegalArgumentException: A signing key must be specified if the specified JWT is digitally signed.");
    }

    @Test
    public void testBadQueryParameterResource() throws IOException, InterruptedException {
        var params = new HashMap<>(){{
            put("_type", "BadParam");
        }};
        HttpResponse<String> exportResponse = apiClient.exportRequest(params);

        Assert.assertEquals(400, exportResponse.statusCode());
    }

    @Test
    public void testBadQueryParameterOutputFormat() throws IOException, InterruptedException {
        var params = new HashMap<>(){{
            put("_outputFormat", "BadParam");
        }};
        HttpResponse<String> exportResponse = apiClient.exportRequest(params);

        Assert.assertEquals(400, exportResponse.statusCode());
    }
}<|MERGE_RESOLUTION|>--- conflicted
+++ resolved
@@ -19,23 +19,17 @@
 import java.io.File;
 import java.io.IOException;
 import java.io.InputStream;
-<<<<<<< HEAD
 import java.net.URI;
 import java.net.http.HttpRequest;
 import java.net.http.HttpResponse;
 import java.nio.charset.Charset;
 import java.nio.charset.StandardCharsets;
-=======
-import java.net.http.HttpResponse;
->>>>>>> 64160152
+
 import java.time.Duration;
 import java.time.Instant;
 import java.time.temporal.ChronoUnit;
 import java.util.*;
-<<<<<<< HEAD
 import java.util.zip.GZIPInputStream;
-=======
->>>>>>> 64160152
 
 import static gov.cms.ab2d.e2etest.APIClient.PATIENT_EXPORT_PATH;
 import static java.time.temporal.ChronoUnit.SECONDS;
@@ -251,14 +245,46 @@
         Assert.assertNotNull(itemJson);
     }
 
-<<<<<<< HEAD
     private void downloadFile(String url) throws IOException, InterruptedException, JSONException {
         HttpResponse<InputStream> downloadResponse = apiClient.fileDownloadRequest(url);
 
         Assert.assertEquals(200, downloadResponse.statusCode());
         String contentEncoding = downloadResponse.headers().map().get("content-encoding").iterator().next();
         Assert.assertEquals("gzip", contentEncoding);
-=======
+
+        String downloadString;
+        try(GZIPInputStream gzipInputStream = new GZIPInputStream(downloadResponse.body())) {
+            downloadString = IOUtils.toString(gzipInputStream, Charset.defaultCharset());
+        }
+
+        verifyJsonFromfileDownload(downloadString);
+    }
+
+    private String performStatusRequests(List<String> contentLocationList, boolean isContract,
+                                                         String contractNumber) throws JSONException, IOException, InterruptedException {
+        HttpResponse<String> statusResponse = apiClient.statusRequest(contentLocationList.iterator().next());
+
+        Assert.assertEquals(202, statusResponse.statusCode());
+        List<String> retryAfterList = statusResponse.headers().map().get("retry-after");
+        Assert.assertEquals(retryAfterList.iterator().next(), String.valueOf(DELAY));
+        List<String> xProgressList = statusResponse.headers().map().get("x-progress");
+        Assert.assertThat(xProgressList.iterator().next(), matchesPattern("\\d+\\% complete"));
+
+        HttpResponse<String> retryStatusResponse = apiClient.statusRequest(contentLocationList.iterator().next());
+
+        Assert.assertEquals(429, retryStatusResponse.statusCode());
+        List<String> retryAfterListRepeat = retryStatusResponse.headers().map().get("retry-after");
+        Assert.assertEquals(retryAfterListRepeat.iterator().next(), String.valueOf(DELAY));
+
+        HttpResponse<String> statusResponseAgain = pollForStatusResponse(contentLocationList.iterator().next());
+
+        String jobUuid = JobUtil.getJobUuid(contentLocationList.iterator().next());
+
+        Assert.assertEquals(200, statusResponseAgain.statusCode());
+
+        return verifyJsonFromStatusResponse(statusResponseAgain, jobUuid, isContract ? contractNumber : null);
+    }
+
     @Test
     public void runSystemWideExport() throws IOException, InterruptedException, JSONException {
         List<String> contentLocationList = null;
@@ -270,61 +296,6 @@
 
         HttpResponse<String> nextExportResponse = apiClient.exportRequest();
         Assert.assertEquals(429, nextExportResponse.statusCode());
->>>>>>> 64160152
-
-        String downloadString;
-        try(GZIPInputStream gzipInputStream = new GZIPInputStream(downloadResponse.body())) {
-            downloadString = IOUtils.toString(gzipInputStream, Charset.defaultCharset());
-        }
-
-        verifyJsonFromfileDownload(downloadString);
-    }
-
-    private String performStatusRequests(List<String> contentLocationList, boolean isContract,
-                                                         String contractNumber) throws JSONException, IOException, InterruptedException {
-        HttpResponse<String> statusResponse = apiClient.statusRequest(contentLocationList.iterator().next());
-
-        Assert.assertEquals(202, statusResponse.statusCode());
-        List<String> retryAfterList = statusResponse.headers().map().get("retry-after");
-        Assert.assertEquals(retryAfterList.iterator().next(), String.valueOf(DELAY));
-        List<String> xProgressList = statusResponse.headers().map().get("x-progress");
-        Assert.assertThat(xProgressList.iterator().next(), matchesPattern("\\d+\\% complete"));
-
-        HttpResponse<String> retryStatusResponse = apiClient.statusRequest(contentLocationList.iterator().next());
-
-        Assert.assertEquals(429, retryStatusResponse.statusCode());
-        List<String> retryAfterListRepeat = retryStatusResponse.headers().map().get("retry-after");
-        Assert.assertEquals(retryAfterListRepeat.iterator().next(), String.valueOf(DELAY));
-
-        HttpResponse<String> statusResponseAgain = pollForStatusResponse(contentLocationList.iterator().next());
-
-        String jobUuid = JobUtil.getJobUuid(contentLocationList.iterator().next());
-
-        Assert.assertEquals(200, statusResponseAgain.statusCode());
-
-<<<<<<< HEAD
-        return verifyJsonFromStatusResponse(statusResponseAgain, jobUuid, isContract ? contractNumber : null);
-    }
-
-    @Test
-    public void runSystemWideExport() throws IOException, InterruptedException, JSONException {
-        List<String> contentLocationList = null;
-        for(int i = 0; i < MAX_USER_JOBS; i++) {
-            HttpResponse<String> exportResponse = apiClient.exportRequest();
-            Assert.assertEquals(202, exportResponse.statusCode());
-            contentLocationList = exportResponse.headers().map().get("content-location");
-        }
-
-        HttpResponse<String> nextExportResponse = apiClient.exportRequest();
-        Assert.assertEquals(429, nextExportResponse.statusCode());
-=======
-        String url = verifyJsonFromStatusResponse(statusResponseAgain, jobUuid, isContract ? contractNumber : null);
-
-        HttpResponse<String> downloadResponse = apiClient.fileDownloadRequest(url);
-
-        Assert.assertEquals(200, downloadResponse.statusCode());
-        String fileContent = downloadResponse.body();
->>>>>>> 64160152
 
         String downloadUrl = performStatusRequests(contentLocationList, false, "S0000");
         downloadFile(downloadUrl);
