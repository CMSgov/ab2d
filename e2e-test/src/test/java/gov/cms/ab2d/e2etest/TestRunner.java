package gov.cms.ab2d.e2etest;

import gov.cms.ab2d.common.httpclient.APIClient;
import gov.cms.ab2d.common.util.JobUtil;
import org.json.JSONArray;
import org.json.JSONException;
import org.json.JSONObject;
import org.junit.Assert;
import org.junit.jupiter.api.Test;
import org.junit.jupiter.api.TestInstance;
import org.junit.jupiter.api.extension.ExtendWith;
import org.testcontainers.containers.DockerComposeContainer;
import org.testcontainers.containers.wait.strategy.HostPortWaitStrategy;
import org.testcontainers.junit.jupiter.Testcontainers;
import org.yaml.snakeyaml.Yaml;

import java.io.File;
import java.io.IOException;
import java.io.InputStream;
import java.net.URI;
import java.net.URLEncoder;
import java.net.http.HttpRequest;
import java.net.http.HttpResponse;
import java.nio.charset.StandardCharsets;
import java.time.Duration;
import java.util.Base64;
import java.util.HashMap;
import java.util.List;
import java.util.Map;
import java.util.concurrent.CompletableFuture;

import static java.time.temporal.ChronoUnit.SECONDS;
import static org.hamcrest.Matchers.matchesPattern;

// Unit tests here can be run from the IDE and will use LOCAL as the default, they can also be run from the TestLauncher
// class to specify a custom environment
@Testcontainers
@TestInstance(TestInstance.Lifecycle.PER_CLASS)
@ExtendWith(TestRunnerParameterResolver.class)
public class TestRunner {

    private static APIClient apiClient;

    private static String AB2D_API_URL;

<<<<<<< HEAD
    private static final int DELAY = 30;
=======
    private static String AB2D_ADMIN_URL;

    private static final String PATIENT_EXPORT_PATH = "Patient/$export";

    private static String jwtStr = null;

    private static final long DEFAULT_TIMEOUT = 30;

    private static final int DELAY = 5;
>>>>>>> 2d86290d

    private static final int JOB_TIMEOUT = 300;

    private Environment environment;

    public void runTests() throws InterruptedException, JSONException, IOException {
        runSystemWideExport();
        runContractNumberExport();
        testDelete();
    }

    public TestRunner(Environment environment) throws IOException, InterruptedException, JSONException {
        this.environment = environment;
        init();
    }

    public void init() throws IOException, InterruptedException, JSONException {
        if(environment.isUsesDockerCompose()) {
            DockerComposeContainer container = new DockerComposeContainer(
                    new File("../docker-compose.yml"))
                    //.withScaledService("api", 2) // failing now since it's not changing ports
                    .withScaledService("worker", 2)
                    .withExposedService("db", 5432)
                    .withExposedService("api", 8080, new HostPortWaitStrategy()
                            .withStartupTimeout(Duration.of(150, SECONDS)));
            container.start();
        }

        Yaml yaml = new Yaml();
        InputStream inputStream = getClass().getResourceAsStream("/" + environment.getConfigName());
        Map<String, String> yamlMap = yaml.load(inputStream);
        String oktaUrl = yamlMap.get("okta-url");

        AB2D_API_URL = yamlMap.get("ab2d-api-url");

        String oktaClientId = System.getenv("OKTA_CLIENT_ID");
        String oktaPassword = System.getenv("OKTA_CLIENT_PASSWORD");

        apiClient = new APIClient(AB2D_API_URL, oktaUrl, oktaClientId, oktaPassword);

        // add in later
        //uploadOrgStructureReport();
        //uploadAttestationReport();
    }

    /*private HttpResponse<String> uploadOrgStructureReport() throws IOException, InterruptedException {
        HttpRequest uploadRequest = HttpRequest.newBuilder()
                .uri(URI.create(AB2D_ADMIN_URL + "uploadOrgStructureReport"))
                .timeout(Duration.ofSeconds(DEFAULT_TIMEOUT))
                .header("Content-Type", "application/json")
                .header("Authorization", "Bearer " + jwtStr)
                .POST(HttpRequest.BodyPublishers.ofInputStream(() -> {
                    return getClass().getResourceAsStream("/parent_org_and_legal_entity_20191031_111812.xls");
                }))
                .build();

        return httpClient.send(uploadRequest, HttpResponse.BodyHandlers.ofString());
    }

    private HttpResponse<String> uploadAttestationReport() throws IOException, InterruptedException {
        HttpRequest uploadRequest = HttpRequest.newBuilder()
                .uri(URI.create(AB2D_ADMIN_URL + "uploadAttestationReport"))
                .timeout(Duration.ofSeconds(DEFAULT_TIMEOUT))
                .header("Content-Type", "application/json")
                .header("Authorization", "Bearer " + jwtStr)
                .POST(HttpRequest.BodyPublishers.ofInputStream(() -> {
                    return getClass().getResourceAsStream("/Attestation_Report_Sample.xlsx");
                }))
                .build();

        return httpClient.send(uploadRequest, HttpResponse.BodyHandlers.ofString());
    }*/

    /*private Map<String, Object> getJobWithOutput() throws SQLException {
        Map<String, Object> jobData = new HashMap<>();
        try (Connection connection = dataSource.getConnection(); Statement statement = connection.createStatement()) {
            ResultSet resultSet = statement.executeQuery("SELECT j.job_uuid, j.status, " +
                    "j.status_message, j.resource_types, j.progress, j.contract_id, jo.fhir_resource_type FROM job j, job_output jo where j.id = jo.job_id and jo.error = false");
            while (resultSet.next()) {
                jobData.put("job_uuid", resultSet.getString("job_uuid"));
                jobData.put("status", resultSet.getString("status"));
                jobData.put("status_message", resultSet.getString("status_message"));
                jobData.put("progress", resultSet.getInt("progress"));
                jobData.put("resource_types", resultSet.getString("resource_types"));
                jobData.put("fhir_resource_type", resultSet.getString("fhir_resource_type"));
                jobData.put("contract_id", resultSet.getInt("contract_id"));
            }
        }

        return jobData;
    }

    private void createContract(String contractNumber) throws SQLException {
        if(sponsorId == null) {
            try (Connection connection = dataSource.getConnection(); Statement statement = connection.createStatement()) {
                ResultSet resultSet = statement.executeQuery("SELECT id FROM sponsor WHERE hpms_id = 999");
                resultSet.next();
                sponsorId = resultSet.getInt("id");
            }
        }

        OffsetDateTime attestationDateTime = OffsetDateTime.now();
        try (Connection connection = dataSource.getConnection(); Statement statement = connection.createStatement()) {
            statement.execute("INSERT INTO contract(contract_number, contract_name, " +
                    "sponsor_id, attested_on) VALUES('" + contractNumber + "', '" + contractNumber + "', " + sponsorId + ", '" +
                    attestationDateTime + "')");
        }
    }

    private void createContract(String contractNumber) {

    }*/

    private HttpResponse<String> pollForStatusResponse(String statusUrl) throws InterruptedException, IOException {
        HttpResponse<String> statusResponse = null;
        long start = System.currentTimeMillis();
        int status = 0;
        while(status != 200) {
            Thread.sleep(DELAY * 1000);
            statusResponse = apiClient.statusRequest(statusUrl);
            status = statusResponse.statusCode();

            if(System.currentTimeMillis() - start > (JOB_TIMEOUT * 1000)) {
                break;
            }
        }

        if(status == 200) {
            return statusResponse;
        } else {
            // Instead of doing Assert.fail do this to make the return status happy
            throw new IllegalStateException("Took too long to poll for status while still receiving a 202 code");
        }
    }

    private void verifyJsonFromStatusResponse(HttpResponse<String> statusResponse, String jobUuid, String contractNumber) throws JSONException {
        final JSONObject json = new JSONObject(statusResponse.body());
        Boolean requiresAccessToken = json.getBoolean("requiresAccessToken");
        Assert.assertEquals(true, requiresAccessToken);
        String request = json.getString("request");
        Assert.assertEquals(request, AB2D_API_URL + (contractNumber == null ? "Patient/$export" : "Group/" + contractNumber +
                "/$export"));
        JSONArray errors = json.getJSONArray("error");
        Assert.assertEquals(0, errors.length());

        JSONArray output = json.getJSONArray("output");
        JSONObject outputObject = output.getJSONObject(0);
        String url = outputObject.getString("url");
        Assert.assertEquals(url, AB2D_API_URL + "Job/" + jobUuid + "/file/S0000.ndjson");
        String type = outputObject.getString("type");
        Assert.assertEquals(type, "ExplanationOfBenefit");
    }

    private void verifyJsonFromfileDownload(String fileContent) throws JSONException {
        // Some of the data that is returned will be variable and will change from request to request, so not every
        // JSON object can be verified
        final JSONObject fileJson = new JSONObject(fileContent);
        Assert.assertEquals(8, fileJson.length());
        Assert.assertEquals("ExplanationOfBenefit", fileJson.getString("resourceType"));
        Assert.assertEquals(0, fileJson.getInt("precedence"));
        String carrierString = fileJson.getString("id");
        Assert.assertTrue(carrierString.startsWith("carrier"));
        final JSONObject patientJson = fileJson.getJSONObject("patient");
        String referenceString = patientJson.getString("reference");
        Assert.assertTrue(referenceString.startsWith("Patient"));
        final JSONObject typeJson = fileJson.getJSONObject("type");
        Assert.assertNotNull(typeJson);
        final JSONArray codingJson = typeJson.getJSONArray("coding");
        Assert.assertNotNull(codingJson);
        Assert.assertEquals(4, codingJson.length());
        final JSONArray identifierJson = fileJson.getJSONArray("identifier");
        Assert.assertNotNull(identifierJson);
        Assert.assertEquals(2, identifierJson.length());
        final JSONArray diagnosisJson = fileJson.getJSONArray("diagnosis");
        Assert.assertNotNull(diagnosisJson);
        final JSONArray itemJson = fileJson.getJSONArray("item");
        Assert.assertNotNull(itemJson);
    }

    @Test
    public void runSystemWideExport() throws IOException, InterruptedException, JSONException {
        HttpResponse<String> exportResponse = apiClient.exportRequest();

        Assert.assertEquals(202, exportResponse.statusCode());
        List<String> contentLocationList = exportResponse.headers().map().get("content-location");

        HttpResponse<String> secondExportResponse = apiClient.exportRequest();
        Assert.assertEquals(429, secondExportResponse.statusCode());

        performStatusRequestsAndVerifyDownloads(contentLocationList, false, "S0000");
    }

    private void performStatusRequestsAndVerifyDownloads(List<String> contentLocationList, boolean isContract,
                                                         String contractNumber) throws JSONException, IOException, InterruptedException {
        HttpResponse<String> statusResponse = apiClient.statusRequest(contentLocationList.iterator().next());

        Assert.assertEquals(202, statusResponse.statusCode());
        List<String> retryAfterList = statusResponse.headers().map().get("retry-after");
        Assert.assertEquals(retryAfterList.iterator().next(), String.valueOf(DELAY));
        List<String> xProgressList = statusResponse.headers().map().get("x-progress");
        Assert.assertThat(xProgressList.iterator().next(), matchesPattern("\\d+\\% complete"));

        HttpResponse<String> retryStatusResponse = apiClient.statusRequest(contentLocationList.iterator().next());

        Assert.assertEquals(429, retryStatusResponse.statusCode());
        List<String> retryAfterListRepeat = retryStatusResponse.headers().map().get("retry-after");
        Assert.assertEquals(retryAfterListRepeat.iterator().next(), String.valueOf(DELAY));

        HttpResponse<String> statusResponseAgain = pollForStatusResponse(contentLocationList.iterator().next());

        String jobUuid = JobUtil.getJobUuid(contentLocationList.iterator().next());

        Assert.assertEquals(200, statusResponseAgain.statusCode());

        verifyJsonFromStatusResponse(statusResponseAgain, jobUuid, isContract ? contractNumber : null);

        HttpResponse<String> downloadResponse = apiClient.fileDownloadRequest(jobUuid, contractNumber + ".ndjson");
        Assert.assertEquals(200, downloadResponse.statusCode());
        String fileContent = downloadResponse.body();

        verifyJsonFromfileDownload(fileContent);
    }

    @Test
    public void runContractNumberExport() throws IOException, InterruptedException, JSONException {
        String contractNumber = "S0000";
        HttpResponse<String> exportResponse = apiClient.exportByContractRequest(contractNumber);

        Assert.assertEquals(202, exportResponse.statusCode());
        List<String> contentLocationList = exportResponse.headers().map().get("content-location");

        HttpResponse<String> secondExportResponse = apiClient.exportByContractRequest(contractNumber);
        Assert.assertEquals(429, secondExportResponse.statusCode());

        performStatusRequestsAndVerifyDownloads(contentLocationList, true, contractNumber);
    }

    @Test
    public void testDelete() throws IOException, InterruptedException {
        HttpResponse<String> exportResponse = apiClient.exportRequest();

        Assert.assertEquals(202, exportResponse.statusCode());
        List<String> contentLocationList = exportResponse.headers().map().get("content-location");

        String jobUUid = JobUtil.getJobUuid(contentLocationList.iterator().next());

        HttpResponse<String> deleteResponse = apiClient.cancelJobRequest(jobUUid);
        Assert.assertEquals(202, deleteResponse.statusCode());
    }

    // Used to test when there are a lot of requests sent to the server in parallel. We will verify that all the requests
    // came back with a successful response. Could benchmark to see how it trends over time
    /*@Test
    public void stressTest() throws InterruptedException, JSONException {
        final int threshold = 100;

        List<String> contracts = new ArrayList<>();
        for(int i = 2; i < threshold; i++) {
            String contractNumber = "S000" + i;
            createContract(contractNumber);
            contracts.add(contractNumber);
        }

        List<HttpResponse<String>> exportResponses = new ArrayList<>();
        CountDownLatch exportCountDownLatch = new CountDownLatch(contracts.size());
        // Execute HTTP Requests async and gather responses, continue when all are complete, by default these will
        // execute on the ForkJoin common pool
        for(String contract : contracts) {
            exportByContractRequestAsync(contract).thenAcceptAsync(stringHttpResponse -> {
                System.out.println("Executing on thread: " + Thread.currentThread().getName());
                exportResponses.add(stringHttpResponse);
                exportCountDownLatch.countDown();
            });
        }

        exportCountDownLatch.await();

        //Set<String> jobIds = getAllJobUuids();
        Set<String> statusUrls = new HashSet<>();

        for(HttpResponse<String> httpResponse : exportResponses) {
            Assert.assertEquals(202, httpResponse.statusCode());
            List<String> contentLocationList = httpResponse.headers().map().get("content-location");
            String url = contentLocationList.iterator().next();
            statusUrls.add(url);
            String jobUuid = getJobUuid(url);
            //if(!jobIds.contains(jobUuid)) {
                //Assert.fail("Job UUID " + jobUuid + " was not found from HTTP Response");
            //}
        }

        CountDownLatch statusCountdownLatch = new CountDownLatch(contracts.size());

        List<HttpResponse<String>> statusResponses = new ArrayList<>();
        for(String statusUrl : statusUrls) {
            statusRequestAsync(statusUrl).thenAcceptAsync(stringHttpResponse -> {
                statusResponses.add(stringHttpResponse);
                statusCountdownLatch.countDown();
            });
        }

        statusCountdownLatch.await();

        Set<String> downloadUrls = new HashSet<>(contracts.size());

        for(HttpResponse<String> statusResponse : statusResponses) {
            Assert.assertEquals(200, statusResponse.statusCode());

            final JSONObject json = new JSONObject(statusResponse.body());
            JSONArray output = json.getJSONArray("output");
            JSONObject outputObject = output.getJSONObject(0);
            String url = outputObject.getString("url");
            downloadUrls.add(url);
        }
    }*/
}<|MERGE_RESOLUTION|>--- conflicted
+++ resolved
@@ -43,19 +43,7 @@
 
     private static String AB2D_API_URL;
 
-<<<<<<< HEAD
-    private static final int DELAY = 30;
-=======
-    private static String AB2D_ADMIN_URL;
-
-    private static final String PATIENT_EXPORT_PATH = "Patient/$export";
-
-    private static String jwtStr = null;
-
-    private static final long DEFAULT_TIMEOUT = 30;
-
     private static final int DELAY = 5;
->>>>>>> 2d86290d
 
     private static final int JOB_TIMEOUT = 300;
 
