--- conflicted
+++ resolved
@@ -118,7 +118,6 @@
 
         if(environment.hasComposeFiles()) {
             loadDockerComposeContainers(apiPort);
-<<<<<<< HEAD
         }
 
         loadApiClientConfiguration(apiPort);
@@ -144,33 +143,6 @@
             }
         }
 
-=======
-        }
-
-        loadApiClientConfiguration(apiPort);
-    }
-
-    /**
-     * Get the api port that is either a default or random based on the environment the end
-     * to end tests are running in.
-     *
-     * Use a random port to prevent issues when CI jobs share a VM in Jenkins.
-     *
-     * @return port to expose api on
-     * @throws IOException on failure to find an open port
-     */
-    private int getApiPort() throws IOException {
-
-        // https://stackoverflow.com/questions/2675362/how-to-find-an-available-port
-        // Causes a race condition that should be extremely rarely which may cause more than one job
-        // to attempt to use the same port
-        if (environment == Environment.CI) {
-            try (ServerSocket socket = new ServerSocket(0)) {
-                return socket.getLocalPort();
-            }
-        }
-
->>>>>>> 73a8c647
         return DEFAULT_API_PORT;
     }
 
