<?xml version="1.0" encoding="UTF-8"?>
<project xmlns="http://maven.apache.org/POM/4.0.0"
         xmlns:xsi="http://www.w3.org/2001/XMLSchema-instance"
         xsi:schemaLocation="http://maven.apache.org/POM/4.0.0 http://maven.apache.org/xsd/maven-4.0.0.xsd">
    <parent>
        <artifactId>app</artifactId>
        <groupId>gov.cms.ab2d</groupId>
        <version>0.0.1-SNAPSHOT</version>
    </parent>
    <modelVersion>4.0.0</modelVersion>
    <artifactId>api</artifactId>

    <properties>
        <project.root>${basedir}/..</project.root>
        <springfox.version>3.0.0</springfox.version>
        <okta-jwt.version>0.5.7</okta-jwt.version>
        <sonar.coverage.exclusions>**/JobClient.java</sonar.coverage.exclusions>
    </properties>

    <dependencies>
        <dependency>
            <groupId>gov.cms.ab2d</groupId>
            <artifactId>common</artifactId>
            <version>0.0.1-SNAPSHOT</version>
        </dependency>
        <dependency>
            <groupId>gov.cms.ab2d</groupId>
            <artifactId>job</artifactId>
            <version>0.0.1-SNAPSHOT</version>
        </dependency>
        <dependency>
            <groupId>gov.cms.ab2d</groupId>
            <artifactId>hpms</artifactId>
            <version>0.0.1-SNAPSHOT</version>
        </dependency>
        <dependency>
            <groupId>org.springframework.boot</groupId>
            <artifactId>spring-boot-starter-validation</artifactId>
            <scope>compile</scope>
            <exclusions>
                <exclusion>
                    <artifactId>tomcat-embed-el</artifactId>
                    <groupId>org.apache.tomcat.embed</groupId>
                </exclusion>
            </exclusions>
        </dependency>

        <dependency>
            <groupId>com.okta.jwt</groupId>
            <artifactId>okta-jwt-verifier</artifactId>
            <version>${okta-jwt.version}</version>
        </dependency>

        <dependency>
            <groupId>com.okta.jwt</groupId>
            <artifactId>okta-jwt-verifier-impl</artifactId>
            <version>${okta-jwt.version}</version>
            <scope>runtime</scope>
        </dependency>

        <dependency>
            <groupId>org.springframework.boot</groupId>
            <artifactId>spring-boot-starter-test</artifactId>
            <scope>test</scope>
        </dependency>

        <dependency>
            <groupId>gov.cms.ab2d</groupId>
            <artifactId>common</artifactId>
            <version>0.0.1-SNAPSHOT</version>
            <type>test-jar</type>
            <scope>test</scope>
        </dependency>

        <dependency>
            <groupId>net.logstash.logback</groupId>
            <artifactId>logstash-logback-encoder</artifactId>
            <version>${logback-encoder.version}</version>
        </dependency>
        <dependency>
            <groupId>ch.qos.logback</groupId>
            <artifactId>logback-classic</artifactId>
            <version>${logback.version}</version>
        </dependency>
        <dependency>
            <groupId>dev.akkinoc.spring.boot</groupId>
            <artifactId>logback-access-spring-boot-starter</artifactId>
<<<<<<< HEAD
            <version>3.4.2</version>
=======
            <version>3.4.3</version>
>>>>>>> d91fa470
        </dependency>

        <dependency>
            <groupId>com.fasterxml.jackson.module</groupId>
            <artifactId>jackson-module-jaxb-annotations</artifactId>
        </dependency>

        <dependency>
            <groupId>com.newrelic.agent.java</groupId>
            <artifactId>newrelic-java</artifactId>
            <version>${newrelic.version}</version>
            <scope>provided</scope>
            <type>zip</type>
        </dependency>
        <dependency>
            <groupId>org.apache.httpcomponents</groupId>
            <artifactId>httpclient</artifactId>
        </dependency>
        <dependency>
            <groupId>org.springdoc</groupId>
            <artifactId>springdoc-openapi-ui</artifactId>
            <version>1.6.14</version>
        </dependency>
        <dependency>
            <groupId>gov.cms.ab2d</groupId>
            <artifactId>ab2d-events-client</artifactId>
            <version>${events-client.version}</version>
        </dependency>
    </dependencies>

    <build>
        <plugins>
            <plugin>
                <groupId>org.springframework.boot</groupId>
                <artifactId>spring-boot-maven-plugin</artifactId>
                <executions>
                    <execution>
                        <goals>
                            <goal>repackage</goal>
                        </goals>
                    </execution>
                </executions>
                <configuration>
                    <executable>true</executable>
                    <arguments>
                        <argument>parameters</argument>
                    </arguments>
                </configuration>
            </plugin>

            <plugin>
                <groupId>org.jacoco</groupId>
                <artifactId>jacoco-maven-plugin</artifactId>
                <version>${jacoco.version}</version>
                <executions>
                    <execution>
                        <id>jacoco-check</id>
                        <goals>
                            <goal>check</goal>
                        </goals>
                        <configuration>
                            <excludes>
                                <!-- We don't unit test Swagger config; only visual QA. -->
                                <exclude>**/SwaggerConfig*</exclude>
                            </excludes>
                        </configuration>
                    </execution>
                </executions>
            </plugin>

            <!-- Unzip New Relic Java agent into target/ -->
            <plugin>
                <groupId>org.apache.maven.plugins</groupId>
                <artifactId>maven-dependency-plugin</artifactId>
                <version>3.5.0</version>
                <executions>
                    <execution>
                        <id>unpack-newrelic</id>
                        <phase>package</phase>
                        <goals>
                            <goal>unpack-dependencies</goal>
                        </goals>
                        <configuration>
                            <includeGroupIds>com.newrelic.agent.java</includeGroupIds>
                            <includeArtifactIds>newrelic-java</includeArtifactIds>
                            <!-- you can optionally exclude files -->
                            <!-- <excludes>**/newrelic.yml</excludes> -->
                            <overWriteReleases>false</overWriteReleases>
                            <overWriteSnapshots>false</overWriteSnapshots>
                            <overWriteIfNewer>true</overWriteIfNewer>
                            <outputDirectory>${project.build.directory}</outputDirectory>
                        </configuration>
                    </execution>
                </executions>
            </plugin>
        </plugins>
    </build>
</project><|MERGE_RESOLUTION|>--- conflicted
+++ resolved
@@ -85,11 +85,7 @@
         <dependency>
             <groupId>dev.akkinoc.spring.boot</groupId>
             <artifactId>logback-access-spring-boot-starter</artifactId>
-<<<<<<< HEAD
-            <version>3.4.2</version>
-=======
             <version>3.4.3</version>
->>>>>>> d91fa470
         </dependency>
 
         <dependency>
