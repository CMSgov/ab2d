--- conflicted
+++ resolved
@@ -149,7 +149,6 @@
         return ResponseEntity.noContent().build();
     }
 
-<<<<<<< HEAD
     @PostMapping("/user/{username}/job")
     public ResponseEntity<Void> createJobOnBehalfOfUser(@PathVariable @NotBlank String username,
         HttpServletRequest request,
@@ -159,7 +158,8 @@
         userService.setupUserImpersonation(username, request);
 
         return bulkDataAccessAPI.exportAllPatients(request, resourceTypes, outputFormat, since);
-=======
+    }
+
     @ResponseStatus(value = HttpStatus.OK)
     @PutMapping("/user/{username}/enable")
     public ResponseEntity<UserDTO> enableUser(@PathVariable @NotBlank String username) {
@@ -170,6 +170,5 @@
     @PutMapping("/user/{username}/disable")
     public ResponseEntity<UserDTO> disableUser(@PathVariable @NotBlank String username) {
         return new ResponseEntity<>(userService.disableUser(username), null, HttpStatus.OK);
->>>>>>> 9dbd4ad0
     }
 }