package gov.cms.ab2d.api.controller;

import com.fasterxml.jackson.databind.JsonNode;
import com.fasterxml.jackson.databind.ObjectMapper;
import gov.cms.ab2d.api.config.SwaggerConfig;
import gov.cms.ab2d.common.service.JobService;
import gov.cms.ab2d.common.model.Job;
import io.swagger.annotations.Api;
import io.swagger.annotations.ApiImplicitParam;
import io.swagger.annotations.ApiImplicitParams;
import io.swagger.annotations.ApiOperation;
import io.swagger.annotations.ApiParam;
import io.swagger.annotations.ApiResponse;
import io.swagger.annotations.ApiResponses;
import io.swagger.annotations.ResponseHeader;
import lombok.extern.slf4j.Slf4j;
import org.apache.commons.io.IOUtils;
import org.hl7.fhir.dstu3.model.DateTimeType;
import org.slf4j.MDC;
import org.springframework.beans.factory.annotation.Autowired;
import org.springframework.beans.factory.annotation.Value;
import org.springframework.core.io.Resource;
import org.springframework.http.HttpHeaders;
import org.springframework.http.HttpStatus;
import org.springframework.http.ResponseEntity;
import org.springframework.web.bind.annotation.DeleteMapping;
import org.springframework.web.bind.annotation.GetMapping;
import org.springframework.web.bind.annotation.PathVariable;
import org.springframework.web.bind.annotation.RequestMapping;
import org.springframework.web.bind.annotation.RequestParam;
import org.springframework.web.bind.annotation.ResponseStatus;
import org.springframework.web.bind.annotation.RestController;
import org.springframework.web.context.request.RequestAttributes;
import org.springframework.web.context.request.RequestContextHolder;
import org.springframework.web.context.request.ServletRequestAttributes;
import org.springframework.web.servlet.support.ServletUriComponentsBuilder;

import javax.servlet.http.HttpServletResponse;
import javax.validation.constraints.NotBlank;
import java.io.FileInputStream;
import java.io.IOException;
import java.io.OutputStream;
import java.time.OffsetDateTime;
import java.time.ZoneId;
import java.time.ZonedDateTime;
import java.time.format.DateTimeFormatter;
import java.util.Set;
import java.util.stream.Collectors;

import static gov.cms.ab2d.api.util.Constants.GENERIC_FHIR_ERR_MSG;
import static gov.cms.ab2d.api.util.Constants.API_PREFIX;
import static gov.cms.ab2d.api.util.Constants.FHIR_PREFIX;
import static gov.cms.ab2d.common.util.Constants.*;

@Slf4j
@Api(value = "Bulk Data Access API", description =
        "API through which an authenticated and authorized PDP sponsor" +
                " may request a bulk-data export from a server, receive status information " +
                "regarding progress in the generation of the requested files, and retrieve these " +
                "files")
@RestController
@RequestMapping(path = API_PREFIX + FHIR_PREFIX, produces = "application/json")
/**
 * The sole REST controller for AB2D's implementation of the FHIR Bulk Data API specification.
 */
public class BulkDataAccessAPI {

    // Since this is used in an annotation, it can't be derived from the Set, otherwise it will be an error
    private static final String ALLOWABLE_OUTPUT_FORMATS = "application/fhir+ndjson,application/ndjson,ndjson";

    private static final Set<String> ALLOWABLE_OUTPUT_FORMAT_SET = Set.of(ALLOWABLE_OUTPUT_FORMATS.split(","));

    private static final String RESOURCE_TYPE_VALUE = "ExplanationOfBenefits";

    public static final String JOB_NOT_FOUND_ERROR_MSG = "Job not found. " + GENERIC_FHIR_ERR_MSG;

    public static final String JOB_CANCELLED_MSG = "Job canceled";

    @Value("${api.retry-after.delay}")
    private int retryAfterDelay;

    @Autowired
    private JobService jobService;

    @ApiOperation(value = "Initiate Part A & B bulk claim export job")
    @ApiImplicitParams(value = {
            @ApiImplicitParam(name = "Accept", required = true, paramType = "header", value =
                    "application/fhir+json"),
            @ApiImplicitParam(name = "Prefer", required = true, paramType = "header", value =
                    "respond-async")}
    )
    @ApiResponses(
            @ApiResponse(code = 202, message = "Export request has started", responseHeaders =
            @ResponseHeader(name = "Content-Location", description = "Absolute URL of an endpoint" +
                    " for subsequent status requests (polling location)",
                    response = String.class))
    )
    @ResponseStatus(value = HttpStatus.ACCEPTED)
    @GetMapping("/Patient/$export")
    public ResponseEntity<Void> exportAllPatients(
            @ApiParam(value = "String of comma-delimited FHIR resource types. Only resources of " +
                    "the specified resource types(s) SHALL be included in the response.",
                    allowableValues = RESOURCE_TYPE_VALUE)
            @RequestParam(required = false, name = "_type") String resourceTypes,
            @ApiParam(value = "The format for the requested bulk data files to be generated.",
                    allowableValues = ALLOWABLE_OUTPUT_FORMATS, defaultValue = "application/fhir" +
                    "+ndjson"
            )
            @RequestParam(required = false, name = "_outputFormat") String outputFormat) {
        log.info("Received request to export");

<<<<<<< HEAD
        if(jobService.checkIfCurrentUserHasSubmittedOrActiveJob()) {
            throw new TooManyRequestsException("User already has an active or submitted job");
        }

=======
        checkResourceTypesAndOutputFormat(resourceTypes, outputFormat);

        Job job = jobService.createJob(resourceTypes, ServletUriComponentsBuilder.fromCurrentRequest().toUriString());

        logSuccessfulJobCreation(job);

        return returnStatusForJobCreation(job);
    }

    private void checkResourceTypesAndOutputFormat(String resourceTypes, String outputFormat) {
>>>>>>> 7709a61e
        if (resourceTypes != null && !resourceTypes.equals(RESOURCE_TYPE_VALUE)) {
            log.error("Received invalid resourceTypes of {}", resourceTypes);
            throw new InvalidUserInputException("_type must be " + RESOURCE_TYPE_VALUE);
        }
        if (outputFormat != null && !ALLOWABLE_OUTPUT_FORMAT_SET.contains(outputFormat)) {
            log.error("Received _outputFormat {}, which is not valid", outputFormat);
            throw new InvalidUserInputException("An _outputFormat of " + outputFormat + " is not valid");
        }
    }

    private void logSuccessfulJobCreation(Job job) {
        MDC.put(JOB_LOG, job.getJobUuid());
        log.info("Successfully created job");
    }

    private ResponseEntity<Void> returnStatusForJobCreation(Job job) {
        String statusURL = ServletUriComponentsBuilder.fromCurrentRequestUri().replacePath
                (String.format(API_PREFIX + FHIR_PREFIX + "/Job/%s/$status", job.getJobUuid())).toUriString();
        HttpHeaders responseHeaders = new HttpHeaders();
        responseHeaders.add("Content-Location", statusURL);

        return new ResponseEntity<>(null, responseHeaders,
                HttpStatus.ACCEPTED);
    }

    @ApiOperation(value = "Initiate Part A & B bulk claim export job for a given contract number")
    @ApiImplicitParams(value = {
            @ApiImplicitParam(name = "Accept", required = true, paramType = "header", value =
                    "application/fhir+json"),
            @ApiImplicitParam(name = "Prefer", required = true, paramType = "header", value =
                    "respond-async")}
    )
    @ApiResponses(
            @ApiResponse(code = 202, message = "Export request has started", responseHeaders =
            @ResponseHeader(name = "Content-Location", description = "Absolute URL of an endpoint" +
                    " for subsequent status requests (polling location)",
                    response = String.class))
    )
    @ResponseStatus(value = HttpStatus.ACCEPTED)
    @GetMapping("/Group/{contractNumber}/$export")
    public ResponseEntity<Void> exportPatientsWithContract(@ApiParam(value = "A contract number", required = true)
            @PathVariable @NotBlank String contractNumber,
            @ApiParam(value = "String of comma-delimited FHIR resource types. Only resources of " +
                    "the specified resource types(s) SHALL be included in the response.",
                    allowableValues = RESOURCE_TYPE_VALUE)
            @RequestParam(required = false, name = "_type") String resourceTypes,
            @ApiParam(value = "The format for the requested bulk data files to be generated.",
                    allowableValues = ALLOWABLE_OUTPUT_FORMATS, defaultValue = "application/fhir" +
                    "+ndjson"
            )
            @RequestParam(required = false, name = "_outputFormat") String outputFormat) {
        MDC.put(CONTRACT_LOG, contractNumber);
        log.info("Received request to export by contractNumber");

        checkResourceTypesAndOutputFormat(resourceTypes, outputFormat);

        Job job = jobService.createJob(resourceTypes, ServletUriComponentsBuilder.fromCurrentRequest().toUriString(), contractNumber);

        logSuccessfulJobCreation(job);

        return returnStatusForJobCreation(job);
    }

    @ApiOperation(value = "Cancel a pending export job")
    @ApiResponses(value = {
            @ApiResponse(code = 202, message = JOB_CANCELLED_MSG),
            @ApiResponse(code = 404, message = JOB_NOT_FOUND_ERROR_MSG, response =
                    SwaggerConfig.OperationOutcome.class)}
    )
    @DeleteMapping(value = "/Job/{jobUuid}/$status")
    @ResponseStatus(value = HttpStatus.ACCEPTED)
    public ResponseEntity<Void> deleteRequest(
            @ApiParam(value = "A job identifier", required = true)
            @PathVariable @NotBlank String jobUuid) {
        MDC.put(JOB_LOG, jobUuid);
        log.info("Request submitted to cancel job");

        jobService.cancelJob(jobUuid);

        log.info("Job successfully cancelled");

        return new ResponseEntity<>(null, null,
                HttpStatus.ACCEPTED);
    }

    @ApiOperation(value = "Returns a status of an export job.")
    @ApiResponses(value = {
            @ApiResponse(code = 202, message = "The job is still in progress.", responseHeaders = {
                    @ResponseHeader(name = "X-Progress", description = "Completion percentage, " +
                            "such as 50%",
                            response = String.class),
                    @ResponseHeader(name = "Retry-After", description =
                            "A delay time in seconds before another status request will be " +
                                    "accepted.",
                            response = Integer.class)}, response = Void.class),
            @ApiResponse(code = 200, message = "The job is completed.", responseHeaders = {
                    @ResponseHeader(name = "Expires", description =
                            "Indicates when (an HTTP-date timestamp) the files " +
                                    "listed will no longer be available for access.",
                            response = String.class)}, response =
                    JobCompletedResponse.class),
            @ApiResponse(code = 404, message = "Job not found. " + GENERIC_FHIR_ERR_MSG, response =
                    SwaggerConfig.OperationOutcome.class)}
    )
    @GetMapping(value = "/Job/{jobUuid}/$status")
    @ResponseStatus(value = HttpStatus.OK)
    public ResponseEntity<JsonNode> getJobStatus(
            @ApiParam(value = "A job identifier", required = true) @PathVariable @NotBlank String jobUuid) {
        MDC.put(JOB_LOG, jobUuid);
        log.info("Request submitted to get job status");

        Job job = jobService.getJobByJobUuid(jobUuid);

        OffsetDateTime now = OffsetDateTime.now();

        if (job.getLastPollTime() != null && job.getLastPollTime().plusSeconds(retryAfterDelay).isAfter(now)) {
            log.error("User was polling too frequently");
            throw new TooManyRequestsException("You are polling too frequently");
        }

        job.setLastPollTime(now);
        jobService.updateJob(job);

        HttpHeaders responseHeaders = new HttpHeaders();
        switch (job.getStatus()) {
            case SUCCESSFUL:
                final ZonedDateTime jobExpiresUTC = ZonedDateTime.ofInstant(job.getExpiresAt().toInstant(), ZoneId.of("UTC"));
                responseHeaders.add("Expires", DateTimeFormatter.RFC_1123_DATE_TIME.format(jobExpiresUTC));

                final DateTimeType jobCompletedAt = new DateTimeType(job.getCompletedAt().toString());

                final JobCompletedResponse resp = new JobCompletedResponse();
                resp.setTransactionTime(jobCompletedAt.toHumanDisplay());
                resp.setRequest(job.getRequestUrl());
                resp.setRequiresAccessToken(true);
                resp.setOutput(job.getJobOutputs().stream().filter(o -> !o.isError()).map(o -> new JobCompletedResponse.Output(o.getFhirResourceType(), getUrlPath(job, o.getFilePath()))).collect(Collectors.toList()));
                resp.setError(job.getJobOutputs().stream().filter(o -> o.isError()).map(o -> new JobCompletedResponse.Output(o.getFhirResourceType(), getUrlPath(job, o.getFilePath()))).collect(Collectors.toList()));

                log.info("Job status completed successfully");

                return new ResponseEntity<>(new ObjectMapper().valueToTree(resp), responseHeaders, HttpStatus.OK);
            case SUBMITTED:
            case IN_PROGRESS:
                responseHeaders.add("X-Progress", job.getProgress() + "% complete");
                responseHeaders.add("Retry-After", Integer.toString(retryAfterDelay));
                return new ResponseEntity<>(null, responseHeaders, HttpStatus.ACCEPTED);
            case FAILED:
                String jobFailedMessage = "Job failed while processing";
                log.error(jobFailedMessage);
                throw new JobProcessingException(jobFailedMessage);
            default:
                String unknownErrorMsg = "Unknown status of job";
                log.error(unknownErrorMsg);
                throw new RuntimeException(unknownErrorMsg);
        }
    }

    private String getUrlPath(Job job, String filePath) {
        String requestURIString = ServletUriComponentsBuilder.fromCurrentRequestUri().replacePath(API_PREFIX + FHIR_PREFIX + "/Job/" + job.getJobUuid()).toUriString();
        return requestURIString + "/file/" + filePath;
    }

    @ApiOperation(value = "Downloads a file produced by an export job.", response = String.class,
            produces = "application/fhir+ndjson")
    @ApiImplicitParams(value = {
            @ApiImplicitParam(name = "Accept", required = false, paramType = "header", value =
                    "application/fhir+json")}
    )
    @ApiResponses(value = {
            @ApiResponse(code = 200, message = "Returns the requested file as " +
                    "application/fhir+ndjson.", responseHeaders = {
                    @ResponseHeader(name = "Content-Type", description =
                            "Content-Type header that matches the file format being delivered: " +
                                    "application/fhir+ndjson",
                            response = String.class)}, response =
                    String.class),
            @ApiResponse(code = 404, message =
                    "Job or file not found. " + GENERIC_FHIR_ERR_MSG, response =
                    SwaggerConfig.OperationOutcome.class)}
    )
    @ResponseStatus(value = HttpStatus.OK)
    @GetMapping(value = "/Job/{jobUuid}/file/{filename}")
    public ResponseEntity<Void> downloadFile(
            @ApiParam(value = "A job identifier", required = true) @PathVariable @NotBlank String jobUuid,
            @ApiParam(value = "A file name", required = true) @PathVariable @NotBlank String filename) throws IOException {
        MDC.put(JOB_LOG, jobUuid);
        MDC.put(FILE_LOG, filename);
        log.info("Request submitted to download file");

        Resource downloadResource = jobService.getResourceForJob(jobUuid, filename);

        RequestAttributes requestAttributes = RequestContextHolder.getRequestAttributes();
        HttpServletResponse response = ((ServletRequestAttributes) requestAttributes).getResponse();

        log.info("Sending file to client");

        try (OutputStream out = response.getOutputStream(); FileInputStream in = new FileInputStream(downloadResource.getFile())) {
            IOUtils.copy(in, out);

            jobService.deleteFileForJob(downloadResource.getFile());

            response.setHeader(HttpHeaders.CONTENT_TYPE, NDJSON_FIRE_CONTENT_TYPE);

            return new ResponseEntity<>(null, null, HttpStatus.OK);
        }
    }
}<|MERGE_RESOLUTION|>--- conflicted
+++ resolved
@@ -109,12 +109,12 @@
             @RequestParam(required = false, name = "_outputFormat") String outputFormat) {
         log.info("Received request to export");
 
-<<<<<<< HEAD
-        if(jobService.checkIfCurrentUserHasSubmittedOrActiveJob()) {
-            throw new TooManyRequestsException("User already has an active or submitted job");
-        }
-
-=======
+        if(jobService.checkIfCurrentUserHasActiveJob()) {
+            String errorMsg = "User already has an active or submitted job";
+            log.error(errorMsg);
+            throw new TooManyRequestsException(errorMsg);
+        }
+
         checkResourceTypesAndOutputFormat(resourceTypes, outputFormat);
 
         Job job = jobService.createJob(resourceTypes, ServletUriComponentsBuilder.fromCurrentRequest().toUriString());
@@ -125,7 +125,6 @@
     }
 
     private void checkResourceTypesAndOutputFormat(String resourceTypes, String outputFormat) {
->>>>>>> 7709a61e
         if (resourceTypes != null && !resourceTypes.equals(RESOURCE_TYPE_VALUE)) {
             log.error("Received invalid resourceTypes of {}", resourceTypes);
             throw new InvalidUserInputException("_type must be " + RESOURCE_TYPE_VALUE);
@@ -179,6 +178,11 @@
             @RequestParam(required = false, name = "_outputFormat") String outputFormat) {
         MDC.put(CONTRACT_LOG, contractNumber);
         log.info("Received request to export by contractNumber");
+
+        if(jobService.checkIfCurrentUserHasActiveJobForContractNumber(contractNumber)) {
+            log.error("User already has an active or submitted job for the contract number {}", contractNumber);
+            throw new TooManyRequestsException("User already has an active or submitted job for the contract number " + contractNumber);
+        }
 
         checkResourceTypesAndOutputFormat(resourceTypes, outputFormat);
 
