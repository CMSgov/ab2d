--- conflicted
+++ resolved
@@ -46,14 +46,12 @@
 
     private static final String RESOURCE_TYPE_VALUE = "ExplanationOfBenefits";
 
-<<<<<<< HEAD
     public static final String JOB_NOT_FOUND_ERROR_MSG = "Job not found. " + Constants.GENERIC_FHIR_ERR_MSG;
 
     public static final String JOB_CANCELLED_MSG = "Job canceled";
-=======
+
     @Value("${api.retry-after.delay}")
     private int retryAfterDelay;
->>>>>>> 40321938
 
     @Autowired
     private JobService jobService;
