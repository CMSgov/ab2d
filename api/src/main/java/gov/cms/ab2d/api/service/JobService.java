package gov.cms.ab2d.api.service;

import gov.cms.ab2d.domain.Job;

public interface JobService {

    Job createJob(String resourceTypes, String url);

<<<<<<< HEAD
    void cancelJob(String jobId);
=======
    Job getJobByJobID(String jobId);

    Job updateJob(Job job);
>>>>>>> 40321938
}<|MERGE_RESOLUTION|>--- conflicted
+++ resolved
@@ -6,11 +6,9 @@
 
     Job createJob(String resourceTypes, String url);
 
-<<<<<<< HEAD
     void cancelJob(String jobId);
-=======
+
     Job getJobByJobID(String jobId);
 
     Job updateJob(Job job);
->>>>>>> 40321938
 }