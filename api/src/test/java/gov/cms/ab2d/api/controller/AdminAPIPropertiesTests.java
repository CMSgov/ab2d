--- conflicted
+++ resolved
@@ -82,11 +82,8 @@
             put(PCP_MAX_POOL_SIZE, 150);
             put(PCP_SCALE_TO_MAX_TIME, 900);
             put(MAINTENANCE_MODE, "false");
-<<<<<<< HEAD
+            put(CONTRACT_2_BENE_CACHING_ON, "false");
             put(ZIP_SUPPORT_ON, "false");
-=======
-            put(CONTRACT_2_BENE_CACHING_ON, "false");
->>>>>>> 5416150a
         }};
 
         MvcResult mvcResult = this.mockMvc.perform(
@@ -101,7 +98,7 @@
         ObjectMapper mapper = new ObjectMapper();
         List<PropertiesDTO> propertiesDTOs = mapper.readValue(result, new TypeReference<List<PropertiesDTO>>() { } );
 
-        Assert.assertEquals(5, propertiesDTOs.size());
+        Assert.assertEquals(6, propertiesDTOs.size());
         for(PropertiesDTO propertiesDTO : propertiesDTOs) {
             Object value = propertyMap.get(propertiesDTO.getKey());
 
