--- conflicted
+++ resolved
@@ -234,7 +234,6 @@
     }
 
     @Test
-<<<<<<< HEAD
     public void testCreateUserOnAdminBehalf() throws Exception {
         UserDTO userDTO = new UserDTO();
         userDTO.setUsername("test@test.com");
@@ -255,7 +254,20 @@
 
         MvcResult mvcResult = this.mockMvc.perform(
                 post(API_PREFIX + ADMIN_PREFIX + USER_URL + "/" + userDTO.getUsername() + "/job")
-=======
+                        .contentType(MediaType.APPLICATION_JSON)
+                        .header("Authorization", "Bearer " + token))
+                .andReturn();
+
+        Assert.assertEquals(mvcResult.getResponse().getStatus(), 202);
+
+        String header = mvcResult.getResponse().getHeader("Content-Location");
+
+        Job job = jobRepository.findByJobUuid(header.substring(header.indexOf("/Job/") + 5, header.indexOf("/$status")));
+        User jobUser = job.getUser();
+        Assert.assertEquals(jobUser.getUsername(), userDTO.getUsername());
+    }
+
+    @Test
     public void enableUser() throws Exception {
         // Ensure user is in right state first
         setupUser(false);
@@ -292,20 +304,10 @@
 
         MvcResult mvcResult = this.mockMvc.perform(
                 put(API_PREFIX + ADMIN_PREFIX + USER_URL + "/" + ENABLE_DISABLE_USER + "/disable")
->>>>>>> 9dbd4ad0
-                        .contentType(MediaType.APPLICATION_JSON)
-                        .header("Authorization", "Bearer " + token))
-                .andReturn();
-
-<<<<<<< HEAD
-        Assert.assertEquals(mvcResult.getResponse().getStatus(), 202);
-
-        String header = mvcResult.getResponse().getHeader("Content-Location");
-
-        Job job = jobRepository.findByJobUuid(header.substring(header.indexOf("/Job/") + 5, header.indexOf("/$status")));
-        User jobUser = job.getUser();
-        Assert.assertEquals(jobUser.getUsername(), userDTO.getUsername());
-=======
+                        .contentType(MediaType.APPLICATION_JSON)
+                        .header("Authorization", "Bearer " + token))
+                .andReturn();
+
         Assert.assertEquals(mvcResult.getResponse().getStatus(), 200);
 
         ObjectMapper mapper = new ObjectMapper();
@@ -333,6 +335,5 @@
         user.setSponsor(savedSponsor);
 
         userRepository.save(user);
->>>>>>> 9dbd4ad0
     }
 }