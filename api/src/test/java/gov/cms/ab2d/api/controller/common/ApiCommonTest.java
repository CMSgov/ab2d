--- conflicted
+++ resolved
@@ -11,17 +11,9 @@
 import java.time.ZoneOffset;
 import org.junit.jupiter.api.Test;
 
-<<<<<<< HEAD
 import java.time.OffsetDateTime;
-
 import static gov.cms.ab2d.common.util.Constants.SINCE_EARLIEST_DATE_TIME;
 import static org.junit.jupiter.api.Assertions.*;
-=======
-import static org.junit.jupiter.api.Assertions.assertDoesNotThrow;
-import static org.junit.jupiter.api.Assertions.assertNotNull;
-import static org.junit.jupiter.api.Assertions.assertThrows;
-import static org.junit.jupiter.api.Assertions.assertTrue;
->>>>>>> e2d70834
 import static org.mockito.ArgumentMatchers.anyLong;
 import static org.mockito.Mockito.mock;
 import static org.mockito.Mockito.when;
@@ -68,7 +60,6 @@
     }
 
     @Test
-<<<<<<< HEAD
     void checkSinceTimeTest() {
         assertDoesNotThrow(() -> apiCommon.checkSinceTime(SINCE_EARLIEST_DATE_TIME));
         assertDoesNotThrow(() -> apiCommon.checkSinceTime(null));
@@ -84,7 +75,8 @@
         assertThrows(InvalidClientInputException.class, () -> apiCommon.checkUntilTime(SINCE_EARLIEST_DATE_TIME, currentDate, FhirVersion.STU3));
         assertThrows(InvalidClientInputException.class, () -> apiCommon.checkUntilTime(currentDate, SINCE_EARLIEST_DATE_TIME, FhirVersion.R4));
         assertThrows(InvalidClientInputException.class, () -> apiCommon.checkUntilTime(null, SINCE_EARLIEST_DATE_TIME.minusMonths(1), FhirVersion.R4));
-=======
+    }
+  
     void testCheckSinceTime() {
         assertDoesNotThrow(() -> {
             apiCommon.checkSinceTime(null);
@@ -106,7 +98,6 @@
         assertThrows(IllegalStateException.class, () -> {
             apiCommon.checkIfContractAttested(null, CONTRACT_NUMBER);
         });
->>>>>>> e2d70834
     }
 
     private ApiCommon buildApiCommon(ContractService contractService) {
