--- conflicted
+++ resolved
@@ -156,12 +156,16 @@
     }
 
     @Test
-<<<<<<< HEAD
     public void testWrongRoleCreateJobOnBehalfOfUser() throws Exception {
         token = testUtil.setupToken(List.of(SPONSOR_ROLE));
 
         this.mockMvc.perform(put(API_PREFIX +  ADMIN_PREFIX + "/user/testuser/job")
-=======
+                .contentType(MediaType.APPLICATION_JSON)
+                .header("Authorization", "Bearer " + token))
+                .andExpect(status().is(403));
+    }
+
+    @Test
     public void testWrongRoleEnableUser() throws Exception {
         token = testUtil.setupToken(List.of(SPONSOR_ROLE));
 
@@ -176,7 +180,6 @@
         token = testUtil.setupToken(List.of(SPONSOR_ROLE));
 
         this.mockMvc.perform(put(API_PREFIX +  ADMIN_PREFIX + "/user/" + TEST_USER + "/disable")
->>>>>>> 9dbd4ad0
                 .contentType(MediaType.APPLICATION_JSON)
                 .header("Authorization", "Bearer " + token))
                 .andExpect(status().is(403));
