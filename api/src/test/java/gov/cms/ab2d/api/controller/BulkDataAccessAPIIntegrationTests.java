--- conflicted
+++ resolved
@@ -21,13 +21,11 @@
 import org.springframework.test.web.servlet.MvcResult;
 import org.springframework.test.web.servlet.ResultActions;
 
-<<<<<<< HEAD
 import static gov.cms.ab2d.api.controller.BulkDataAccessAPI.JOB_CANCELLED_MSG;
 import static gov.cms.ab2d.api.controller.BulkDataAccessAPI.JOB_NOT_FOUND_ERROR_MSG;
-=======
+
 import java.time.LocalDateTime;
 
->>>>>>> 40321938
 import static gov.cms.ab2d.api.service.JobServiceImpl.INITIAL_JOB_STATUS_MESSAGE;
 import static gov.cms.ab2d.api.util.Constants.API_PREFIX;
 import static gov.cms.ab2d.api.util.Constants.OPERATION_OUTCOME;
@@ -112,7 +110,6 @@
     }
 
     @Test
-<<<<<<< HEAD
     public void testDeleteJob() throws Exception {
         this.mockMvc.perform(get(API_PREFIX + PATIENT_EXPORT_PATH).contentType(MediaType.APPLICATION_JSON));
         Job job = jobRepository.findAll(Sort.by(Sort.Direction.DESC, "id")).iterator().next();
@@ -132,7 +129,8 @@
         this.mockMvc.perform(delete(API_PREFIX + "/Job/NonExistentJob/$status"))
                 .andExpect(status().is(404))
                 .andExpect(content().string(JOB_NOT_FOUND_ERROR_MSG));
-=======
+    }
+
     public void testGetStatusWhileInProgress() throws Exception {
         MvcResult mvcResult = this.mockMvc.perform(get(API_PREFIX + PATIENT_EXPORT_PATH).contentType(MediaType.APPLICATION_JSON))
             .andReturn();
@@ -267,6 +265,5 @@
 
         this.mockMvc.perform(get("http://localhost" + API_PREFIX  + "/Job/$status").contentType(MediaType.APPLICATION_JSON))
                 .andExpect(status().is(404));
->>>>>>> 40321938
     }
 }