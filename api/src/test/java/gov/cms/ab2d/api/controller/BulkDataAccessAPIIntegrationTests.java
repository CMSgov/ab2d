--- conflicted
+++ resolved
@@ -71,11 +71,8 @@
 @Testcontainers
 /* When checking in, comment out print statements. They are very helpful, but fill up the logs */
 class BulkDataAccessAPIIntegrationTests {
-<<<<<<< HEAD
 
     private static final String EXPECTED_ERROR = "The file is not present as there was an error. Please resubmit the job.";
-=======
->>>>>>> 33149726
 
     @Autowired
     private MockMvc mockMvc;
