package gov.cms.ab2d.api.controller;

import com.google.gson.Gson;
import com.jayway.jsonpath.JsonPath;
import com.okta.jwt.JwtVerificationException;
import gov.cms.ab2d.api.SpringBootApp;
import gov.cms.ab2d.common.model.*;
import gov.cms.ab2d.common.repository.*;
import gov.cms.ab2d.common.util.AB2DPostgresqlContainer;
import gov.cms.ab2d.common.util.DataSetup;
import org.apache.commons.io.IOUtils;
import org.apache.commons.lang3.StringUtils;
import org.hamcrest.core.Is;
import org.hl7.fhir.dstu3.model.DateTimeType;
import org.junit.Assert;
import org.junit.jupiter.api.BeforeEach;
import org.junit.jupiter.api.Test;
import org.springframework.beans.factory.annotation.Autowired;
import org.springframework.beans.factory.annotation.Value;
import org.springframework.boot.test.autoconfigure.web.servlet.AutoConfigureMockMvc;
import org.springframework.boot.test.context.SpringBootTest;
import org.springframework.data.domain.Sort;
import org.springframework.http.MediaType;
import org.springframework.test.web.servlet.MockMvc;
import org.springframework.test.web.servlet.MvcResult;
import org.springframework.test.web.servlet.ResultActions;
import org.springframework.test.web.servlet.result.MockMvcResultHandlers;
import org.testcontainers.containers.PostgreSQLContainer;
import org.testcontainers.junit.jupiter.Container;
import org.testcontainers.junit.jupiter.Testcontainers;

import java.io.File;
import java.io.InputStream;
import java.io.PrintWriter;
import java.nio.file.Files;
import java.nio.file.Path;
import java.nio.file.Paths;
import java.time.OffsetDateTime;
import java.time.ZoneId;
import java.time.ZonedDateTime;
import java.time.format.DateTimeFormatter;
import java.util.List;
import java.util.Optional;

import static gov.cms.ab2d.api.util.Constants.*;
import static gov.cms.ab2d.common.service.JobServiceImpl.INITIAL_JOB_STATUS_MESSAGE;
import static gov.cms.ab2d.common.util.Constants.*;
import static gov.cms.ab2d.common.util.DataSetup.*;
import static org.springframework.test.web.servlet.request.MockMvcRequestBuilders.delete;
import static org.springframework.test.web.servlet.request.MockMvcRequestBuilders.get;
import static org.springframework.test.web.servlet.result.MockMvcResultHandlers.print;
import static org.springframework.test.web.servlet.result.MockMvcResultMatchers.*;

@SpringBootTest(classes = SpringBootApp.class, webEnvironment = SpringBootTest.WebEnvironment.MOCK)
@AutoConfigureMockMvc
@Testcontainers
public class BulkDataAccessAPIIntegrationTests {

    @Autowired
    private MockMvc mockMvc;

    @Autowired
    private JobRepository jobRepository;

    @Autowired
    private UserRepository userRepository;

    @Autowired
    private RoleRepository roleRepository;

    @Autowired
    private SponsorRepository sponsorRepository;

    @Autowired
    private ContractRepository contractRepository;

    @Value("${efs.mount}")
    private String tmpJobLocation;

    @Container
    private static final PostgreSQLContainer postgreSQLContainer= new AB2DPostgresqlContainer();

    @Autowired
    private TestUtil testUtil;

    @Autowired
    private DataSetup dataSetup;

    private String token;

    private static final String PATIENT_EXPORT_PATH = "/Patient/$export";

    private static final int MAX_JOBS_PER_USER = 3;

    @BeforeEach
    public void setup() throws JwtVerificationException {
        contractRepository.deleteAll();
        jobRepository.deleteAll();
        userRepository.deleteAll();
        roleRepository.deleteAll();
        sponsorRepository.deleteAll();

        token = testUtil.setupToken(List.of(SPONSOR_ROLE));
    }

    private void createMaxJobs() throws Exception {
        for(int i = 0; i < MAX_JOBS_PER_USER; i++) {
            this.mockMvc.perform(
                    get(API_PREFIX + FHIR_PREFIX + PATIENT_EXPORT_PATH).contentType(MediaType.APPLICATION_JSON)
                            .header("Authorization", "Bearer " + token))
                    .andExpect(status().is(202));
        }
    }

    @Test
    public void testBasicPatientExport() throws Exception {
        ResultActions resultActions = this.mockMvc.perform(
                get(API_PREFIX + FHIR_PREFIX + PATIENT_EXPORT_PATH).contentType(MediaType.APPLICATION_JSON)
                .header("Authorization", "Bearer " + token))
                .andDo(print());
        Job job = jobRepository.findAll(Sort.by(Sort.Direction.DESC, "id")).iterator().next();

        String statusUrl =
                "http://localhost" + API_PREFIX + FHIR_PREFIX + "/Job/" + job.getJobUuid() + "/$status";

        resultActions.andExpect(status().isAccepted())
                .andExpect(header().string("Content-Location", statusUrl));

        Assert.assertEquals(job.getStatus(), JobStatus.SUBMITTED);
        Assert.assertEquals(job.getStatusMessage(), INITIAL_JOB_STATUS_MESSAGE);
        Assert.assertEquals(job.getProgress(), Integer.valueOf(0));
        Assert.assertEquals(job.getRequestUrl(),
                "http://localhost" + API_PREFIX + FHIR_PREFIX + PATIENT_EXPORT_PATH);
        Assert.assertEquals(job.getResourceTypes(), EOB);
        Assert.assertEquals(job.getUser(), userRepository.findByUsername(TEST_USER));
    }

    @Test
    public void testPatientExportDuplicateSubmission() throws Exception {
        createMaxJobs();

        this.mockMvc.perform(
                get(API_PREFIX + FHIR_PREFIX + PATIENT_EXPORT_PATH).contentType(MediaType.APPLICATION_JSON)
                        .header("Authorization", "Bearer " + token))
                        .andExpect(status().is(429))
                        .andExpect(header().string("Retry-After", "30"))
                        .andExpect(header().doesNotExist("X-Progress"));
    }

    @Test
    public void testPatientExportDuplicateSubmissionWithCancelledStatus() throws Exception {
        createMaxJobs();

        List<Job> jobs = jobRepository.findAll(Sort.by(Sort.Direction.DESC, "id"));
        for(Job job : jobs) {
            job.setStatus(JobStatus.CANCELLED);
            jobRepository.saveAndFlush(job);
        }

        this.mockMvc.perform(
                get(API_PREFIX + FHIR_PREFIX + PATIENT_EXPORT_PATH).contentType(MediaType.APPLICATION_JSON)
                        .header("Authorization", "Bearer " + token))
                .andExpect(status().is(202));
    }

    @Test
    public void testPatientExportDuplicateSubmissionWithInProgressStatus() throws Exception {
        createMaxJobs();

        List<Job> jobs = jobRepository.findAll(Sort.by(Sort.Direction.DESC, "id"));
        for(Job job : jobs) {
            job.setStatus(JobStatus.IN_PROGRESS);
            jobRepository.saveAndFlush(job);
        }

        this.mockMvc.perform(
                get(API_PREFIX + FHIR_PREFIX + PATIENT_EXPORT_PATH).contentType(MediaType.APPLICATION_JSON)
                        .header("Authorization", "Bearer " + token))
                .andExpect(status().is(429))
                .andExpect(header().string("Retry-After", "30"))
                .andExpect(header().doesNotExist("X-Progress"));
    }

    @Test
    public void testPatientExportDuplicateSubmissionWithDifferentUser() throws Exception {
        createMaxJobs();

        List<Job> jobs = jobRepository.findAll(Sort.by(Sort.Direction.DESC, "id"));
        User user = new User();
        Sponsor sponsor = dataSetup.createSponsor("Parent Spons", 4441, "Child Spons", 1114);
        user.setSponsor(sponsor);
        user.setEnabled(true);
        user.setUsername("test");
        user.setEmail("test@test.com");
        userRepository.saveAndFlush(user);

        for(Job job : jobs) {
            job.setUser(user);
            jobRepository.saveAndFlush(job);
        }

        this.mockMvc.perform(
                get(API_PREFIX + FHIR_PREFIX + PATIENT_EXPORT_PATH).contentType(MediaType.APPLICATION_JSON)
                        .header("Authorization", "Bearer " + token))
                .andExpect(status().is(202));
    }

    @Test
    public void testPatientExportWithParameters() throws Exception {
        final String typeParams =
                "?_type=ExplanationOfBenefit&_outputFormat=application/fhir+ndjson&since=20191015";
        ResultActions resultActions =
                this.mockMvc.perform(get(API_PREFIX + FHIR_PREFIX + "/" + PATIENT_EXPORT_PATH + typeParams)
                        .header("Authorization", "Bearer " + token)
                        .contentType(MediaType.APPLICATION_JSON)).andDo(print());
        Job job = jobRepository.findAll(Sort.by(Sort.Direction.DESC, "id")).iterator().next();

        String statusUrl =
                "http://localhost" + API_PREFIX + FHIR_PREFIX + "/Job/" + job.getJobUuid() + "/$status";

        resultActions.andExpect(status().isAccepted())
                .andExpect(header().string("Content-Location", statusUrl));

        Assert.assertEquals(job.getStatus(), JobStatus.SUBMITTED);
        Assert.assertEquals(job.getStatusMessage(), INITIAL_JOB_STATUS_MESSAGE);
        Assert.assertEquals(job.getProgress(), Integer.valueOf(0));
        Assert.assertEquals(job.getRequestUrl(),
                "http://localhost" + API_PREFIX + FHIR_PREFIX + PATIENT_EXPORT_PATH + typeParams);
        Assert.assertEquals(job.getResourceTypes(), EOB);
        Assert.assertEquals(job.getUser(), userRepository.findByUsername(TEST_USER));
    }

    @Test
    public void testPatientExportWithInvalidType() throws Exception {
        final String typeParams = "?_type=PatientInvalid,ExplanationOfBenefit";
        this.mockMvc.perform(get(API_PREFIX +  FHIR_PREFIX + "/" + PATIENT_EXPORT_PATH + typeParams)
                .contentType(MediaType.APPLICATION_JSON)
                .header("Authorization", "Bearer " + token))
                .andExpect(status().is(400))
                .andExpect(jsonPath("$.resourceType", Is.is("OperationOutcome")))
                .andExpect(jsonPath("$.issue[0].severity", Is.is("error")))
                .andExpect(jsonPath("$.issue[0].code", Is.is("invalid")))
                .andExpect(jsonPath("$.issue[0].details.text",
                        Is.is("_type must be ExplanationOfBenefit")));
    }

    @Test
    public void testPatientExportWithInvalidOutputFormat() throws Exception {
        final String typeParams = "?_outputFormat=Invalid";
        this.mockMvc.perform(get(API_PREFIX + FHIR_PREFIX + "/" + PATIENT_EXPORT_PATH + typeParams)
                .contentType(MediaType.APPLICATION_JSON)
                .header("Authorization", "Bearer " + token))
                .andExpect(status().is(400))
                .andExpect(jsonPath("$.resourceType", Is.is("OperationOutcome")))
                .andExpect(jsonPath("$.issue[0].severity", Is.is("error")))
                .andExpect(jsonPath("$.issue[0].code", Is.is("invalid")))
                .andExpect(jsonPath("$.issue[0].details.text",
                        Is.is("An _outputFormat of Invalid is not " +
                                "valid")));
    }

    @Test
    public void testDeleteJob() throws Exception {
        this.mockMvc.perform(
                get(API_PREFIX + FHIR_PREFIX + PATIENT_EXPORT_PATH)
                    .contentType(MediaType.APPLICATION_JSON)
                    .header("Authorization", "Bearer " + token));
        Job job = jobRepository.findAll(Sort.by(Sort.Direction.DESC, "id")).iterator().next();

        this.mockMvc.perform(delete(API_PREFIX + FHIR_PREFIX + "/Job/" + job.getJobUuid() + "/$status")
                .header("Authorization", "Bearer " + token))
                .andExpect(status().is(202))
                .andExpect(content().string(StringUtils.EMPTY));

        Job cancelledJob = jobRepository.findByJobUuid(job.getJobUuid());
        Assert.assertEquals(JobStatus.CANCELLED, cancelledJob.getStatus());
    }

    @Test
    public void testDeleteNonExistentJob() throws Exception {
        this.mockMvc.perform(delete(API_PREFIX + FHIR_PREFIX + "/Job/NonExistentJob/$status")
                .header("Authorization", "Bearer " + token))
                .andExpect(status().is(404))
                .andExpect(jsonPath("$.resourceType", Is.is("OperationOutcome")))
                .andExpect(jsonPath("$.issue[0].severity", Is.is("error")))
                .andExpect(jsonPath("$.issue[0].code", Is.is("invalid")))
                .andExpect(jsonPath("$.issue[0].details.text",
                        Is.is("No job with jobUuid NonExistentJob was " +
                                "found")));
        ;
    }

    @Test
    public void testDeleteJobsInInvalidState() throws Exception {
        this.mockMvc.perform(
                get(API_PREFIX + FHIR_PREFIX + PATIENT_EXPORT_PATH).contentType(MediaType.APPLICATION_JSON)
                .header("Authorization", "Bearer " + token)
        );
        Job job = jobRepository.findAll(Sort.by(Sort.Direction.DESC, "id")).iterator().next();

        job.setStatus(JobStatus.FAILED);
        jobRepository.saveAndFlush(job);

        this.mockMvc.perform(delete(API_PREFIX + FHIR_PREFIX + "/Job/" + job.getJobUuid() + "/$status")
                .header("Authorization", "Bearer " + token))
                .andExpect(status().is(400))
                .andExpect(jsonPath("$.resourceType", Is.is("OperationOutcome")))
                .andExpect(jsonPath("$.issue[0].severity", Is.is("error")))
                .andExpect(jsonPath("$.issue[0].code", Is.is("invalid")))
                .andExpect(jsonPath("$.issue[0].details.text",
                        Is.is("Job has a status of " + job.getStatus() +
                                ", so it cannot be cancelled")));

        job.setStatus(JobStatus.CANCELLED);
        jobRepository.saveAndFlush(job);

        this.mockMvc.perform(delete(API_PREFIX + FHIR_PREFIX + "/Job/" + job.getJobUuid() + "/$status")
                .header("Authorization", "Bearer " + token))
                .andExpect(status().is(400))
                .andExpect(jsonPath("$.resourceType", Is.is("OperationOutcome")))
                .andExpect(jsonPath("$.issue[0].severity", Is.is("error")))
                .andExpect(jsonPath("$.issue[0].code", Is.is("invalid")))
                .andExpect(jsonPath("$.issue[0].details.text",
                        Is.is("Job has a status of " + job.getStatus() +
                                ", so it cannot be cancelled")));

        job.setStatus(JobStatus.SUCCESSFUL);
        jobRepository.saveAndFlush(job);

        this.mockMvc.perform(delete(API_PREFIX + FHIR_PREFIX + "/Job/" + job.getJobUuid() + "/$status")
                .header("Authorization", "Bearer " + token))
                .andExpect(status().is(400))
                .andExpect(jsonPath("$.resourceType", Is.is("OperationOutcome")))
                .andExpect(jsonPath("$.issue[0].severity", Is.is("error")))
                .andExpect(jsonPath("$.issue[0].code", Is.is("invalid")))
                .andExpect(jsonPath("$.issue[0].details.text",
                        Is.is("Job has a status of " + job.getStatus() +
                                ", so it cannot be cancelled")));
    }

    @Test
    public void testGetStatusWhileSubmitted() throws Exception {
        MvcResult mvcResult = this.mockMvc.perform(
                get(API_PREFIX + FHIR_PREFIX + PATIENT_EXPORT_PATH).contentType(MediaType.APPLICATION_JSON)
                        .header("Authorization", "Bearer " + token))
                .andReturn();
        String statusUrl = mvcResult.getResponse().getHeader("Content-Location");

        this.mockMvc.perform(get(statusUrl).contentType(MediaType.APPLICATION_JSON)
                .header("Authorization", "Bearer " + token))
                .andExpect(status().is(202))
                .andExpect(header().string("X-Progress", "0% complete"))
                .andExpect(header().string("Retry-After", "30"));

        // Immediate repeat of status check should produce 429.
        this.mockMvc.perform(get(statusUrl)
                .contentType(MediaType.APPLICATION_JSON)
                .header("Authorization", "Bearer " + token))
                .andExpect(status().is(429))
                .andExpect(header().string("Retry-After", "30"))
                .andExpect(header().doesNotExist("X-Progress"));
    }

    @Test
    public void testGetStatusWhileInProgress() throws Exception {
        MvcResult mvcResult = this.mockMvc.perform(
                get(API_PREFIX + FHIR_PREFIX + PATIENT_EXPORT_PATH).contentType(MediaType.APPLICATION_JSON)
                .header("Authorization", "Bearer " + token))
                .andReturn();
        String statusUrl = mvcResult.getResponse().getHeader("Content-Location");

        Job job = jobRepository.findAll(Sort.by(Sort.Direction.DESC, "id")).iterator().next();
        job.setProgress(30);
        job.setStatus(JobStatus.IN_PROGRESS);
        jobRepository.save(job);

        this.mockMvc.perform(get(statusUrl).contentType(MediaType.APPLICATION_JSON)
                .header("Authorization", "Bearer " + token))
                .andExpect(status().is(202))
                .andExpect(header().string("X-Progress", "30% complete"))
                .andExpect(header().string("Retry-After", "30"));

        // Immediate repeat of status check should produce 429.
        this.mockMvc.perform(get(statusUrl)
                .contentType(MediaType.APPLICATION_JSON)
                .header("Authorization", "Bearer " + token))
                .andExpect(status().is(429))
                .andExpect(header().string("Retry-After", "30"))
                .andExpect(header().doesNotExist("X-Progress"));
    }

    @Test
    public void testGetStatusWhileFinished() throws Exception {
        MvcResult mvcResult = this.mockMvc.perform(
                get(API_PREFIX + FHIR_PREFIX + PATIENT_EXPORT_PATH + "?_type=ExplanationOfBenefit")
                .header("Authorization", "Bearer " + token)
                .contentType(MediaType.APPLICATION_JSON))
                .andReturn();
        String statusUrl = mvcResult.getResponse().getHeader("Content-Location");

        Job job = jobRepository.findAll(Sort.by(Sort.Direction.DESC, "id")).iterator().next();
        job.setStatus(JobStatus.SUCCESSFUL);
        job.setProgress(100);
        OffsetDateTime expireDate = OffsetDateTime.now().plusDays(100);
        job.setExpiresAt(expireDate);
        OffsetDateTime now = OffsetDateTime.now();
        job.setCompletedAt(now);

        JobOutput jobOutput = new JobOutput();
        jobOutput.setFhirResourceType(EOB);
        jobOutput.setJob(job);
        jobOutput.setFilePath("file.ndjson");
        jobOutput.setError(false);
        job.getJobOutputs().add(jobOutput);

        JobOutput errorJobOutput = new JobOutput();
        errorJobOutput.setFhirResourceType(OPERATION_OUTCOME);
        errorJobOutput.setJob(job);
        errorJobOutput.setFilePath("error.ndjson");
        errorJobOutput.setError(true);
        job.getJobOutputs().add(errorJobOutput);

        jobRepository.saveAndFlush(job);

        final ZonedDateTime jobExpiresUTC =
                ZonedDateTime.ofInstant(job.getExpiresAt().toInstant(), ZoneId.of("UTC"));
        this.mockMvc.perform(get(statusUrl).contentType(MediaType.APPLICATION_JSON)
                .header("Authorization", "Bearer " + token))
                .andExpect(status().is(200))
                .andExpect(header().string("Expires",
                        DateTimeFormatter.RFC_1123_DATE_TIME.format(jobExpiresUTC)))
                .andExpect(jsonPath("$.transactionTime",
                        Is.is(new DateTimeType(now.toString()).toHumanDisplay())))
                .andExpect(jsonPath("$.request", Is.is(job.getRequestUrl())))
                .andExpect(jsonPath("$.requiresAccessToken", Is.is(true)))
                .andExpect(jsonPath("$.output[0].type", Is.is(EOB)))
                .andExpect(jsonPath("$.output[0].url",
                        Is.is("http://localhost" + API_PREFIX + FHIR_PREFIX + "/Job/" + job.getJobUuid() +
                                "/file/file.ndjson")))
                .andExpect(jsonPath("$.error[0].type", Is.is(OPERATION_OUTCOME)))
                .andExpect(jsonPath("$.error[0].url",
                        Is.is("http://localhost" + API_PREFIX + FHIR_PREFIX + "/Job/" + job.getJobUuid() +
                                "/file/error.ndjson")));
    }

    @Test
    public void testGetStatusWhileFailed() throws Exception {
        MvcResult mvcResult = this.mockMvc.perform(
                get(API_PREFIX + FHIR_PREFIX + PATIENT_EXPORT_PATH + "?_type=ExplanationOfBenefit")
                        .contentType(MediaType.APPLICATION_JSON)
                        .header("Authorization", "Bearer " + token))
                .andReturn();
        String statusUrl = mvcResult.getResponse().getHeader("Content-Location");

        Job job = jobRepository.findAll(Sort.by(Sort.Direction.DESC, "id")).iterator().next();
        job.setStatus(JobStatus.FAILED);
        OffsetDateTime expireDate = OffsetDateTime.now().plusDays(100);
        job.setExpiresAt(expireDate);

        jobRepository.saveAndFlush(job);

        this.mockMvc.perform(get(statusUrl).contentType(MediaType.APPLICATION_JSON)
                .header("Authorization", "Bearer " + token))
                .andExpect(status().is(500))
                .andExpect(jsonPath("$.resourceType", Is.is("OperationOutcome")))
                .andExpect(jsonPath("$.issue[0].severity", Is.is("error")))
                .andExpect(jsonPath("$.issue[0].code", Is.is("invalid")))
                .andExpect(jsonPath("$.issue[0].details.text",
                        Is.is("Job failed while processing")));
    }

    @Test
    public void testGetStatusWithJobNotFound() throws Exception {
        this.mockMvc.perform(get(API_PREFIX + FHIR_PREFIX + PATIENT_EXPORT_PATH + "?_type=ExplanationOfBenefit")
                .contentType(MediaType.APPLICATION_JSON)
                .header("Authorization", "Bearer " + token))
                .andReturn();

        Job job = jobRepository.findAll(Sort.by(Sort.Direction.DESC, "id")).iterator().next();
        job.setStatus(JobStatus.FAILED);
        OffsetDateTime expireDate = OffsetDateTime.now().plusDays(100);
        job.setExpiresAt(expireDate);

        jobRepository.saveAndFlush(job);

        this.mockMvc.perform(get("http://localhost" + API_PREFIX + FHIR_PREFIX + "/Job/BadId/$status")
                .header("Authorization", "Bearer " + token)
                .contentType(MediaType.APPLICATION_JSON))
                .andExpect(status().is(404))
                .andExpect(jsonPath("$.resourceType", Is.is("OperationOutcome")))
                .andExpect(jsonPath("$.issue[0].severity", Is.is("error")))
                .andExpect(jsonPath("$.issue[0].code", Is.is("invalid")))
                .andExpect(jsonPath("$.issue[0].details.text",
                        Is.is("No job with jobUuid BadId was found")));
    }

    @Test
    public void testGetStatusWithSpaceUrl() throws Exception {
        this.mockMvc.perform(get(API_PREFIX + FHIR_PREFIX + PATIENT_EXPORT_PATH + "?_type=ExplanationOfBenefit")
                .header("Authorization", "Bearer " + token)
                .contentType(MediaType.APPLICATION_JSON))
                .andReturn();

        Job job = jobRepository.findAll(Sort.by(Sort.Direction.DESC, "id")).iterator().next();
        job.setStatus(JobStatus.FAILED);
        OffsetDateTime expireDate = OffsetDateTime.now().plusDays(100);
        job.setExpiresAt(expireDate);

        jobRepository.saveAndFlush(job);

        this.mockMvc.perform(get("http://localhost" + API_PREFIX + FHIR_PREFIX + "/Job/ /$status")
                .contentType(MediaType.APPLICATION_JSON)
                .header("Authorization", "Bearer " + token))
                .andExpect(status().is(404))
                .andExpect(jsonPath("$.resourceType", Is.is("OperationOutcome")))
                .andExpect(jsonPath("$.issue[0].severity", Is.is("error")))
                .andExpect(jsonPath("$.issue[0].code", Is.is("invalid")))
                .andExpect(jsonPath("$.issue[0].details.text",
                        Is.is("No job with jobUuid   was found")));
    }

    @Test
    public void testGetStatusWithBadUrl() throws Exception {
        this.mockMvc.perform(get(API_PREFIX + FHIR_PREFIX + PATIENT_EXPORT_PATH + "?_type=ExplanationOfBenefit")
                .contentType(MediaType.APPLICATION_JSON)
                .header("Authorization", "Bearer " + token))
                .andReturn();

        Job job = jobRepository.findAll(Sort.by(Sort.Direction.DESC, "id")).iterator().next();
        job.setStatus(JobStatus.FAILED);
        OffsetDateTime expireDate = OffsetDateTime.now().plusDays(100);
        job.setExpiresAt(expireDate);

        jobRepository.saveAndFlush(job);

        this.mockMvc.perform(get("http://localhost" + API_PREFIX + FHIR_PREFIX + "/Job/$status")
                .header("Authorization", "Bearer " + token)
                .contentType(MediaType.APPLICATION_JSON))
                .andExpect(status().is(404));
    }


    @Test
    public void testDownloadFile() throws Exception {
        MvcResult mvcResult = this.mockMvc.perform(
                get(API_PREFIX + FHIR_PREFIX + PATIENT_EXPORT_PATH + "?_type=ExplanationOfBenefit")
                        .contentType(MediaType.APPLICATION_JSON)
                        .header("Authorization", "Bearer " + token))
                .andReturn();
        String statusUrl = mvcResult.getResponse().getHeader("Content-Location");

        Job job = jobRepository.findAll(Sort.by(Sort.Direction.DESC, "id")).iterator().next();
        job.setStatus(JobStatus.SUCCESSFUL);
        job.setProgress(100);
        OffsetDateTime expireDate = OffsetDateTime.now().plusDays(100);
        job.setExpiresAt(expireDate);
        OffsetDateTime now = OffsetDateTime.now();
        job.setCompletedAt(now);

        JobOutput jobOutput = new JobOutput();
        jobOutput.setFhirResourceType(EOB);
        jobOutput.setJob(job);
        jobOutput.setFilePath("test.ndjson");
        jobOutput.setError(false);
        job.getJobOutputs().add(jobOutput);

        jobRepository.saveAndFlush(job);

        String testFile = "test.ndjson";
        Path destination = Paths.get(tmpJobLocation, job.getJobUuid());
        String destinationStr = destination.toString();
        Files.createDirectories(destination);
        InputStream testFileStream = this.getClass().getResourceAsStream("/" + testFile);
        String testFileStr = IOUtils.toString(testFileStream, "UTF-8");
        try (PrintWriter out = new PrintWriter(destinationStr + File.separator + testFile)) {
            out.println(testFileStr);
        }

        MvcResult mvcResultStatusCall =
                this.mockMvc.perform(get(statusUrl).contentType(MediaType.APPLICATION_JSON)
                        .header("Authorization", "Bearer " + token))
                        .andReturn();
        String downloadUrl = JsonPath.read(mvcResultStatusCall.getResponse().getContentAsString(),
                "$.output[0].url");
        MvcResult downloadFileCall =
                this.mockMvc.perform(get(downloadUrl).contentType(MediaType.APPLICATION_JSON)
                        .header("Authorization", "Bearer " + token))
                        .andExpect(status().is(200))
                        .andExpect(content().contentType(NDJSON_FIRE_CONTENT_TYPE))
                        .andDo(MockMvcResultHandlers.print()).andReturn();
        String downloadedFile = downloadFileCall.getResponse().getContentAsString();
        String testValue = JsonPath.read(downloadedFile, "$.test");
        Assert.assertEquals("value", testValue);
        String arrValue1 = JsonPath.read(downloadedFile, "$.array[0]");
        Assert.assertEquals("val1", arrValue1);
        String arrValue2 = JsonPath.read(downloadedFile, "$.array[1]");
        Assert.assertEquals("val2", arrValue2);

        Assert.assertTrue(!Files.exists(Paths.get(destinationStr + File.separator + testFile)));
    }

    @Test
    public void testDownloadMissingFileGenericError() throws Exception {
        MvcResult mvcResult = this.mockMvc.perform(
                get(API_PREFIX + FHIR_PREFIX + PATIENT_EXPORT_PATH + "?_type=ExplanationOfBenefit")
                        .contentType(MediaType.APPLICATION_JSON)
                        .header("Authorization", "Bearer " + token))
                .andReturn();
        String statusUrl = mvcResult.getResponse().getHeader("Content-Location");

        Job job = jobRepository.findAll(Sort.by(Sort.Direction.DESC, "id")).iterator().next();
        job.setStatus(JobStatus.SUCCESSFUL);
        job.setProgress(100);
        OffsetDateTime expireDate = OffsetDateTime.now().plusDays(100);
        job.setExpiresAt(expireDate);
        OffsetDateTime now = OffsetDateTime.now();
        job.setCompletedAt(now);

        JobOutput jobOutput = new JobOutput();
        jobOutput.setFhirResourceType(EOB);
        jobOutput.setJob(job);
        jobOutput.setFilePath("testmissing.ndjson");
        jobOutput.setError(false);
        job.getJobOutputs().add(jobOutput);

        jobRepository.saveAndFlush(job);

        MvcResult mvcResultStatusCall =
                this.mockMvc.perform(get(statusUrl).contentType(MediaType.APPLICATION_JSON)
                        .header("Authorization", "Bearer " + token))
                        .andReturn();
        String downloadUrl = JsonPath.read(mvcResultStatusCall.getResponse().getContentAsString(),
                "$.output[0].url");
        this.mockMvc.perform(get(downloadUrl).contentType(MediaType.APPLICATION_JSON)
                .header("Authorization", "Bearer " + token))
                .andExpect(status().is(500))
                .andExpect(jsonPath("$.resourceType", Is.is("OperationOutcome")))
                .andExpect(jsonPath("$.issue[0].severity", Is.is("error")))
                .andExpect(jsonPath("$.issue[0].code", Is.is("invalid")))
                .andExpect(jsonPath("$.issue[0].details.text",
<<<<<<< HEAD
                        Is.is("The file is not present as there was an error. Please resubmit the job.")));
=======
                        Is.is("The file is not present as it is either expired, been " +
                                "downloaded, or an error occurred. Please resubmit the job.")));
>>>>>>> 16b9b1f0
    }

    @Test
    public void testDownloadBadParameterFile() throws Exception {
        MvcResult mvcResult = this.mockMvc.perform(
                get(API_PREFIX + FHIR_PREFIX + PATIENT_EXPORT_PATH + "?_type=ExplanationOfBenefit")
                        .contentType(MediaType.APPLICATION_JSON)
                        .header("Authorization", "Bearer " + token))
                .andReturn();
        String statusUrl = mvcResult.getResponse().getHeader("Content-Location");

        Job job = jobRepository.findAll(Sort.by(Sort.Direction.DESC, "id")).iterator().next();
        job.setStatus(JobStatus.SUCCESSFUL);
        job.setProgress(100);
        OffsetDateTime expireDate = OffsetDateTime.now().plusDays(100);
        job.setExpiresAt(expireDate);
        OffsetDateTime now = OffsetDateTime.now();
        job.setCompletedAt(now);

        JobOutput jobOutput = new JobOutput();
        jobOutput.setFhirResourceType(EOB);
        jobOutput.setJob(job);
        jobOutput.setFilePath("test.ndjson");
        jobOutput.setError(false);
        job.getJobOutputs().add(jobOutput);

        jobRepository.saveAndFlush(job);

        MvcResult mvcResultStatusCall =
                this.mockMvc.perform(get(statusUrl).contentType(MediaType.APPLICATION_JSON)
                        .header("Authorization", "Bearer " + token))
                        .andReturn();
        String downloadUrl = JsonPath.read(mvcResultStatusCall.getResponse().getContentAsString(),
                "$.output[0].url") + "badfilename";
        this.mockMvc.perform(get(downloadUrl).contentType(MediaType.APPLICATION_JSON)
                .header("Authorization", "Bearer " + token))
                .andExpect(status().is(404))
                .andExpect(jsonPath("$.resourceType", Is.is("OperationOutcome")))
                .andExpect(jsonPath("$.issue[0].severity", Is.is("error")))
                .andExpect(jsonPath("$.issue[0].code", Is.is("invalid")))
                .andExpect(jsonPath("$.issue[0].details.text",
<<<<<<< HEAD
                        Is.is("The file is not present as there was an error. Please resubmit the job.")));
    }

    @Test
    public void testDownloadFileAlreadyDownloaded() throws Exception {
        MvcResult mvcResult = this.mockMvc.perform(
                get(API_PREFIX + FHIR_PREFIX + PATIENT_EXPORT_PATH + "?_type=ExplanationOfBenefit")
                        .contentType(MediaType.APPLICATION_JSON)
                        .header("Authorization", "Bearer " + token))
                .andReturn();
        String statusUrl = mvcResult.getResponse().getHeader("Content-Location");

        Job job = jobRepository.findAll(Sort.by(Sort.Direction.DESC, "id")).iterator().next();
        job.setStatus(JobStatus.SUCCESSFUL);
        job.setProgress(100);
        OffsetDateTime expireDate = OffsetDateTime.now().plusDays(100);
        job.setExpiresAt(expireDate);
        OffsetDateTime now = OffsetDateTime.now();
        job.setCompletedAt(now);

        JobOutput jobOutput = new JobOutput();
        jobOutput.setFhirResourceType(EOB);
        jobOutput.setJob(job);
        jobOutput.setFilePath("test.ndjson");
        jobOutput.setError(false);
        jobOutput.setDownloaded(true);
        job.getJobOutputs().add(jobOutput);

        jobRepository.saveAndFlush(job);

        MvcResult mvcResultStatusCall =
                this.mockMvc.perform(get(statusUrl).contentType(MediaType.APPLICATION_JSON)
                        .header("Authorization", "Bearer " + token))
                        .andReturn();
        String downloadUrl = JsonPath.read(mvcResultStatusCall.getResponse().getContentAsString(),
                "$.output[0].url");
        this.mockMvc.perform(get(downloadUrl).contentType(MediaType.APPLICATION_JSON)
                .header("Authorization", "Bearer " + token))
                .andExpect(status().is(404))
                .andExpect(jsonPath("$.resourceType", Is.is("OperationOutcome")))
                .andExpect(jsonPath("$.issue[0].severity", Is.is("error")))
                .andExpect(jsonPath("$.issue[0].code", Is.is("invalid")))
                .andExpect(jsonPath("$.issue[0].details.text",
                        Is.is("The file is not present as it has already been downloaded. Please resubmit the job.")));
    }

    @Test
    public void testDownloadFileExpired() throws Exception {
        MvcResult mvcResult = this.mockMvc.perform(
                get(API_PREFIX + FHIR_PREFIX + PATIENT_EXPORT_PATH + "?_type=ExplanationOfBenefit")
                        .contentType(MediaType.APPLICATION_JSON)
                        .header("Authorization", "Bearer " + token))
                .andReturn();
        String statusUrl = mvcResult.getResponse().getHeader("Content-Location");

        Job job = jobRepository.findAll(Sort.by(Sort.Direction.DESC, "id")).iterator().next();
        job.setStatus(JobStatus.SUCCESSFUL);
        job.setProgress(100);
        OffsetDateTime expireDate = OffsetDateTime.now().plusDays(100);
        job.setExpiresAt(expireDate);
        OffsetDateTime now = OffsetDateTime.now();
        job.setCompletedAt(now);

        JobOutput jobOutput = new JobOutput();
        jobOutput.setFhirResourceType(EOB);
        jobOutput.setJob(job);
        jobOutput.setFilePath("test.ndjson");
        jobOutput.setError(false);
        jobOutput.setDownloaded(true);
        job.getJobOutputs().add(jobOutput);

        jobRepository.saveAndFlush(job);

        MvcResult mvcResultStatusCall =
                this.mockMvc.perform(get(statusUrl).contentType(MediaType.APPLICATION_JSON)
                        .header("Authorization", "Bearer " + token))
                        .andReturn();
        String downloadUrl = JsonPath.read(mvcResultStatusCall.getResponse().getContentAsString(),
                "$.output[0].url");
        this.mockMvc.perform(get(downloadUrl).contentType(MediaType.APPLICATION_JSON)
                .header("Authorization", "Bearer " + token))
                .andExpect(status().is(404))
                .andExpect(jsonPath("$.resourceType", Is.is("OperationOutcome")))
                .andExpect(jsonPath("$.issue[0].severity", Is.is("error")))
                .andExpect(jsonPath("$.issue[0].code", Is.is("invalid")))
                .andExpect(jsonPath("$.issue[0].details.text",
                        Is.is("The file is not present as it has expired. Please resubmit the job.")));
=======
                        Is.is("No Job Output with the file name test.ndjsonbadfilename exists in our records")));
>>>>>>> 16b9b1f0
    }

    @Test
    public void testBasicPatientExportWithContract() throws Exception {
        Optional<Contract> contractOptional = contractRepository.findContractByContractNumber(VALID_CONTRACT_NUMBER);
        Contract contract = contractOptional.get();
        ResultActions resultActions = this.mockMvc.perform(
                get(API_PREFIX + FHIR_PREFIX + "/Group/" + contract.getContractNumber() + "/$export").contentType(MediaType.APPLICATION_JSON)
                        .header("Authorization", "Bearer " + token))
                .andDo(print());
        Job job = jobRepository.findAll(Sort.by(Sort.Direction.DESC, "id")).iterator().next();

        String statusUrl =
                "http://localhost" + API_PREFIX + FHIR_PREFIX + "/Job/" + job.getJobUuid() + "/$status";

        resultActions.andExpect(status().isAccepted())
                .andExpect(header().string("Content-Location", statusUrl));

        Assert.assertEquals(job.getStatus(), JobStatus.SUBMITTED);
        Assert.assertEquals(job.getStatusMessage(), INITIAL_JOB_STATUS_MESSAGE);
        Assert.assertEquals(job.getProgress(), Integer.valueOf(0));
        Assert.assertEquals(job.getRequestUrl(),
                "http://localhost" + API_PREFIX + FHIR_PREFIX + "/Group/" + contract.getContractNumber() + "/$export");
        Assert.assertEquals(job.getResourceTypes(), null);
        Assert.assertEquals(job.getUser(), userRepository.findByUsername(TEST_USER));
    }

    @Test
    public void testPatientExportWithParametersWithContract() throws Exception {
        Optional<Contract> contractOptional = contractRepository.findContractByContractNumber(VALID_CONTRACT_NUMBER);
        Contract contract = contractOptional.get();
        final String typeParams =
                "?_type=ExplanationOfBenefit&_outputFormat=application/fhir+ndjson&since=20191015";
        ResultActions resultActions =
                this.mockMvc.perform(get(API_PREFIX + FHIR_PREFIX + "/Group/" + contract.getContractNumber() + "/$export" + typeParams)
                        .header("Authorization", "Bearer " + token)
                        .contentType(MediaType.APPLICATION_JSON)).andDo(print());
        Job job = jobRepository.findAll(Sort.by(Sort.Direction.DESC, "id")).iterator().next();

        String statusUrl =
                "http://localhost" + API_PREFIX + FHIR_PREFIX + "/Job/" + job.getJobUuid() + "/$status";

        resultActions.andExpect(status().isAccepted())
                .andExpect(header().string("Content-Location", statusUrl));

        Assert.assertEquals(job.getStatus(), JobStatus.SUBMITTED);
        Assert.assertEquals(job.getStatusMessage(), INITIAL_JOB_STATUS_MESSAGE);
        Assert.assertEquals(job.getProgress(), Integer.valueOf(0));
        Assert.assertEquals(job.getRequestUrl(),
                "http://localhost" + API_PREFIX + FHIR_PREFIX + "/Group/" + contract.getContractNumber() + "/$export" + typeParams);
        Assert.assertEquals(job.getResourceTypes(), EOB);
        Assert.assertEquals(job.getUser(), userRepository.findByUsername(TEST_USER));
    }

    @Test
    public void testPatientExportWithInvalidTypeWithContract() throws Exception {
        Optional<Contract> contractOptional = contractRepository.findContractByContractNumber(VALID_CONTRACT_NUMBER);
        Contract contract = contractOptional.get();
        final String typeParams = "?_type=PatientInvalid,ExplanationOfBenefit";
        this.mockMvc.perform(get(API_PREFIX +  FHIR_PREFIX + "/Group/" + contract.getContractNumber() + "/$export" + typeParams)
                .contentType(MediaType.APPLICATION_JSON)
                .header("Authorization", "Bearer " + token))
                .andExpect(status().is(400))
                .andExpect(jsonPath("$.resourceType", Is.is("OperationOutcome")))
                .andExpect(jsonPath("$.issue[0].severity", Is.is("error")))
                .andExpect(jsonPath("$.issue[0].code", Is.is("invalid")))
                .andExpect(jsonPath("$.issue[0].details.text",
                        Is.is("_type must be ExplanationOfBenefit")));
    }

    @Test
    public void testPatientExportWithInvalidOutputFormatWithContract() throws Exception {
        Optional<Contract> contractOptional = contractRepository.findContractByContractNumber(VALID_CONTRACT_NUMBER);
        Contract contract = contractOptional.get();
        final String typeParams = "?_outputFormat=Invalid";
        this.mockMvc.perform(get(API_PREFIX + FHIR_PREFIX + "/Group/" + contract.getContractNumber() + "/$export" + typeParams)
                .contentType(MediaType.APPLICATION_JSON)
                .header("Authorization", "Bearer " + token))
                .andExpect(status().is(400))
                .andExpect(jsonPath("$.resourceType", Is.is("OperationOutcome")))
                .andExpect(jsonPath("$.issue[0].severity", Is.is("error")))
                .andExpect(jsonPath("$.issue[0].code", Is.is("invalid")))
                .andExpect(jsonPath("$.issue[0].details.text",
                        Is.is("An _outputFormat of Invalid is not " +
                                "valid")));
    }

    @Test
    public void testPatientExportWithInvalidContract() throws Exception {
        this.mockMvc.perform(get(API_PREFIX + FHIR_PREFIX + "/Group/" + "badContract" + "/$export")
                .contentType(MediaType.APPLICATION_JSON)
                .header("Authorization", "Bearer " + token))
                .andExpect(status().is(404))
                .andExpect(jsonPath("$.resourceType", Is.is("OperationOutcome")))
                .andExpect(jsonPath("$.issue[0].severity", Is.is("error")))
                .andExpect(jsonPath("$.issue[0].code", Is.is("invalid")))
                .andExpect(jsonPath("$.issue[0].details.text",
                        Is.is("Contract badContract was not found")));
    }

    private void createMaxJobsWithContract(Contract contract) throws Exception {
        for(int i = 0; i < MAX_JOBS_PER_USER; i++) {
            this.mockMvc.perform(
                    get(API_PREFIX + FHIR_PREFIX + "/Group/" + contract.getContractNumber() + "/$export").contentType(MediaType.APPLICATION_JSON)
                            .header("Authorization", "Bearer " + token))
                            .andExpect(status().is(202));
        }
    }

    @Test
    public void testPatientExportWithContractDuplicateSubmission() throws Exception {
        Optional<Contract> contractOptional = contractRepository.findContractByContractNumber(VALID_CONTRACT_NUMBER);
        Contract contract = contractOptional.get();
        createMaxJobsWithContract(contract);

        this.mockMvc.perform(
                get(API_PREFIX + FHIR_PREFIX + "/Group/" + contract.getContractNumber() + "/$export").contentType(MediaType.APPLICATION_JSON)
                        .header("Authorization", "Bearer " + token))
                .andExpect(status().is(429))
                .andExpect(header().string("Retry-After", "30"))
                .andExpect(header().doesNotExist("X-Progress"));
    }

    @Test
    public void testPatientExportWithContractDuplicateSubmissionInProgress() throws Exception {
        Optional<Contract> contractOptional = contractRepository.findContractByContractNumber(VALID_CONTRACT_NUMBER);
        Contract contract = contractOptional.get();
        createMaxJobsWithContract(contract);

        List<Job> jobs = jobRepository.findAll(Sort.by(Sort.Direction.DESC, "id"));
        for(Job job : jobs) {
            job.setStatus(JobStatus.IN_PROGRESS);
            jobRepository.saveAndFlush(job);
        }

        this.mockMvc.perform(
                get(API_PREFIX + FHIR_PREFIX + "/Group/" + contract.getContractNumber() + "/$export").contentType(MediaType.APPLICATION_JSON)
                        .header("Authorization", "Bearer " + token))
                .andExpect(status().is(429))
                .andExpect(header().string("Retry-After", "30"))
                .andExpect(header().doesNotExist("X-Progress"));
    }

    @Test
    public void testPatientExportWithContractDuplicateSubmissionCancelled() throws Exception {
        Optional<Contract> contractOptional = contractRepository.findContractByContractNumber(VALID_CONTRACT_NUMBER);
        Contract contract = contractOptional.get();
        createMaxJobsWithContract(contract);

        this.mockMvc.perform(
                get(API_PREFIX + FHIR_PREFIX + "/Group/" + contract.getContractNumber() + "/$export").contentType(MediaType.APPLICATION_JSON)
                        .header("Authorization", "Bearer " + token));

        List<Job> jobs = jobRepository.findAll(Sort.by(Sort.Direction.DESC, "id"));
        for(Job job : jobs) {
            job.setStatus(JobStatus.CANCELLED);
            jobRepository.saveAndFlush(job);
        }

        this.mockMvc.perform(
                get(API_PREFIX + FHIR_PREFIX + "/Group/" + contract.getContractNumber() + "/$export").contentType(MediaType.APPLICATION_JSON)
                        .header("Authorization", "Bearer " + token))
                .andExpect(status().is(202));
    }

    @Test
    public void testPatientExportWithContractDuplicateSubmissionDifferentContract() throws Exception {
        Optional<Contract> contractOptional = contractRepository.findContractByContractNumber(VALID_CONTRACT_NUMBER);
        Contract contract = contractOptional.get();

        for(int i = 0; i < MAX_JOBS_PER_USER - 1; i++) {
            this.mockMvc.perform(
                    get(API_PREFIX + FHIR_PREFIX + "/Group/" + contract.getContractNumber() + "/$export").contentType(MediaType.APPLICATION_JSON)
                            .header("Authorization", "Bearer " + token))
                    .andExpect(status().is(202));
        }

        Sponsor sponsor = dataSetup.createSponsor("Parent Spons", 4441, "Child Spons", 1114);
        User user = userRepository.findByUsername(TEST_USER);
        user.setSponsor(sponsor);
        userRepository.saveAndFlush(user);
        Contract contractNew = dataSetup.setupContract(sponsor, "New Contract");

        this.mockMvc.perform(
                get(API_PREFIX + FHIR_PREFIX + "/Group/" + contractNew.getContractNumber() + "/$export").contentType(MediaType.APPLICATION_JSON)
                        .header("Authorization", "Bearer " + token))
                .andExpect(status().is(202));
    }

    @Test
    public void testPatientExportWithContractDuplicateSubmissionDifferentUser() throws Exception {
        Optional<Contract> contractOptional = contractRepository.findContractByContractNumber(VALID_CONTRACT_NUMBER);
        Contract contract = contractOptional.get();
        createMaxJobsWithContract(contract);

        User user = new User();
        Sponsor sponsor = dataSetup.createSponsor("Parent Spons", 4441, "Child Spons", 1114);
        user.setSponsor(sponsor);
        user.setEnabled(true);
        user.setUsername("test");
        user.setEmail("test@test.com");
        userRepository.saveAndFlush(user);

        List<Job> jobs = jobRepository.findAll(Sort.by(Sort.Direction.DESC, "id"));
        for(Job job : jobs) {
            job.setUser(user);
            jobRepository.saveAndFlush(job);
        }

        this.mockMvc.perform(
                get(API_PREFIX + FHIR_PREFIX + "/Group/" + contract.getContractNumber() + "/$export").contentType(MediaType.APPLICATION_JSON)
                        .header("Authorization", "Bearer " + token))
                .andExpect(status().is(202));
    }

    @Test
    public void testCapabilityStatement() throws Exception {
        MvcResult mvcResult = this.mockMvc.perform(
                get(API_PREFIX + FHIR_PREFIX + "/metadata").contentType(MediaType.APPLICATION_JSON)
                        .header("Authorization", "Bearer " + token)).andReturn();

        String body = mvcResult.getResponse().getContentAsString();

        Assert.assertEquals(body, new Gson().toJson(new CapabilityStatement()));
    }
}<|MERGE_RESOLUTION|>--- conflicted
+++ resolved
@@ -638,12 +638,7 @@
                 .andExpect(jsonPath("$.issue[0].severity", Is.is("error")))
                 .andExpect(jsonPath("$.issue[0].code", Is.is("invalid")))
                 .andExpect(jsonPath("$.issue[0].details.text",
-<<<<<<< HEAD
                         Is.is("The file is not present as there was an error. Please resubmit the job.")));
-=======
-                        Is.is("The file is not present as it is either expired, been " +
-                                "downloaded, or an error occurred. Please resubmit the job.")));
->>>>>>> 16b9b1f0
     }
 
     @Test
@@ -685,7 +680,6 @@
                 .andExpect(jsonPath("$.issue[0].severity", Is.is("error")))
                 .andExpect(jsonPath("$.issue[0].code", Is.is("invalid")))
                 .andExpect(jsonPath("$.issue[0].details.text",
-<<<<<<< HEAD
                         Is.is("The file is not present as there was an error. Please resubmit the job.")));
     }
 
@@ -773,9 +767,6 @@
                 .andExpect(jsonPath("$.issue[0].code", Is.is("invalid")))
                 .andExpect(jsonPath("$.issue[0].details.text",
                         Is.is("The file is not present as it has expired. Please resubmit the job.")));
-=======
-                        Is.is("No Job Output with the file name test.ndjsonbadfilename exists in our records")));
->>>>>>> 16b9b1f0
     }
 
     @Test
