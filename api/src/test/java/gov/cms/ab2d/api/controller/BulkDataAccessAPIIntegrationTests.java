package gov.cms.ab2d.api.controller;

import com.jayway.jsonpath.JsonPath;
import com.okta.jwt.JwtVerificationException;
import gov.cms.ab2d.api.SpringBootApp;
import gov.cms.ab2d.api.controller.v1.CapabilityStatementSTU3;
import gov.cms.ab2d.api.controller.v2.CapabilityStatementR4;
import gov.cms.ab2d.api.remote.JobClientMock;
import gov.cms.ab2d.common.dto.StartJobDTO;
import gov.cms.ab2d.common.model.*;
import gov.cms.ab2d.common.repository.*;
import gov.cms.ab2d.common.util.AB2DPostgresqlContainer;
import gov.cms.ab2d.common.util.DataSetup;
import gov.cms.ab2d.eventlogger.LoggableEvent;
import gov.cms.ab2d.eventlogger.events.*;
import gov.cms.ab2d.eventlogger.reports.sql.LoggerEventRepository;
import gov.cms.ab2d.eventlogger.utils.UtilMethods;
import org.apache.commons.lang3.StringUtils;
import org.hamcrest.core.Is;
import org.junit.jupiter.api.*;
import org.springframework.beans.factory.annotation.Autowired;
import org.springframework.boot.test.autoconfigure.web.servlet.AutoConfigureMockMvc;
import org.springframework.boot.test.context.SpringBootTest;
import org.springframework.http.HttpStatus;
import org.springframework.http.MediaType;
import org.springframework.test.web.servlet.MockMvc;
import org.springframework.test.web.servlet.MvcResult;
import org.springframework.test.web.servlet.ResultActions;
import org.testcontainers.containers.PostgreSQLContainer;
import org.testcontainers.junit.jupiter.Container;
import org.testcontainers.junit.jupiter.Testcontainers;

import java.time.OffsetDateTime;
import java.time.ZoneId;
import java.time.ZonedDateTime;
import java.time.format.DateTimeFormatter;
import java.util.List;
import java.util.Objects;
import java.util.Optional;

import static gov.cms.ab2d.api.controller.JobCompletedResponse.CHECKSUM_STRING;
import static gov.cms.ab2d.api.controller.JobCompletedResponse.CONTENT_LENGTH_STRING;
import static gov.cms.ab2d.api.controller.common.ApiText.*;
import static gov.cms.ab2d.common.model.JobStatus.CANCELLED;
import static gov.cms.ab2d.common.model.JobStatus.FAILED;
import static gov.cms.ab2d.common.model.JobStatus.IN_PROGRESS;
import static gov.cms.ab2d.common.model.JobStatus.SUBMITTED;
import static gov.cms.ab2d.common.model.JobStatus.SUCCESSFUL;
import static gov.cms.ab2d.common.model.Role.SPONSOR_ROLE;
import static gov.cms.ab2d.common.util.Constants.*;
import static gov.cms.ab2d.common.util.DataSetup.TEST_PDP_CLIENT;
import static gov.cms.ab2d.common.util.DataSetup.VALID_CONTRACT_NUMBER;
import static gov.cms.ab2d.eventlogger.events.ErrorEvent.ErrorType.FILE_ALREADY_DELETED;
import static gov.cms.ab2d.fhir.BundleUtils.EOB;
import static gov.cms.ab2d.fhir.FhirVersion.R4;
import static gov.cms.ab2d.fhir.FhirVersion.STU3;
import static org.junit.jupiter.api.Assertions.*;
import static org.springframework.http.HttpHeaders.CONTENT_LOCATION;
import static org.springframework.http.HttpHeaders.EXPIRES;
import static org.springframework.test.web.servlet.request.MockMvcRequestBuilders.delete;
import static org.springframework.test.web.servlet.request.MockMvcRequestBuilders.get;
import static org.springframework.test.web.servlet.result.MockMvcResultMatchers.*;

@SpringBootTest(classes = SpringBootApp.class, webEnvironment = SpringBootTest.WebEnvironment.MOCK)
@AutoConfigureMockMvc
@Testcontainers
/* When checking in, comment out print statements. They are very helpful, but fill up the logs */
public class BulkDataAccessAPIIntegrationTests {

    @Autowired
    private MockMvc mockMvc;

    @Autowired
    JobClientMock jobClientMock;

    @Autowired
    private PdpClientRepository pdpClientRepository;

    @Autowired
    private ContractRepository contractRepository;

    @Container
    private static final PostgreSQLContainer postgreSQLContainer= new AB2DPostgresqlContainer();

    @Autowired
    private TestUtil testUtil;

    @Autowired
    private DataSetup dataSetup;

    @Autowired
    private LoggerEventRepository loggerEventRepository;

    private String token;

    public static final String PATIENT_EXPORT_PATH = "/Patient/$export";

    private static final int MAX_JOBS_PER_CLIENT = 3;

    @BeforeEach
    public void setup() throws JwtVerificationException {
        testUtil.turnMaintenanceModeOff();
        token = testUtil.setupToken(List.of(SPONSOR_ROLE));
    }

    @AfterEach
    public void cleanup() {
        jobClientMock.cleanupAll();
        loggerEventRepository.delete();
        dataSetup.cleanup();
    }

    private void createMaxJobs() throws Exception {
        for(int i = 0; i < MAX_JOBS_PER_CLIENT; i++) {
            this.mockMvc.perform(
                            get(API_PREFIX_V1 + FHIR_PREFIX + PATIENT_EXPORT_PATH).contentType(MediaType.APPLICATION_JSON)
                                    .header("Authorization", "Bearer " + token))
                    .andExpect(status().is(202));
        }
    }

    @Test
    void testBasicPatientExport() throws Exception {
        ResultActions resultActions = this.mockMvc.perform(
                get(API_PREFIX_V1 + FHIR_PREFIX + PATIENT_EXPORT_PATH).contentType(MediaType.APPLICATION_JSON)
<<<<<<< HEAD
                        .header("Authorization", "Bearer " + token));
        // .andDo(print());
=======
                .header("Authorization", "Bearer " + token));
>>>>>>> 29a974e8
        List<LoggableEvent> apiRequestEvents = loggerEventRepository.load(ApiRequestEvent.class);
        ApiRequestEvent requestEvent = (ApiRequestEvent) apiRequestEvents.get(0);
        assertEquals(1, apiRequestEvents.size());
        List<LoggableEvent> apiResponseEvents = loggerEventRepository.load(ApiResponseEvent.class);
        ApiResponseEvent responseEvent = (ApiResponseEvent) apiResponseEvents.get(0);
        assertEquals(1, apiResponseEvents.size());
        assertEquals(HttpStatus.ACCEPTED.value(), responseEvent.getResponseCode());

        assertEquals(requestEvent.getRequestId(), responseEvent.getRequestId());

        List<LoggableEvent> jobEvents = loggerEventRepository.load(JobStatusChangeEvent.class);
        assertEquals(1, jobEvents.size());
        JobStatusChangeEvent jobEvent = (JobStatusChangeEvent) jobEvents.get(0);
        assertEquals(SUBMITTED.name(), jobEvent.getNewStatus());
        assertNull(jobEvent.getOldStatus());

        assertTrue(UtilMethods.allEmpty(
                loggerEventRepository.load(ReloadEvent.class),
                loggerEventRepository.load(ContractSearchEvent.class),
                loggerEventRepository.load(ErrorEvent.class),
                loggerEventRepository.load(FileEvent.class)));

        String jobUuid = jobClientMock.pickAJob();
        assertEquals(jobUuid, responseEvent.getJobId());

        String statusUrl =
                "http://localhost" + API_PREFIX_V1 + FHIR_PREFIX + "/Job/" + jobUuid + "/$status";

        resultActions.andExpect(status().isAccepted())
                .andExpect(header().string(CONTENT_LOCATION, statusUrl));

        StartJobDTO startJobDTO = jobClientMock.lookupJob(jobUuid);
        assertEquals("http://localhost" + API_PREFIX_V1 + FHIR_PREFIX + PATIENT_EXPORT_PATH, startJobDTO.getUrl());
        assertEquals(EOB, startJobDTO.getResourceTypes());
        assertEquals(pdpClientRepository.findByClientId(TEST_PDP_CLIENT).getOrganization(), startJobDTO.getOrganization());
    }

    @Test
    void testBasicPatientExportWithHttps() throws Exception {
        ResultActions resultActions = this.mockMvc.perform(
                get(API_PREFIX_V1 + FHIR_PREFIX + PATIENT_EXPORT_PATH).contentType(MediaType.APPLICATION_JSON)
                        .header("Authorization", "Bearer " + token)
                        .header("X-Forwarded-Proto", "https"));
<<<<<<< HEAD
        // .andDo(print());
        Job job = jobRepository.findAll(Sort.by(Sort.Direction.DESC, "id")).iterator().next();
=======
>>>>>>> 29a974e8

        String jobUuid = jobClientMock.pickAJob();
        StartJobDTO startJobDTO = jobClientMock.lookupJob(jobUuid);
        String statusUrl =
                "https://localhost" + API_PREFIX_V1 + FHIR_PREFIX + "/Job/" + jobUuid + "/$status";

        resultActions.andExpect(status().isAccepted())
                .andExpect(header().string(CONTENT_LOCATION, statusUrl));

        assertEquals("https://localhost" + API_PREFIX_V1 + FHIR_PREFIX + PATIENT_EXPORT_PATH, startJobDTO.getUrl());
        assertEquals(EOB, startJobDTO.getResourceTypes());
        assertEquals(pdpClientRepository.findByClientId(TEST_PDP_CLIENT).getOrganization(), startJobDTO.getOrganization());
    }

    @Test
    void testPatientExportDuplicateSubmission() throws Exception {
        createMaxJobs();

        MvcResult mvcResult = this.mockMvc.perform(
                        get(API_PREFIX_V1 + FHIR_PREFIX + PATIENT_EXPORT_PATH).contentType(MediaType.APPLICATION_JSON)
                                .header("Authorization", "Bearer " + token))
                .andExpect(status().is(429))
                .andExpect(header().string("Retry-After", "30"))
                .andExpect(header().doesNotExist(X_PROG))
                .andReturn();
        List<LoggableEvent> apiRequestEvents = loggerEventRepository.load(ApiRequestEvent.class);
        assertEquals(MAX_JOBS_PER_CLIENT + 1, apiRequestEvents.size());

        List<LoggableEvent> apiResponseEvents = loggerEventRepository.load(ApiResponseEvent.class);
        assertEquals(MAX_JOBS_PER_CLIENT + 1, apiResponseEvents.size());
        ApiResponseEvent responseEvent = (ApiResponseEvent) apiResponseEvents.get(apiResponseEvents.size() - 1);
        assertEquals(HttpStatus.TOO_MANY_REQUESTS.value(), responseEvent.getResponseCode());

        List<LoggableEvent> errorEvents = loggerEventRepository.load(ErrorEvent.class);
        ErrorEvent errorEvent = (ErrorEvent) errorEvents.get(0);
        assertEquals(ErrorEvent.ErrorType.TOO_MANY_STATUS_REQUESTS, errorEvent.getErrorType());

        List<LoggableEvent> jobEvents = loggerEventRepository.load(JobStatusChangeEvent.class);
        assertEquals(MAX_JOBS_PER_CLIENT, jobEvents.size());
        jobEvents.forEach(e -> assertEquals(SUBMITTED.name(), ((JobStatusChangeEvent) e).getNewStatus()));
        JobStatusChangeEvent jobEvent = (JobStatusChangeEvent) jobEvents.get(0);
        assertEquals(SUBMITTED.name(), jobEvent.getNewStatus());
        assertNull(jobEvent.getOldStatus());

        assertTrue(UtilMethods.allEmpty(
                loggerEventRepository.load(ReloadEvent.class),
                loggerEventRepository.load(ContractSearchEvent.class),
                loggerEventRepository.load(FileEvent.class)));

        assertEquals(MAX_JOBS_PER_CLIENT, Objects.requireNonNull(mvcResult.getResponse().getHeader(CONTENT_LOCATION))
                .split(",").length);
    }

    @Test
<<<<<<< HEAD
    void testPatientExportDuplicateSubmissionWithCancelledStatus() throws Exception {
        createMaxJobs();

        List<Job> jobs = jobRepository.findAll(Sort.by(Sort.Direction.DESC, "id"));
        for(Job job : jobs) {
            job.setStatus(JobStatus.CANCELLED);
            jobRepository.saveAndFlush(job);
        }

        this.mockMvc.perform(
                        get(API_PREFIX_V1 + FHIR_PREFIX + PATIENT_EXPORT_PATH).contentType(MediaType.APPLICATION_JSON)
                                .header("Authorization", "Bearer " + token))
                .andExpect(status().is(202));
    }

    @Test
=======
>>>>>>> 29a974e8
    void testPatientExportDuplicateSubmissionWithInProgressStatus() throws Exception {
        createMaxJobs();

        this.mockMvc.perform(
                        get(API_PREFIX_V1 + FHIR_PREFIX + PATIENT_EXPORT_PATH).contentType(MediaType.APPLICATION_JSON)
                                .header("Authorization", "Bearer " + token))
                .andExpect(status().is(429))
                .andExpect(header().string("Retry-After", "30"))
                .andExpect(header().doesNotExist(X_PROG))
                .andExpect(header().exists(CONTENT_LOCATION));
    }

<<<<<<< HEAD
    @Test
    void testPatientExportDuplicateSubmissionWithDifferentClient() throws Exception {
        createMaxJobs();

        List<Job> jobs = jobRepository.findAll(Sort.by(Sort.Direction.DESC, "id"));
        PdpClient pdpClient = new PdpClient();
        Contract contract = dataSetup.setupContract("Test");
        pdpClient.setContract(contract);
        pdpClient.setEnabled(true);
        pdpClient.setClientId("test");
        pdpClient.setOrganization("test-org");
        pdpClientRepository.saveAndFlush(pdpClient);
        dataSetup.queueForCleanup(pdpClient);

        for(Job job : jobs) {
            job.setOrganization(pdpClient.getOrganization());
            jobRepository.saveAndFlush(job);
            dataSetup.queueForCleanup(job);
        }

        this.mockMvc.perform(
                        get(API_PREFIX_V1 + FHIR_PREFIX + PATIENT_EXPORT_PATH).contentType(MediaType.APPLICATION_JSON)
                                .header("Authorization", "Bearer " + token))
                .andExpect(status().is(202));
    }
=======
>>>>>>> 29a974e8

    @Test
    void testPatientExportWithParameters() throws Exception {
        final String typeParams =
                "?_type=ExplanationOfBenefit&_outputFormat=application/fhir+ndjson&since=20191015";
        ResultActions resultActions =
                this.mockMvc.perform(get(API_PREFIX_V1 + FHIR_PREFIX + "/" + PATIENT_EXPORT_PATH + typeParams)
                        .header("Authorization", "Bearer " + token)
                        .contentType(MediaType.APPLICATION_JSON));
<<<<<<< HEAD
        // .andDo(print());
        Job job = jobRepository.findAll(Sort.by(Sort.Direction.DESC, "id")).iterator().next();
=======
>>>>>>> 29a974e8

        String jobUuid = jobClientMock.pickAJob();
        StartJobDTO startJobDTO = jobClientMock.lookupJob(jobUuid);
        String statusUrl =
                "http://localhost" + API_PREFIX_V1 + FHIR_PREFIX + "/Job/" + jobUuid + "/$status";

        resultActions.andExpect(status().isAccepted())
                .andExpect(header().string(CONTENT_LOCATION, statusUrl));

        assertEquals("http://localhost" + API_PREFIX_V1 + FHIR_PREFIX + PATIENT_EXPORT_PATH + typeParams, startJobDTO.getUrl());
        assertEquals(EOB, startJobDTO.getResourceTypes());
        assertEquals(pdpClientRepository.findByClientId(TEST_PDP_CLIENT).getOrganization(), startJobDTO.getOrganization());
    }

    @Test
    void testPatientExportWithInvalidType() throws Exception {
        final String typeParams = "?_type=PatientInvalid,ExplanationOfBenefit";
        this.mockMvc.perform(get(API_PREFIX_V1 +  FHIR_PREFIX + "/" + PATIENT_EXPORT_PATH + typeParams)
                        .contentType(MediaType.APPLICATION_JSON)
                        .header("Authorization", "Bearer " + token))
                .andExpect(status().is(400))
                .andExpect(jsonPath("$.resourceType", Is.is("OperationOutcome")))
                .andExpect(jsonPath("$.issue[0].severity", Is.is("error")))
                .andExpect(jsonPath("$.issue[0].code", Is.is("invalid")))
                .andExpect(jsonPath("$.issue[0].details.text",
                        Is.is("_type must be ExplanationOfBenefit")));

        List<LoggableEvent> apiRequestEvents = loggerEventRepository.load(ApiRequestEvent.class);
        ApiRequestEvent requestEvent = (ApiRequestEvent) apiRequestEvents.get(0);
        assertNull(requestEvent.getJobId());

        List<LoggableEvent> apiResponseEvents = loggerEventRepository.load(ApiResponseEvent.class);
        ApiResponseEvent responseEvent = (ApiResponseEvent) apiResponseEvents.get(0);
        assertNull(responseEvent.getJobId());
        assertEquals(400, responseEvent.getResponseCode());

        assertEquals(requestEvent.getRequestId(), responseEvent.getRequestId());

        assertTrue(UtilMethods.allEmpty(
                loggerEventRepository.load(ReloadEvent.class),
                loggerEventRepository.load(ContractSearchEvent.class),
                loggerEventRepository.load(ErrorEvent.class),
                loggerEventRepository.load(FileEvent.class),
                loggerEventRepository.load(JobStatusChangeEvent.class)));
    }

    @Test
    void testPatientExportWithInvalidOutputFormat() throws Exception {
        final String typeParams = "?_outputFormat=Invalid";
        this.mockMvc.perform(get(API_PREFIX_V1 + FHIR_PREFIX + "/" + PATIENT_EXPORT_PATH + typeParams)
                        .contentType(MediaType.APPLICATION_JSON)
                        .header("Authorization", "Bearer " + token))
                .andExpect(status().is(400))
                .andExpect(jsonPath("$.resourceType", Is.is("OperationOutcome")))
                .andExpect(jsonPath("$.issue[0].severity", Is.is("error")))
                .andExpect(jsonPath("$.issue[0].code", Is.is("invalid")))
                .andExpect(jsonPath("$.issue[0].details.text",
                        Is.is("An _outputFormat of Invalid is not " +
                                "valid")));
        List<LoggableEvent> apiRequestEvents = loggerEventRepository.load(ApiRequestEvent.class);
        ApiRequestEvent requestEvent = (ApiRequestEvent) apiRequestEvents.get(0);
        assertNull(requestEvent.getJobId());

        List<LoggableEvent> apiResponseEvents = loggerEventRepository.load(ApiResponseEvent.class);
        ApiResponseEvent responseEvent = (ApiResponseEvent) apiResponseEvents.get(0);
        assertNull(responseEvent.getJobId());
        assertEquals(400, responseEvent.getResponseCode());

        assertEquals(requestEvent.getRequestId(), responseEvent.getRequestId());

        assertTrue(UtilMethods.allEmpty(
                loggerEventRepository.load(ReloadEvent.class),
                loggerEventRepository.load(ContractSearchEvent.class),
                loggerEventRepository.load(ErrorEvent.class),
                loggerEventRepository.load(FileEvent.class),
                loggerEventRepository.load(JobStatusChangeEvent.class)));
    }

    @Test
    void testPatientExportWithZipOutputFormat() throws Exception {
        final String typeParams = "?_outputFormat=application/zip";
        this.mockMvc.perform(get(API_PREFIX_V1 + FHIR_PREFIX + "/" + PATIENT_EXPORT_PATH + typeParams)
                        .contentType(MediaType.APPLICATION_JSON)
                        .header("Authorization", "Bearer " + token))
                .andExpect(status().is(400))
                .andExpect(jsonPath("$.resourceType", Is.is("OperationOutcome")))
                .andExpect(jsonPath("$.issue[0].severity", Is.is("error")))
                .andExpect(jsonPath("$.issue[0].code", Is.is("invalid")))
                .andExpect(jsonPath("$.issue[0].details.text",
                        Is.is("An _outputFormat of application/zip is not valid")));
    }

    @Test
    void testDeleteJob() throws Exception {
        this.mockMvc.perform(
                get(API_PREFIX_V1 + FHIR_PREFIX + PATIENT_EXPORT_PATH)
<<<<<<< HEAD
                        .contentType(MediaType.APPLICATION_JSON)
                        .header("Authorization", "Bearer " + token));
        Job job = jobRepository.findAll(Sort.by(Sort.Direction.DESC, "id")).iterator().next();

        this.mockMvc.perform(delete(API_PREFIX_V1 + FHIR_PREFIX + "/Job/" + job.getJobUuid() + "/$status")
                        .header("Authorization", "Bearer " + token))
=======
                    .contentType(MediaType.APPLICATION_JSON)
                    .header("Authorization", "Bearer " + token));

        jobClientMock.setExpectedStatus(SUBMITTED);
        this.mockMvc.perform(delete(API_PREFIX_V1 + FHIR_PREFIX + "/Job/" + jobClientMock.pickAJob() + "/$status")
                .header("Authorization", "Bearer " + token))
>>>>>>> 29a974e8
                .andExpect(status().is(202))
                .andExpect(content().string(StringUtils.EMPTY));

        List<LoggableEvent> jobStatusChange = loggerEventRepository.load(JobStatusChangeEvent.class);
        assertEquals(2, jobStatusChange.size());
        JobStatusChangeEvent event1 = (JobStatusChangeEvent) jobStatusChange.get(0);
        assertEquals("SUBMITTED", event1.getNewStatus());
        assertNull(event1.getOldStatus());
        JobStatusChangeEvent event2 = (JobStatusChangeEvent) jobStatusChange.get(1);
        assertEquals("SUBMITTED", event2.getOldStatus());
        assertEquals("CANCELLED", event2.getNewStatus());
    }

    @Test
    void testDeleteNonExistentJob() throws Exception {
        this.mockMvc.perform(delete(API_PREFIX_V1 + FHIR_PREFIX + "/Job/NonExistentJob/$status")
                        .header("Authorization", "Bearer " + token))
                .andExpect(status().is(404))
                .andExpect(jsonPath("$.resourceType", Is.is("OperationOutcome")))
                .andExpect(jsonPath("$.issue[0].severity", Is.is("error")))
                .andExpect(jsonPath("$.issue[0].code", Is.is("invalid")))
                .andExpect(jsonPath("$.issue[0].details.text",
                        Is.is("No job with jobUuid NonExistentJob was " +
                                "found")));
        List<LoggableEvent> apiRequestEvents = loggerEventRepository.load(ApiRequestEvent.class);
        ApiRequestEvent requestEvent = (ApiRequestEvent) apiRequestEvents.get(0);
        assertEquals("NonExistentJob", requestEvent.getJobId());

        List<LoggableEvent> apiResponseEvents = loggerEventRepository.load(ApiResponseEvent.class);
        ApiResponseEvent responseEvent = (ApiResponseEvent) apiResponseEvents.get(0);
        // Since the job does not exist, don't return it as the job id in the response event
        assertNull(responseEvent.getJobId());
        assertEquals(404, responseEvent.getResponseCode());

        assertEquals(requestEvent.getRequestId(), responseEvent.getRequestId());

        assertTrue(UtilMethods.allEmpty(
                loggerEventRepository.load(ReloadEvent.class),
                loggerEventRepository.load(ContractSearchEvent.class),
                loggerEventRepository.load(ErrorEvent.class),
                loggerEventRepository.load(FileEvent.class),
                loggerEventRepository.load(JobStatusChangeEvent.class)));
    }

    @Test
    void testDeleteJobsInInvalidState() throws Exception {
        this.mockMvc.perform(
                get(API_PREFIX_V1 + FHIR_PREFIX + PATIENT_EXPORT_PATH).contentType(MediaType.APPLICATION_JSON)
                        .header("Authorization", "Bearer " + token)
        );

        jobClientMock.setExpectedStatus(FAILED);
        String jobUuid = jobClientMock.pickAJob();

<<<<<<< HEAD
        this.mockMvc.perform(delete(API_PREFIX_V1 + FHIR_PREFIX + "/Job/" + job.getJobUuid() + "/$status")
                        .header("Authorization", "Bearer " + token))
=======
        this.mockMvc.perform(delete(API_PREFIX_V1 + FHIR_PREFIX + "/Job/" + jobUuid + "/$status")
                .header("Authorization", "Bearer " + token))
>>>>>>> 29a974e8
                .andExpect(status().is(400))
                .andExpect(jsonPath("$.resourceType", Is.is("OperationOutcome")))
                .andExpect(jsonPath("$.issue[0].severity", Is.is("error")))
                .andExpect(jsonPath("$.issue[0].code", Is.is("invalid")))
                .andExpect(jsonPath("$.issue[0].details.text",
                        Is.is("Job has a status of " + FAILED.name() +
                                ", so it cannot be cancelled")));

        jobClientMock.setExpectedStatus(CANCELLED);

<<<<<<< HEAD
        this.mockMvc.perform(delete(API_PREFIX_V1 + FHIR_PREFIX + "/Job/" + job.getJobUuid() + "/$status")
                        .header("Authorization", "Bearer " + token))
=======
        this.mockMvc.perform(delete(API_PREFIX_V1 + FHIR_PREFIX + "/Job/" + jobUuid + "/$status")
                .header("Authorization", "Bearer " + token))
>>>>>>> 29a974e8
                .andExpect(status().is(400))
                .andExpect(jsonPath("$.resourceType", Is.is("OperationOutcome")))
                .andExpect(jsonPath("$.issue[0].severity", Is.is("error")))
                .andExpect(jsonPath("$.issue[0].code", Is.is("invalid")))
                .andExpect(jsonPath("$.issue[0].details.text",
                        Is.is("Job has a status of " + CANCELLED.name() +
                                ", so it cannot be cancelled")));

        jobClientMock.setExpectedStatus(SUCCESSFUL);

<<<<<<< HEAD
        this.mockMvc.perform(delete(API_PREFIX_V1 + FHIR_PREFIX + "/Job/" + job.getJobUuid() + "/$status")
                        .header("Authorization", "Bearer " + token))
=======
        this.mockMvc.perform(delete(API_PREFIX_V1 + FHIR_PREFIX + "/Job/" + jobUuid + "/$status")
                .header("Authorization", "Bearer " + token))
>>>>>>> 29a974e8
                .andExpect(status().is(400))
                .andExpect(jsonPath("$.resourceType", Is.is("OperationOutcome")))
                .andExpect(jsonPath("$.issue[0].severity", Is.is("error")))
                .andExpect(jsonPath("$.issue[0].code", Is.is("invalid")))
                .andExpect(jsonPath("$.issue[0].details.text",
                        Is.is("Job has a status of " + SUCCESSFUL.name() +
                                ", so it cannot be cancelled")));
    }

    @Test
    void testGetStatusWhileSubmitted() throws Exception {
        MvcResult mvcResult = this.mockMvc.perform(
                        get(API_PREFIX_V1 + FHIR_PREFIX + PATIENT_EXPORT_PATH).contentType(MediaType.APPLICATION_JSON)
                                .header("Authorization", "Bearer " + token))
                .andReturn();

        String statusUrl = mvcResult.getResponse().getHeader(CONTENT_LOCATION);
        assertNotNull(statusUrl);
        jobClientMock.setExpectedStatusAndProgress(SUBMITTED, 0);

        this.mockMvc.perform(get(statusUrl).contentType(MediaType.APPLICATION_JSON)
                        .header("Authorization", "Bearer " + token))
                .andExpect(status().is(202))
                .andExpect(header().string("X-Progress", "0% complete"))
                .andExpect(header().string("Retry-After", "30"));

        // Immediate repeat of status check should produce 429.
        this.mockMvc.perform(get(statusUrl)
                        .contentType(MediaType.APPLICATION_JSON)
                        .header("Authorization", "Bearer " + token))
                .andExpect(status().is(429))
                .andExpect(header().string("Retry-After", "30"))
                .andExpect(header().doesNotExist("X-Progress"))
                .andExpect(header().doesNotExist(CONTENT_LOCATION));
    }

    @Test
    void testGetStatusWhileInProgress() throws Exception {
        MvcResult mvcResult = this.mockMvc.perform(
                        get(API_PREFIX_V1 + FHIR_PREFIX + PATIENT_EXPORT_PATH).contentType(MediaType.APPLICATION_JSON)
                                .header("Authorization", "Bearer " + token))
                .andReturn();

        String statusUrl = mvcResult.getResponse().getHeader(CONTENT_LOCATION);
        assertNotNull(statusUrl);

        jobClientMock.setExpectedStatusAndProgress(IN_PROGRESS, 30);

        this.mockMvc.perform(get(statusUrl).contentType(MediaType.APPLICATION_JSON)
                        .header("Authorization", "Bearer " + token))
                .andExpect(status().is(202))
                .andExpect(header().string("X-Progress", "30% complete"))
                .andExpect(header().string("Retry-After", "30"));

        // Immediate repeat of status check should produce 429.
        this.mockMvc.perform(get(statusUrl)
                        .contentType(MediaType.APPLICATION_JSON)
                        .header("Authorization", "Bearer " + token))
                .andExpect(status().is(429))
                .andExpect(header().string("Retry-After", "30"))
                .andExpect(header().doesNotExist("X-Progress"))
                .andExpect(header().doesNotExist(CONTENT_LOCATION));
    }

    @Test
    void testGetStatusWhileFinishedHttps() throws Exception {
        MvcResult mvcResult = this.mockMvc.perform(
                        get(API_PREFIX_V1 + FHIR_PREFIX + PATIENT_EXPORT_PATH + "?_type=ExplanationOfBenefit")
                                .header("Authorization", "Bearer " + token)
                                .header("X-Forwarded-Proto", "https")
                                .contentType(MediaType.APPLICATION_JSON))
                .andReturn();

        String statusUrl = mvcResult.getResponse().getHeader(CONTENT_LOCATION);
        assertNotNull(statusUrl);

        String jobUuid = jobClientMock.pickAJob();
        StartJobDTO startJobDTO = jobClientMock.lookupJob(jobUuid);

        JobOutput jobOutput = new JobOutput();
        jobOutput.setFhirResourceType(EOB);
        jobOutput.setFilePath("file.ndjson");
        jobOutput.setError(false);
        jobOutput.setChecksum("ABCD");
        jobOutput.setFileLength(10L);
        jobClientMock.addJobOutputForDownload(jobOutput);

        JobOutput errorJobOutput = new JobOutput();
        errorJobOutput.setFhirResourceType(OPERATION_OUTCOME);
        errorJobOutput.setFilePath("error.ndjson");
        errorJobOutput.setError(true);
        errorJobOutput.setChecksum("1010F");
        errorJobOutput.setFileLength(20L);
        jobClientMock.addJobOutputForDownload(errorJobOutput);

        final ZonedDateTime jobExpiresUTC =
                ZonedDateTime.ofInstant(OffsetDateTime.now().plusDays(100).toInstant(), ZoneId.of("UTC"));
        this.mockMvc.perform(get(statusUrl).contentType(MediaType.APPLICATION_JSON)
                        .header("Authorization", "Bearer " + token))
                .andExpect(status().is(200))
                .andExpect(header().string(EXPIRES, DateTimeFormatter.RFC_1123_DATE_TIME.format(jobExpiresUTC)))
                // TODO - assumes exact timestamps to the second.  Subject to timing failures at inopportune times.
                .andExpect(jsonPath("$.transactionTime",
                        Is.is(new org.hl7.fhir.dstu3.model.DateTimeType(OffsetDateTime.now().toString()).toHumanDisplay())))
                .andExpect(jsonPath("$.request", Is.is(startJobDTO.getUrl())))
                .andExpect(jsonPath("$.requiresAccessToken", Is.is(true)))
                .andExpect(jsonPath("$.output[0].type", Is.is(EOB)))
                .andExpect(jsonPath("$.output[0].url",
                        Is.is("https://localhost" + API_PREFIX_V1 + FHIR_PREFIX + "/Job/" + jobUuid +
                                "/file/file.ndjson")))
                .andExpect(jsonPath("$.error[0].type", Is.is(OPERATION_OUTCOME)))
                .andExpect(jsonPath("$.error[0].url",
                        Is.is("https://localhost" + API_PREFIX_V1 + FHIR_PREFIX + "/Job/" + jobUuid +
                                "/file/error.ndjson")));
    }

    @Test
    void testGetStatusWhileFinished() throws Exception {
        MvcResult mvcResult = this.mockMvc.perform(
                        get(API_PREFIX_V1 + FHIR_PREFIX + PATIENT_EXPORT_PATH + "?_type=ExplanationOfBenefit")
                                .header("Authorization", "Bearer " + token)
                                .contentType(MediaType.APPLICATION_JSON))
                .andReturn();

        String statusUrl = mvcResult.getResponse().getHeader(CONTENT_LOCATION);
        assertNotNull(statusUrl);

        JobOutput jobOutput = new JobOutput();
        jobOutput.setFhirResourceType(EOB);
        jobOutput.setFilePath("file.ndjson");
        jobOutput.setError(false);
        jobOutput.setFileLength(5000L);
        jobOutput.setChecksum("file");
        jobClientMock.addJobOutputForDownload(jobOutput);

        JobOutput errorJobOutput = new JobOutput();
        errorJobOutput.setFhirResourceType(OPERATION_OUTCOME);
        errorJobOutput.setFilePath("error.ndjson");
        errorJobOutput.setFileLength(6000L);
        errorJobOutput.setChecksum("error");
        errorJobOutput.setError(true);
        jobClientMock.addJobOutputForDownload(errorJobOutput);

        String jobUuid = jobClientMock.pickAJob();
        StartJobDTO startJobDTO = jobClientMock.lookupJob(jobUuid);

        OffsetDateTime expiresAt = OffsetDateTime.now().plusDays(100);
        final ZonedDateTime jobExpiresUTC =
                ZonedDateTime.ofInstant(expiresAt.toInstant(), ZoneId.of("UTC"));
        this.mockMvc.perform(get(statusUrl).contentType(MediaType.APPLICATION_JSON)
                        .header("Authorization", "Bearer " + token))
                .andExpect(status().is(200))
                .andExpect(header().string(EXPIRES, DateTimeFormatter.RFC_1123_DATE_TIME.format(jobExpiresUTC)))
                // TODO - assumes exact timestamps to the second.  Subject to timing failures at inopportune times.
                .andExpect(jsonPath("$.transactionTime",
                        Is.is(new org.hl7.fhir.dstu3.model.DateTimeType(OffsetDateTime.now().toString()).toHumanDisplay())))
                .andExpect(jsonPath("$.request", Is.is(startJobDTO.getUrl())))
                .andExpect(jsonPath("$.requiresAccessToken", Is.is(true)))
                .andExpect(jsonPath("$.output[0].type", Is.is(EOB)))
                .andExpect(jsonPath("$.output[0].url",
                        Is.is("http://localhost" + API_PREFIX_V1 + FHIR_PREFIX + "/Job/" + jobUuid +
                                "/file/file.ndjson")))
                .andExpect(jsonPath("$.output[0].extension[0].url",
                        Is.is(CHECKSUM_STRING)))
                .andExpect(jsonPath("$.output[0].extension[0].valueString",
                        Is.is("sha256:file")))
                .andExpect(jsonPath("$.output[0].extension[1].url",
                        Is.is(CONTENT_LENGTH_STRING)))
                .andExpect(jsonPath("$.output[0].extension[1].valueDecimal",
                        Is.is(5000)))
                .andExpect(jsonPath("$.error[0].type", Is.is(OPERATION_OUTCOME)))
                .andExpect(jsonPath("$.error[0].url",
                        Is.is("http://localhost" + API_PREFIX_V1 + FHIR_PREFIX + "/Job/" + jobUuid +
                                "/file/error.ndjson")))
                .andExpect(jsonPath("$.error[0].extension[0].url",
                        Is.is(CHECKSUM_STRING)))
                .andExpect(jsonPath("$.error[0].extension[0].valueString",
                        Is.is("sha256:error")))
                .andExpect(jsonPath("$.error[0].extension[1].url",
                        Is.is(CONTENT_LENGTH_STRING)))
                .andExpect(jsonPath("$.error[0].extension[1].valueDecimal",
                        Is.is(6000)));

        List<LoggableEvent> apiRequestEvents = loggerEventRepository.load(ApiRequestEvent.class);
        assertEquals(2, apiRequestEvents.size());
        ApiRequestEvent requestEvent = (ApiRequestEvent) apiRequestEvents.get(0);
        ApiRequestEvent requestEvent2 = (ApiRequestEvent) apiRequestEvents.get(1);
        if (requestEvent.getUrl().contains("export")) {
            assertNull(requestEvent.getJobId());
        } else {
            assertEquals(jobUuid, requestEvent.getJobId());
        }
        if (requestEvent2.getUrl().contains("export")) {
            assertNull(requestEvent2.getJobId());
        } else {
            assertEquals(jobUuid, requestEvent2.getJobId());
        }

        List<LoggableEvent> apiResponseEvents = loggerEventRepository.load(ApiResponseEvent.class);
        assertEquals(2, apiResponseEvents.size());
        ApiResponseEvent responseEvent = (ApiResponseEvent) apiResponseEvents.get(0);
        ApiResponseEvent responseEvent2 = (ApiResponseEvent) apiResponseEvents.get(1);
        assertEquals(jobUuid, responseEvent.getJobId());
        assertEquals(jobUuid, responseEvent2.getJobId());
        assertEquals(200, responseEvent2.getResponseCode());

        assertTrue(requestEvent.getRequestId().equals(responseEvent.getRequestId()) ||
                requestEvent.getRequestId().equalsIgnoreCase(responseEvent2.getRequestId()));
        assertTrue(requestEvent2.getRequestId().equals(responseEvent.getRequestId()) ||
                requestEvent2.getRequestId().equalsIgnoreCase(responseEvent2.getRequestId()));
        assertEquals(requestEvent2.getRequestId(), responseEvent2.getRequestId());

        // Technically the job status change has 1 entry but should have more because
        // it went through the entire process, but because it is done manually here
        // events weren't created for it.

        assertTrue(UtilMethods.allEmpty(
                loggerEventRepository.load(ReloadEvent.class),
                loggerEventRepository.load(ContractSearchEvent.class),
                loggerEventRepository.load(ErrorEvent.class),
                loggerEventRepository.load(FileEvent.class)));
    }

    @Test
    void testGetStatusWhileFailed() throws Exception {
        MvcResult mvcResult = this.mockMvc.perform(
                        get(API_PREFIX_V1 + FHIR_PREFIX + PATIENT_EXPORT_PATH + "?_type=ExplanationOfBenefit")
                                .contentType(MediaType.APPLICATION_JSON)
                                .header("Authorization", "Bearer " + token))
                .andReturn();

        String statusUrl = mvcResult.getResponse().getHeader(CONTENT_LOCATION);
        assertNotNull(statusUrl);

        jobClientMock.setExpectedStatus(FAILED);
        this.mockMvc.perform(get(statusUrl).contentType(MediaType.APPLICATION_JSON)
                        .header("Authorization", "Bearer " + token))
                .andExpect(status().is(500))
                .andExpect(jsonPath("$.resourceType", Is.is("OperationOutcome")))
                .andExpect(jsonPath("$.issue[0].severity", Is.is("error")))
                .andExpect(jsonPath("$.issue[0].code", Is.is("invalid")))
                .andExpect(jsonPath("$.issue[0].details.text",
                        Is.is("Job failed while processing")));
        List<LoggableEvent> apiRequestEvents = loggerEventRepository.load(ApiRequestEvent.class);
        ApiRequestEvent requestEvent = (ApiRequestEvent) apiRequestEvents.get(0);

        List<LoggableEvent> apiResponseEvents = loggerEventRepository.load(ApiResponseEvent.class);
        ApiResponseEvent responseEvent = (ApiResponseEvent) apiResponseEvents.get(0);
        assertEquals(requestEvent.getRequestId(), responseEvent.getRequestId());

        assertTrue(UtilMethods.allEmpty(
                loggerEventRepository.load(ReloadEvent.class),
                loggerEventRepository.load(ContractSearchEvent.class),
                loggerEventRepository.load(ErrorEvent.class),
                loggerEventRepository.load(FileEvent.class)));
    }

    @Test
    void testGetStatusWithJobNotFound() throws Exception {
        this.mockMvc.perform(get(API_PREFIX_V1 + FHIR_PREFIX + PATIENT_EXPORT_PATH + "?_type=ExplanationOfBenefit")
                        .contentType(MediaType.APPLICATION_JSON)
                        .header("Authorization", "Bearer " + token))
                .andReturn();

        this.mockMvc.perform(get("http://localhost" + API_PREFIX_V1 + FHIR_PREFIX + "/Job/BadId/$status")
                        .header("Authorization", "Bearer " + token)
                        .contentType(MediaType.APPLICATION_JSON))
                .andExpect(status().is(404))
                .andExpect(jsonPath("$.resourceType", Is.is("OperationOutcome")))
                .andExpect(jsonPath("$.issue[0].severity", Is.is("error")))
                .andExpect(jsonPath("$.issue[0].code", Is.is("invalid")))
                .andExpect(jsonPath("$.issue[0].details.text",
                        Is.is("No job with jobUuid BadId was found")));
    }

    @Test
    void testGetStatusWithSpaceUrl() throws Exception {
        this.mockMvc.perform(get(API_PREFIX_V1 + FHIR_PREFIX + PATIENT_EXPORT_PATH + "?_type=ExplanationOfBenefit")
                        .header("Authorization", "Bearer " + token)
                        .contentType(MediaType.APPLICATION_JSON))
                .andReturn();

        this.mockMvc.perform(get("http://localhost" + API_PREFIX_V1 + FHIR_PREFIX + "/Job/ /$status")
                        .contentType(MediaType.APPLICATION_JSON)
                        .header("Authorization", "Bearer " + token))
                .andExpect(status().is(404))
                .andExpect(jsonPath("$.resourceType", Is.is("OperationOutcome")))
                .andExpect(jsonPath("$.issue[0].severity", Is.is("error")))
                .andExpect(jsonPath("$.issue[0].code", Is.is("invalid")))
                .andExpect(jsonPath("$.issue[0].details.text",
                        Is.is("No job with jobUuid   was found")));
    }

    @Test
    void testGetStatusWithBadUrl() throws Exception {
        this.mockMvc.perform(get(API_PREFIX_V1 + FHIR_PREFIX + PATIENT_EXPORT_PATH + "?_type=ExplanationOfBenefit")
                        .contentType(MediaType.APPLICATION_JSON)
                        .header("Authorization", "Bearer " + token))
                .andReturn();

        this.mockMvc.perform(get("http://localhost" + API_PREFIX_V1 + FHIR_PREFIX + "/Job/$status")
                        .header("Authorization", "Bearer " + token)
                        .contentType(MediaType.APPLICATION_JSON))
                .andExpect(status().is(404));
    }


    @Test
    void testDownloadFile() throws Exception {
        MvcResult mvcResult = this.mockMvc.perform(
                        get(API_PREFIX_V1 + FHIR_PREFIX + PATIENT_EXPORT_PATH + "?_type=ExplanationOfBenefit")
                                .contentType(MediaType.APPLICATION_JSON)
                                .header("Authorization", "Bearer " + token))
                .andReturn();

        String statusUrl = mvcResult.getResponse().getHeader(CONTENT_LOCATION);
        assertNotNull(statusUrl);

        String testFile = "test.ndjson";

        JobOutput jobOutput = testUtil.createJobOutput(testFile);
        jobClientMock.addJobOutputForDownload(jobOutput);
        jobClientMock.setResultsCreated(true);

        MvcResult mvcResultStatusCall =
                this.mockMvc.perform(get(statusUrl).contentType(MediaType.APPLICATION_JSON)
                                .header("Authorization", "Bearer " + token))
                        .andReturn();
        String downloadUrl = JsonPath.read(mvcResultStatusCall.getResponse().getContentAsString(),
                "$.output[0].url");
        MvcResult downloadFileCall =
                this.mockMvc.perform(get(downloadUrl).contentType(MediaType.APPLICATION_JSON)
                                .header("Authorization", "Bearer " + token)
                                .header("Accept-Encoding", "gzip, deflate, br"))
                        .andExpect(status().is(200))
                        .andExpect(content().contentType(NDJSON_FIRE_CONTENT_TYPE))
                        .andReturn();

        String downloadedFile = downloadFileCall.getResponse().getContentAsString();
        String testValue = JsonPath.read(downloadedFile, "$.test");
        assertEquals("value", testValue);
        String arrValue1 = JsonPath.read(downloadedFile, "$.array[0]");
        assertEquals("val1", arrValue1);
        String arrValue2 = JsonPath.read(downloadedFile, "$.array[1]");
        assertEquals("val2", arrValue2);
    }

    @Test
    void testDownloadMissingFileGenericError() throws Exception {
        MvcResult mvcResult = this.mockMvc.perform(
                        get(API_PREFIX_V1 + FHIR_PREFIX + PATIENT_EXPORT_PATH + "?_type=ExplanationOfBenefit")
                                .contentType(MediaType.APPLICATION_JSON)
                                .header("Authorization", "Bearer " + token))
                .andReturn();

        String statusUrl = mvcResult.getResponse().getHeader(CONTENT_LOCATION);
        assertNotNull(statusUrl);

        JobOutput jobOutput = testUtil.createJobOutput("test.ndjson");
        jobClientMock.addJobOutputForDownload(jobOutput);

        MvcResult mvcResultStatusCall =
                this.mockMvc.perform(get(statusUrl).contentType(MediaType.APPLICATION_JSON)
                                .header("Authorization", "Bearer " + token))
                        .andReturn();
        String downloadUrl = JsonPath.read(mvcResultStatusCall.getResponse().getContentAsString(),
                "$.output[0].url");
        this.mockMvc.perform(get(downloadUrl).contentType(MediaType.APPLICATION_JSON)
                        .header("Authorization", "Bearer " + token))
                .andExpect(status().is(500))
                .andExpect(jsonPath("$.resourceType", Is.is("OperationOutcome")))
                .andExpect(jsonPath("$.issue[0].severity", Is.is("error")))
                .andExpect(jsonPath("$.issue[0].code", Is.is("invalid")))
                .andExpect(jsonPath("$.issue[0].details.text",
                        Is.is("The file is not present as there was an error. Please resubmit the job.")));
        List<LoggableEvent> apiRequestEvents = loggerEventRepository.load(ApiRequestEvent.class);
        ApiRequestEvent requestEvent = (ApiRequestEvent) apiRequestEvents.get(apiRequestEvents.size() - 1);

        List<LoggableEvent> apiResponseEvents = loggerEventRepository.load(ApiResponseEvent.class);
        ApiResponseEvent responseEvent = (ApiResponseEvent) apiResponseEvents.get(apiResponseEvents.size() - 1);
        assertEquals(requestEvent.getRequestId(), responseEvent.getRequestId());

        List<LoggableEvent> errorEvents = loggerEventRepository.load(ErrorEvent.class);
        ErrorEvent errorEvent = (ErrorEvent) errorEvents.get(0);
        assertEquals(FILE_ALREADY_DELETED, errorEvent.getErrorType());
        assertEquals(errorEvent.getJobId(), requestEvent.getJobId());

        assertTrue(UtilMethods.allEmpty(
                loggerEventRepository.load(ReloadEvent.class),
                loggerEventRepository.load(ContractSearchEvent.class),
                loggerEventRepository.load(FileEvent.class)));
    }

    @Test
    void testDownloadBadParameterFile() throws Exception {
        MvcResult mvcResult = this.mockMvc.perform(
                        get(API_PREFIX_V1 + FHIR_PREFIX + PATIENT_EXPORT_PATH + "?_type=ExplanationOfBenefit")
                                .contentType(MediaType.APPLICATION_JSON)
                                .header("Authorization", "Bearer " + token))
                .andReturn();

        String statusUrl = mvcResult.getResponse().getHeader(CONTENT_LOCATION);
        assertNotNull(statusUrl);

        jobClientMock.addJobOutputForDownload(testUtil.createJobOutput("test.ndjson"));

        MvcResult mvcResultStatusCall =
                this.mockMvc.perform(get(statusUrl).contentType(MediaType.APPLICATION_JSON)
                                .header("Authorization", "Bearer " + token))
                        .andReturn();
        String downloadUrl = JsonPath.read(mvcResultStatusCall.getResponse().getContentAsString(),
                "$.output[0].url") + "badfilename";
        this.mockMvc.perform(get(downloadUrl).contentType(MediaType.APPLICATION_JSON)
                        .header("Authorization", "Bearer " + token))
                .andExpect(status().is(404))
                .andExpect(jsonPath("$.resourceType", Is.is("OperationOutcome")))
                .andExpect(jsonPath("$.issue[0].severity", Is.is("error")))
                .andExpect(jsonPath("$.issue[0].code", Is.is("invalid")))
                .andExpect(jsonPath("$.issue[0].details.text",
                        Is.is("No Job Output with the file name test.ndjsonbadfilename exists in our records")));
    }

    @Test
    void testDownloadFileAlreadyDownloaded() throws Exception {
        MvcResult mvcResult = this.mockMvc.perform(
                        get(API_PREFIX_V1 + FHIR_PREFIX + PATIENT_EXPORT_PATH + "?_type=ExplanationOfBenefit")
                                .contentType(MediaType.APPLICATION_JSON)
                                .header("Authorization", "Bearer " + token))
                .andReturn();

        String statusUrl = mvcResult.getResponse().getHeader(CONTENT_LOCATION);
        assertNotNull(statusUrl);

        JobOutput jobOutput = new JobOutput();
        jobOutput.setFhirResourceType(EOB);
        jobOutput.setFilePath("test.ndjson");
        jobOutput.setError(false);
        jobOutput.setChecksum("testoutput");
        jobOutput.setFileLength(20L);
        jobOutput.setDownloaded(true);
        jobClientMock.addJobOutputForDownload(jobOutput);

        MvcResult mvcResultStatusCall =
                this.mockMvc.perform(get(statusUrl).contentType(MediaType.APPLICATION_JSON)
                                .header("Authorization", "Bearer " + token))
                        .andReturn();
        String downloadUrl = JsonPath.read(mvcResultStatusCall.getResponse().getContentAsString(),
                "$.output[0].url");
        this.mockMvc.perform(get(downloadUrl).contentType(MediaType.APPLICATION_JSON)
                        .header("Authorization", "Bearer " + token))
                .andExpect(status().is(500))
                .andExpect(jsonPath("$.resourceType", Is.is("OperationOutcome")))
                .andExpect(jsonPath("$.issue[0].severity", Is.is("error")))
                .andExpect(jsonPath("$.issue[0].code", Is.is("invalid")))
                .andExpect(jsonPath("$.issue[0].details.text",
                        Is.is("The file is not present as it has already been downloaded. Please resubmit the job.")));
    }

    @Test
    void testDownloadFileExpired() throws Exception {
        MvcResult mvcResult = this.mockMvc.perform(
                        get(API_PREFIX_V1 + FHIR_PREFIX + PATIENT_EXPORT_PATH + "?_type=ExplanationOfBenefit")
                                .contentType(MediaType.APPLICATION_JSON)
                                .header("Authorization", "Bearer " + token))
                .andReturn();

        String statusUrl = mvcResult.getResponse().getHeader(CONTENT_LOCATION);
        assertNotNull(statusUrl);

        OffsetDateTime expireDate = OffsetDateTime.now().minusDays(2);
        jobClientMock.setExpiresAt(expireDate);
        JobOutput jobOutput = testUtil.createJobOutput("test.ndjson");
        jobClientMock.addJobOutputForDownload(jobOutput);

        MvcResult mvcResultStatusCall =
                this.mockMvc.perform(get(statusUrl).contentType(MediaType.APPLICATION_JSON)
                                .header("Authorization", "Bearer " + token))
                        .andReturn();
        String downloadUrl = JsonPath.read(mvcResultStatusCall.getResponse().getContentAsString(),
                "$.output[0].url");
        this.mockMvc.perform(get(downloadUrl).contentType(MediaType.APPLICATION_JSON)
                        .header("Authorization", "Bearer " + token))
                .andExpect(status().is(500))
                .andExpect(jsonPath("$.resourceType", Is.is("OperationOutcome")))
                .andExpect(jsonPath("$.issue[0].severity", Is.is("error")))
                .andExpect(jsonPath("$.issue[0].code", Is.is("invalid")))
                .andExpect(jsonPath("$.issue[0].details.text",
                        Is.is("The file is not present as it has expired. Please resubmit the job.")));
    }

    @Test
    void testBasicPatientExportWithContractWithHttps() throws Exception {
        Optional<Contract> contractOptional = contractRepository.findContractByContractNumber(VALID_CONTRACT_NUMBER);
        Contract contract = contractOptional.get();
        ResultActions resultActions = this.mockMvc.perform(
                get(API_PREFIX_V1 + FHIR_PREFIX + "/Group/" + contract.getContractNumber() + "/$export").contentType(MediaType.APPLICATION_JSON)
                        .header("Authorization", "Bearer " + token)
                        .header("X-Forwarded-Proto", "https"));
<<<<<<< HEAD
        // .andDo(print());
        Job job = jobRepository.findAll(Sort.by(Sort.Direction.DESC, "id")).iterator().next();
=======

        String jobUuid = jobClientMock.pickAJob();
        StartJobDTO startJobDTO = jobClientMock.lookupJob(jobUuid);
>>>>>>> 29a974e8

        String statusUrl =
                "https://localhost" + API_PREFIX_V1 + FHIR_PREFIX + "/Job/" + jobUuid + "/$status";
        assertNotNull(statusUrl);

        resultActions.andExpect(status().isAccepted())
                .andExpect(header().string(CONTENT_LOCATION, statusUrl));

        assertEquals("https://localhost" + API_PREFIX_V1 + FHIR_PREFIX +
                "/Group/" + contract.getContractNumber() + "/$export", startJobDTO.getUrl());
        assertNull(startJobDTO.getResourceTypes());
        assertEquals(pdpClientRepository.findByClientId(TEST_PDP_CLIENT).getOrganization(), startJobDTO.getOrganization());
    }

    @Test
    void testBasicPatientExportWithContract() throws Exception {
        Optional<Contract> contractOptional = contractRepository.findContractByContractNumber(VALID_CONTRACT_NUMBER);
        Contract contract = contractOptional.get();
        ResultActions resultActions = this.mockMvc.perform(
                get(API_PREFIX_V1 + FHIR_PREFIX + "/Group/" + contract.getContractNumber() + "/$export").contentType(MediaType.APPLICATION_JSON)
                        .header("Authorization", "Bearer " + token));
<<<<<<< HEAD
        // .andDo(print());
        Job job = jobRepository.findAll(Sort.by(Sort.Direction.DESC, "id")).iterator().next();
=======
>>>>>>> 29a974e8

        String jobUuid = jobClientMock.pickAJob();
        StartJobDTO startJobDTO = jobClientMock.lookupJob(jobUuid);
        String statusUrl =
                "http://localhost" + API_PREFIX_V1 + FHIR_PREFIX + "/Job/" + jobUuid + "/$status";

        resultActions.andExpect(status().isAccepted())
                .andExpect(header().string(CONTENT_LOCATION, statusUrl));

        assertEquals("http://localhost" + API_PREFIX_V1 + FHIR_PREFIX + "/Group/" + contract.getContractNumber() + "/$export",
                startJobDTO.getUrl());
        assertNull(startJobDTO.getResourceTypes());
        assertEquals(pdpClientRepository.findByClientId(TEST_PDP_CLIENT).getOrganization(), startJobDTO.getOrganization());
    }

    @Test
    void testPatientExportWithParametersWithContract() throws Exception {
        Optional<Contract> contractOptional = contractRepository.findContractByContractNumber(VALID_CONTRACT_NUMBER);
        Contract contract = contractOptional.get();
        final String typeParams =
                "?_type=ExplanationOfBenefit&_outputFormat=application/fhir+ndjson&since=20191015";
        ResultActions resultActions =
                this.mockMvc.perform(get(API_PREFIX_V1 + FHIR_PREFIX + "/Group/" + contract.getContractNumber() + "/$export" + typeParams)
                        .header("Authorization", "Bearer " + token)
                        .contentType(MediaType.APPLICATION_JSON));
<<<<<<< HEAD
        // .andDo(print());
        Job job = jobRepository.findAll(Sort.by(Sort.Direction.DESC, "id")).iterator().next();
=======
>>>>>>> 29a974e8

        String jobUuid = jobClientMock.pickAJob();
        StartJobDTO startJobDTO = jobClientMock.lookupJob(jobUuid);
        String statusUrl =
                "http://localhost" + API_PREFIX_V1 + FHIR_PREFIX + "/Job/" + jobUuid + "/$status";

        resultActions.andExpect(status().isAccepted())
                .andExpect(header().string(CONTENT_LOCATION, statusUrl));

        assertEquals("http://localhost" + API_PREFIX_V1 + FHIR_PREFIX + "/Group/" + contract.getContractNumber() + "/$export" + typeParams,
                startJobDTO.getUrl());
        assertEquals(EOB, startJobDTO.getResourceTypes());
        assertEquals(pdpClientRepository.findByClientId(TEST_PDP_CLIENT).getOrganization(), startJobDTO.getOrganization());
    }

    @Test
    void testPatientExportWithInvalidTypeWithContract() throws Exception {
        Optional<Contract> contractOptional = contractRepository.findContractByContractNumber(VALID_CONTRACT_NUMBER);
        Contract contract = contractOptional.get();
        final String typeParams = "?_type=PatientInvalid,ExplanationOfBenefit";
        this.mockMvc.perform(get(API_PREFIX_V1 +  FHIR_PREFIX + "/Group/" + contract.getContractNumber() + "/$export" + typeParams)
                        .contentType(MediaType.APPLICATION_JSON)
                        .header("Authorization", "Bearer " + token))
                .andExpect(status().is(400))
                .andExpect(jsonPath("$.resourceType", Is.is("OperationOutcome")))
                .andExpect(jsonPath("$.issue[0].severity", Is.is("error")))
                .andExpect(jsonPath("$.issue[0].code", Is.is("invalid")))
                .andExpect(jsonPath("$.issue[0].details.text",
                        Is.is("_type must be ExplanationOfBenefit")));
    }

    @Test
    void testPatientExportWithInvalidOutputFormatWithContract() throws Exception {
        Optional<Contract> contractOptional = contractRepository.findContractByContractNumber(VALID_CONTRACT_NUMBER);
        Contract contract = contractOptional.get();
        final String typeParams = "?_outputFormat=Invalid";
        this.mockMvc.perform(get(API_PREFIX_V1 + FHIR_PREFIX + "/Group/" + contract.getContractNumber() + "/$export" + typeParams)
                        .contentType(MediaType.APPLICATION_JSON)
                        .header("Authorization", "Bearer " + token))
                .andExpect(status().is(400))
                .andExpect(jsonPath("$.resourceType", Is.is("OperationOutcome")))
                .andExpect(jsonPath("$.issue[0].severity", Is.is("error")))
                .andExpect(jsonPath("$.issue[0].code", Is.is("invalid")))
                .andExpect(jsonPath("$.issue[0].details.text",
                        Is.is("An _outputFormat of Invalid is not " +
                                "valid")));
    }

    private void createMaxJobsWithContract(Contract contract) throws Exception {
        for(int i = 0; i < MAX_JOBS_PER_CLIENT; i++) {
            this.mockMvc.perform(
                            get(API_PREFIX_V1 + FHIR_PREFIX + "/Group/" + contract.getContractNumber() + "/$export").contentType(MediaType.APPLICATION_JSON)
                                    .header("Authorization", "Bearer " + token))
                    .andExpect(status().is(202));
        }
    }

    @Test
    void testPatientExportWithContractDuplicateSubmission() throws Exception {
        Optional<Contract> contractOptional = contractRepository.findContractByContractNumber(VALID_CONTRACT_NUMBER);
        Contract contract = contractOptional.get();
        createMaxJobsWithContract(contract);

        this.mockMvc.perform(
                        get(API_PREFIX_V1 + FHIR_PREFIX + "/Group/" + contract.getContractNumber() + "/$export").contentType(MediaType.APPLICATION_JSON)
                                .header("Authorization", "Bearer " + token))
                .andExpect(status().is(429))
                .andExpect(header().string("Retry-After", "30"))
                .andExpect(header().doesNotExist("X-Progress"))
                .andExpect(header().exists(CONTENT_LOCATION));
    }

    @Test
    void testPatientExportWithContractDuplicateSubmissionInProgress() throws Exception {
        Optional<Contract> contractOptional = contractRepository.findContractByContractNumber(VALID_CONTRACT_NUMBER);
        Contract contract = contractOptional.get();
        createMaxJobsWithContract(contract);

        this.mockMvc.perform(
                        get(API_PREFIX_V1 + FHIR_PREFIX + "/Group/" + contract.getContractNumber() + "/$export").contentType(MediaType.APPLICATION_JSON)
                                .header("Authorization", "Bearer " + token))
                .andExpect(status().is(429))
                .andExpect(header().string("Retry-After", "30"))
                .andExpect(header().doesNotExist("X-Progress"))
                .andExpect(header().exists(CONTENT_LOCATION));

    }

    @Test
<<<<<<< HEAD
    void testPatientExportWithContractDuplicateSubmissionCancelled() throws Exception {
        Optional<Contract> contractOptional = contractRepository.findContractByContractNumber(VALID_CONTRACT_NUMBER);
        Contract contract = contractOptional.get();
        createMaxJobsWithContract(contract);

        this.mockMvc.perform(
                get(API_PREFIX_V1 + FHIR_PREFIX + "/Group/" + contract.getContractNumber() + "/$export").contentType(MediaType.APPLICATION_JSON)
                        .header("Authorization", "Bearer " + token));

        List<Job> jobs = jobRepository.findAll(Sort.by(Sort.Direction.DESC, "id"));
        for(Job job : jobs) {
            job.setStatus(JobStatus.CANCELLED);
            jobRepository.saveAndFlush(job);
        }

        this.mockMvc.perform(
                        get(API_PREFIX_V1 + FHIR_PREFIX + "/Group/" + contract.getContractNumber() + "/$export").contentType(MediaType.APPLICATION_JSON)
                                .header("Authorization", "Bearer " + token))
                .andExpect(status().is(202));
    }

    @Test
=======
>>>>>>> 29a974e8
    void testPatientExportWithContractDuplicateSubmissionDifferentContract() throws Exception {
        Optional<Contract> contractOptional = contractRepository.findContractByContractNumber(VALID_CONTRACT_NUMBER);
        Contract contract = contractOptional.get();

        for(int i = 0; i < MAX_JOBS_PER_CLIENT - 1; i++) {
            this.mockMvc.perform(
                            get(API_PREFIX_V1 + FHIR_PREFIX + "/Group/" + contract.getContractNumber() + "/$export").contentType(MediaType.APPLICATION_JSON)
                                    .header("Authorization", "Bearer " + token))
                    .andExpect(status().is(202));
        }

        Contract contract1 = dataSetup.setupContract("Test1");

        PdpClient pdpClient = pdpClientRepository.findByClientId(TEST_PDP_CLIENT);
        assertNotNull(pdpClient);
        pdpClient.setContract(contract1);
        pdpClientRepository.saveAndFlush(pdpClient);
        Contract contractNew = dataSetup.setupContract("New Contract");

        this.mockMvc.perform(
                        get(API_PREFIX_V1 + FHIR_PREFIX + "/Group/" + contractNew.getContractNumber() + "/$export").contentType(MediaType.APPLICATION_JSON)
                                .header("Authorization", "Bearer " + token))
                .andExpect(status().is(403));
    }

    @Test
    void testPatientExportWithContractDuplicateSubmissionDifferentClient() throws Exception {
        Optional<Contract> contractOptional = contractRepository.findContractByContractNumber(VALID_CONTRACT_NUMBER);
        Contract contract = contractOptional.get();
        createMaxJobsWithContract(contract);

        jobClientMock.switchAllJobsToNewOrganization("test-org");

        this.mockMvc.perform(
                        get(API_PREFIX_V1 + FHIR_PREFIX + "/Group/" + contract.getContractNumber() + "/$export").contentType(MediaType.APPLICATION_JSON)
                                .header("Authorization", "Bearer " + token))
                .andExpect(status().is(202));
    }

    @Test
    void testCapabilityStatementSTU3() throws Exception {
        MvcResult mvcResult = this.mockMvc.perform(
                get("https://localhost:8443/" + API_PREFIX_V1 + FHIR_PREFIX + "/metadata").contentType(MediaType.APPLICATION_JSON)
                        .header("Authorization", "Bearer " + token)).andReturn();

        String body = mvcResult.getResponse().getContentAsString();

        assertEquals(body, STU3.getJsonParser().encodeResourceToString(
                CapabilityStatementSTU3.populateCS("https://localhost:8443" + API_PREFIX_V1 + FHIR_PREFIX)));
    }

    @Test
    void testCapabilityStatementR4() throws Exception {
        MvcResult mvcResult = this.mockMvc.perform(
                get("https://localhost:8443/" + API_PREFIX_V2 + FHIR_PREFIX + "/metadata").contentType(MediaType.APPLICATION_JSON)
                        .header("Authorization", "Bearer " + token)).andReturn();

        String body = mvcResult.getResponse().getContentAsString();

        assertEquals(body, R4.getJsonParser().encodeResourceToString(
                CapabilityStatementR4.populateCS("https://localhost:8443" + API_PREFIX_V2 + FHIR_PREFIX)));
    }

    @Test
    void tlsTest() throws Exception {
        MvcResult mvcResult = this.mockMvc.perform(
                get("https://localhost:8443" + API_PREFIX_V1 + FHIR_PREFIX + "/metadata").contentType(MediaType.APPLICATION_JSON)
                        .header("Authorization", "Bearer " + token)).andReturn();

        String body = mvcResult.getResponse().getContentAsString();

        assertEquals(body, STU3.getJsonParser().encodeResourceToString(
                CapabilityStatementSTU3.populateCS("https://localhost:8443" + API_PREFIX_V1 + FHIR_PREFIX)));
    }
}<|MERGE_RESOLUTION|>--- conflicted
+++ resolved
@@ -113,8 +113,8 @@
     private void createMaxJobs() throws Exception {
         for(int i = 0; i < MAX_JOBS_PER_CLIENT; i++) {
             this.mockMvc.perform(
-                            get(API_PREFIX_V1 + FHIR_PREFIX + PATIENT_EXPORT_PATH).contentType(MediaType.APPLICATION_JSON)
-                                    .header("Authorization", "Bearer " + token))
+                    get(API_PREFIX_V1 + FHIR_PREFIX + PATIENT_EXPORT_PATH).contentType(MediaType.APPLICATION_JSON)
+                            .header("Authorization", "Bearer " + token))
                     .andExpect(status().is(202));
         }
     }
@@ -123,12 +123,7 @@
     void testBasicPatientExport() throws Exception {
         ResultActions resultActions = this.mockMvc.perform(
                 get(API_PREFIX_V1 + FHIR_PREFIX + PATIENT_EXPORT_PATH).contentType(MediaType.APPLICATION_JSON)
-<<<<<<< HEAD
-                        .header("Authorization", "Bearer " + token));
-        // .andDo(print());
-=======
                 .header("Authorization", "Bearer " + token));
->>>>>>> 29a974e8
         List<LoggableEvent> apiRequestEvents = loggerEventRepository.load(ApiRequestEvent.class);
         ApiRequestEvent requestEvent = (ApiRequestEvent) apiRequestEvents.get(0);
         assertEquals(1, apiRequestEvents.size());
@@ -172,11 +167,6 @@
                 get(API_PREFIX_V1 + FHIR_PREFIX + PATIENT_EXPORT_PATH).contentType(MediaType.APPLICATION_JSON)
                         .header("Authorization", "Bearer " + token)
                         .header("X-Forwarded-Proto", "https"));
-<<<<<<< HEAD
-        // .andDo(print());
-        Job job = jobRepository.findAll(Sort.by(Sort.Direction.DESC, "id")).iterator().next();
-=======
->>>>>>> 29a974e8
 
         String jobUuid = jobClientMock.pickAJob();
         StartJobDTO startJobDTO = jobClientMock.lookupJob(jobUuid);
@@ -196,12 +186,12 @@
         createMaxJobs();
 
         MvcResult mvcResult = this.mockMvc.perform(
-                        get(API_PREFIX_V1 + FHIR_PREFIX + PATIENT_EXPORT_PATH).contentType(MediaType.APPLICATION_JSON)
-                                .header("Authorization", "Bearer " + token))
-                .andExpect(status().is(429))
-                .andExpect(header().string("Retry-After", "30"))
-                .andExpect(header().doesNotExist(X_PROG))
-                .andReturn();
+                get(API_PREFIX_V1 + FHIR_PREFIX + PATIENT_EXPORT_PATH).contentType(MediaType.APPLICATION_JSON)
+                        .header("Authorization", "Bearer " + token))
+                        .andExpect(status().is(429))
+                        .andExpect(header().string("Retry-After", "30"))
+                        .andExpect(header().doesNotExist(X_PROG))
+                        .andReturn();
         List<LoggableEvent> apiRequestEvents = loggerEventRepository.load(ApiRequestEvent.class);
         assertEquals(MAX_JOBS_PER_CLIENT + 1, apiRequestEvents.size());
 
@@ -231,65 +221,18 @@
     }
 
     @Test
-<<<<<<< HEAD
-    void testPatientExportDuplicateSubmissionWithCancelledStatus() throws Exception {
-        createMaxJobs();
-
-        List<Job> jobs = jobRepository.findAll(Sort.by(Sort.Direction.DESC, "id"));
-        for(Job job : jobs) {
-            job.setStatus(JobStatus.CANCELLED);
-            jobRepository.saveAndFlush(job);
-        }
-
-        this.mockMvc.perform(
-                        get(API_PREFIX_V1 + FHIR_PREFIX + PATIENT_EXPORT_PATH).contentType(MediaType.APPLICATION_JSON)
-                                .header("Authorization", "Bearer " + token))
-                .andExpect(status().is(202));
-    }
-
-    @Test
-=======
->>>>>>> 29a974e8
     void testPatientExportDuplicateSubmissionWithInProgressStatus() throws Exception {
         createMaxJobs();
 
         this.mockMvc.perform(
-                        get(API_PREFIX_V1 + FHIR_PREFIX + PATIENT_EXPORT_PATH).contentType(MediaType.APPLICATION_JSON)
-                                .header("Authorization", "Bearer " + token))
+                get(API_PREFIX_V1 + FHIR_PREFIX + PATIENT_EXPORT_PATH).contentType(MediaType.APPLICATION_JSON)
+                        .header("Authorization", "Bearer " + token))
                 .andExpect(status().is(429))
                 .andExpect(header().string("Retry-After", "30"))
                 .andExpect(header().doesNotExist(X_PROG))
                 .andExpect(header().exists(CONTENT_LOCATION));
     }
 
-<<<<<<< HEAD
-    @Test
-    void testPatientExportDuplicateSubmissionWithDifferentClient() throws Exception {
-        createMaxJobs();
-
-        List<Job> jobs = jobRepository.findAll(Sort.by(Sort.Direction.DESC, "id"));
-        PdpClient pdpClient = new PdpClient();
-        Contract contract = dataSetup.setupContract("Test");
-        pdpClient.setContract(contract);
-        pdpClient.setEnabled(true);
-        pdpClient.setClientId("test");
-        pdpClient.setOrganization("test-org");
-        pdpClientRepository.saveAndFlush(pdpClient);
-        dataSetup.queueForCleanup(pdpClient);
-
-        for(Job job : jobs) {
-            job.setOrganization(pdpClient.getOrganization());
-            jobRepository.saveAndFlush(job);
-            dataSetup.queueForCleanup(job);
-        }
-
-        this.mockMvc.perform(
-                        get(API_PREFIX_V1 + FHIR_PREFIX + PATIENT_EXPORT_PATH).contentType(MediaType.APPLICATION_JSON)
-                                .header("Authorization", "Bearer " + token))
-                .andExpect(status().is(202));
-    }
-=======
->>>>>>> 29a974e8
 
     @Test
     void testPatientExportWithParameters() throws Exception {
@@ -299,11 +242,6 @@
                 this.mockMvc.perform(get(API_PREFIX_V1 + FHIR_PREFIX + "/" + PATIENT_EXPORT_PATH + typeParams)
                         .header("Authorization", "Bearer " + token)
                         .contentType(MediaType.APPLICATION_JSON));
-<<<<<<< HEAD
-        // .andDo(print());
-        Job job = jobRepository.findAll(Sort.by(Sort.Direction.DESC, "id")).iterator().next();
-=======
->>>>>>> 29a974e8
 
         String jobUuid = jobClientMock.pickAJob();
         StartJobDTO startJobDTO = jobClientMock.lookupJob(jobUuid);
@@ -322,8 +260,8 @@
     void testPatientExportWithInvalidType() throws Exception {
         final String typeParams = "?_type=PatientInvalid,ExplanationOfBenefit";
         this.mockMvc.perform(get(API_PREFIX_V1 +  FHIR_PREFIX + "/" + PATIENT_EXPORT_PATH + typeParams)
-                        .contentType(MediaType.APPLICATION_JSON)
-                        .header("Authorization", "Bearer " + token))
+                .contentType(MediaType.APPLICATION_JSON)
+                .header("Authorization", "Bearer " + token))
                 .andExpect(status().is(400))
                 .andExpect(jsonPath("$.resourceType", Is.is("OperationOutcome")))
                 .andExpect(jsonPath("$.issue[0].severity", Is.is("error")))
@@ -354,8 +292,8 @@
     void testPatientExportWithInvalidOutputFormat() throws Exception {
         final String typeParams = "?_outputFormat=Invalid";
         this.mockMvc.perform(get(API_PREFIX_V1 + FHIR_PREFIX + "/" + PATIENT_EXPORT_PATH + typeParams)
-                        .contentType(MediaType.APPLICATION_JSON)
-                        .header("Authorization", "Bearer " + token))
+                .contentType(MediaType.APPLICATION_JSON)
+                .header("Authorization", "Bearer " + token))
                 .andExpect(status().is(400))
                 .andExpect(jsonPath("$.resourceType", Is.is("OperationOutcome")))
                 .andExpect(jsonPath("$.issue[0].severity", Is.is("error")))
@@ -386,8 +324,8 @@
     void testPatientExportWithZipOutputFormat() throws Exception {
         final String typeParams = "?_outputFormat=application/zip";
         this.mockMvc.perform(get(API_PREFIX_V1 + FHIR_PREFIX + "/" + PATIENT_EXPORT_PATH + typeParams)
-                        .contentType(MediaType.APPLICATION_JSON)
-                        .header("Authorization", "Bearer " + token))
+                .contentType(MediaType.APPLICATION_JSON)
+                .header("Authorization", "Bearer " + token))
                 .andExpect(status().is(400))
                 .andExpect(jsonPath("$.resourceType", Is.is("OperationOutcome")))
                 .andExpect(jsonPath("$.issue[0].severity", Is.is("error")))
@@ -400,21 +338,12 @@
     void testDeleteJob() throws Exception {
         this.mockMvc.perform(
                 get(API_PREFIX_V1 + FHIR_PREFIX + PATIENT_EXPORT_PATH)
-<<<<<<< HEAD
-                        .contentType(MediaType.APPLICATION_JSON)
-                        .header("Authorization", "Bearer " + token));
-        Job job = jobRepository.findAll(Sort.by(Sort.Direction.DESC, "id")).iterator().next();
-
-        this.mockMvc.perform(delete(API_PREFIX_V1 + FHIR_PREFIX + "/Job/" + job.getJobUuid() + "/$status")
-                        .header("Authorization", "Bearer " + token))
-=======
                     .contentType(MediaType.APPLICATION_JSON)
                     .header("Authorization", "Bearer " + token));
 
         jobClientMock.setExpectedStatus(SUBMITTED);
         this.mockMvc.perform(delete(API_PREFIX_V1 + FHIR_PREFIX + "/Job/" + jobClientMock.pickAJob() + "/$status")
                 .header("Authorization", "Bearer " + token))
->>>>>>> 29a974e8
                 .andExpect(status().is(202))
                 .andExpect(content().string(StringUtils.EMPTY));
 
@@ -431,7 +360,7 @@
     @Test
     void testDeleteNonExistentJob() throws Exception {
         this.mockMvc.perform(delete(API_PREFIX_V1 + FHIR_PREFIX + "/Job/NonExistentJob/$status")
-                        .header("Authorization", "Bearer " + token))
+                .header("Authorization", "Bearer " + token))
                 .andExpect(status().is(404))
                 .andExpect(jsonPath("$.resourceType", Is.is("OperationOutcome")))
                 .andExpect(jsonPath("$.issue[0].severity", Is.is("error")))
@@ -463,19 +392,14 @@
     void testDeleteJobsInInvalidState() throws Exception {
         this.mockMvc.perform(
                 get(API_PREFIX_V1 + FHIR_PREFIX + PATIENT_EXPORT_PATH).contentType(MediaType.APPLICATION_JSON)
-                        .header("Authorization", "Bearer " + token)
+                .header("Authorization", "Bearer " + token)
         );
 
         jobClientMock.setExpectedStatus(FAILED);
         String jobUuid = jobClientMock.pickAJob();
 
-<<<<<<< HEAD
-        this.mockMvc.perform(delete(API_PREFIX_V1 + FHIR_PREFIX + "/Job/" + job.getJobUuid() + "/$status")
-                        .header("Authorization", "Bearer " + token))
-=======
         this.mockMvc.perform(delete(API_PREFIX_V1 + FHIR_PREFIX + "/Job/" + jobUuid + "/$status")
                 .header("Authorization", "Bearer " + token))
->>>>>>> 29a974e8
                 .andExpect(status().is(400))
                 .andExpect(jsonPath("$.resourceType", Is.is("OperationOutcome")))
                 .andExpect(jsonPath("$.issue[0].severity", Is.is("error")))
@@ -486,13 +410,8 @@
 
         jobClientMock.setExpectedStatus(CANCELLED);
 
-<<<<<<< HEAD
-        this.mockMvc.perform(delete(API_PREFIX_V1 + FHIR_PREFIX + "/Job/" + job.getJobUuid() + "/$status")
-                        .header("Authorization", "Bearer " + token))
-=======
         this.mockMvc.perform(delete(API_PREFIX_V1 + FHIR_PREFIX + "/Job/" + jobUuid + "/$status")
                 .header("Authorization", "Bearer " + token))
->>>>>>> 29a974e8
                 .andExpect(status().is(400))
                 .andExpect(jsonPath("$.resourceType", Is.is("OperationOutcome")))
                 .andExpect(jsonPath("$.issue[0].severity", Is.is("error")))
@@ -503,13 +422,8 @@
 
         jobClientMock.setExpectedStatus(SUCCESSFUL);
 
-<<<<<<< HEAD
-        this.mockMvc.perform(delete(API_PREFIX_V1 + FHIR_PREFIX + "/Job/" + job.getJobUuid() + "/$status")
-                        .header("Authorization", "Bearer " + token))
-=======
         this.mockMvc.perform(delete(API_PREFIX_V1 + FHIR_PREFIX + "/Job/" + jobUuid + "/$status")
                 .header("Authorization", "Bearer " + token))
->>>>>>> 29a974e8
                 .andExpect(status().is(400))
                 .andExpect(jsonPath("$.resourceType", Is.is("OperationOutcome")))
                 .andExpect(jsonPath("$.issue[0].severity", Is.is("error")))
@@ -522,8 +436,8 @@
     @Test
     void testGetStatusWhileSubmitted() throws Exception {
         MvcResult mvcResult = this.mockMvc.perform(
-                        get(API_PREFIX_V1 + FHIR_PREFIX + PATIENT_EXPORT_PATH).contentType(MediaType.APPLICATION_JSON)
-                                .header("Authorization", "Bearer " + token))
+                get(API_PREFIX_V1 + FHIR_PREFIX + PATIENT_EXPORT_PATH).contentType(MediaType.APPLICATION_JSON)
+                        .header("Authorization", "Bearer " + token))
                 .andReturn();
 
         String statusUrl = mvcResult.getResponse().getHeader(CONTENT_LOCATION);
@@ -531,15 +445,15 @@
         jobClientMock.setExpectedStatusAndProgress(SUBMITTED, 0);
 
         this.mockMvc.perform(get(statusUrl).contentType(MediaType.APPLICATION_JSON)
-                        .header("Authorization", "Bearer " + token))
+                .header("Authorization", "Bearer " + token))
                 .andExpect(status().is(202))
                 .andExpect(header().string("X-Progress", "0% complete"))
                 .andExpect(header().string("Retry-After", "30"));
 
         // Immediate repeat of status check should produce 429.
         this.mockMvc.perform(get(statusUrl)
-                        .contentType(MediaType.APPLICATION_JSON)
-                        .header("Authorization", "Bearer " + token))
+                .contentType(MediaType.APPLICATION_JSON)
+                .header("Authorization", "Bearer " + token))
                 .andExpect(status().is(429))
                 .andExpect(header().string("Retry-After", "30"))
                 .andExpect(header().doesNotExist("X-Progress"))
@@ -549,8 +463,8 @@
     @Test
     void testGetStatusWhileInProgress() throws Exception {
         MvcResult mvcResult = this.mockMvc.perform(
-                        get(API_PREFIX_V1 + FHIR_PREFIX + PATIENT_EXPORT_PATH).contentType(MediaType.APPLICATION_JSON)
-                                .header("Authorization", "Bearer " + token))
+                get(API_PREFIX_V1 + FHIR_PREFIX + PATIENT_EXPORT_PATH).contentType(MediaType.APPLICATION_JSON)
+                .header("Authorization", "Bearer " + token))
                 .andReturn();
 
         String statusUrl = mvcResult.getResponse().getHeader(CONTENT_LOCATION);
@@ -559,15 +473,15 @@
         jobClientMock.setExpectedStatusAndProgress(IN_PROGRESS, 30);
 
         this.mockMvc.perform(get(statusUrl).contentType(MediaType.APPLICATION_JSON)
-                        .header("Authorization", "Bearer " + token))
+                .header("Authorization", "Bearer " + token))
                 .andExpect(status().is(202))
                 .andExpect(header().string("X-Progress", "30% complete"))
                 .andExpect(header().string("Retry-After", "30"));
 
         // Immediate repeat of status check should produce 429.
         this.mockMvc.perform(get(statusUrl)
-                        .contentType(MediaType.APPLICATION_JSON)
-                        .header("Authorization", "Bearer " + token))
+                .contentType(MediaType.APPLICATION_JSON)
+                .header("Authorization", "Bearer " + token))
                 .andExpect(status().is(429))
                 .andExpect(header().string("Retry-After", "30"))
                 .andExpect(header().doesNotExist("X-Progress"))
@@ -577,10 +491,10 @@
     @Test
     void testGetStatusWhileFinishedHttps() throws Exception {
         MvcResult mvcResult = this.mockMvc.perform(
-                        get(API_PREFIX_V1 + FHIR_PREFIX + PATIENT_EXPORT_PATH + "?_type=ExplanationOfBenefit")
-                                .header("Authorization", "Bearer " + token)
-                                .header("X-Forwarded-Proto", "https")
-                                .contentType(MediaType.APPLICATION_JSON))
+                get(API_PREFIX_V1 + FHIR_PREFIX + PATIENT_EXPORT_PATH + "?_type=ExplanationOfBenefit")
+                        .header("Authorization", "Bearer " + token)
+                        .header("X-Forwarded-Proto", "https")
+                        .contentType(MediaType.APPLICATION_JSON))
                 .andReturn();
 
         String statusUrl = mvcResult.getResponse().getHeader(CONTENT_LOCATION);
@@ -608,7 +522,7 @@
         final ZonedDateTime jobExpiresUTC =
                 ZonedDateTime.ofInstant(OffsetDateTime.now().plusDays(100).toInstant(), ZoneId.of("UTC"));
         this.mockMvc.perform(get(statusUrl).contentType(MediaType.APPLICATION_JSON)
-                        .header("Authorization", "Bearer " + token))
+                .header("Authorization", "Bearer " + token))
                 .andExpect(status().is(200))
                 .andExpect(header().string(EXPIRES, DateTimeFormatter.RFC_1123_DATE_TIME.format(jobExpiresUTC)))
                 // TODO - assumes exact timestamps to the second.  Subject to timing failures at inopportune times.
@@ -629,9 +543,9 @@
     @Test
     void testGetStatusWhileFinished() throws Exception {
         MvcResult mvcResult = this.mockMvc.perform(
-                        get(API_PREFIX_V1 + FHIR_PREFIX + PATIENT_EXPORT_PATH + "?_type=ExplanationOfBenefit")
-                                .header("Authorization", "Bearer " + token)
-                                .contentType(MediaType.APPLICATION_JSON))
+                get(API_PREFIX_V1 + FHIR_PREFIX + PATIENT_EXPORT_PATH + "?_type=ExplanationOfBenefit")
+                .header("Authorization", "Bearer " + token)
+                .contentType(MediaType.APPLICATION_JSON))
                 .andReturn();
 
         String statusUrl = mvcResult.getResponse().getHeader(CONTENT_LOCATION);
@@ -660,7 +574,7 @@
         final ZonedDateTime jobExpiresUTC =
                 ZonedDateTime.ofInstant(expiresAt.toInstant(), ZoneId.of("UTC"));
         this.mockMvc.perform(get(statusUrl).contentType(MediaType.APPLICATION_JSON)
-                        .header("Authorization", "Bearer " + token))
+                .header("Authorization", "Bearer " + token))
                 .andExpect(status().is(200))
                 .andExpect(header().string(EXPIRES, DateTimeFormatter.RFC_1123_DATE_TIME.format(jobExpiresUTC)))
                 // TODO - assumes exact timestamps to the second.  Subject to timing failures at inopportune times.
@@ -736,9 +650,9 @@
     @Test
     void testGetStatusWhileFailed() throws Exception {
         MvcResult mvcResult = this.mockMvc.perform(
-                        get(API_PREFIX_V1 + FHIR_PREFIX + PATIENT_EXPORT_PATH + "?_type=ExplanationOfBenefit")
-                                .contentType(MediaType.APPLICATION_JSON)
-                                .header("Authorization", "Bearer " + token))
+                get(API_PREFIX_V1 + FHIR_PREFIX + PATIENT_EXPORT_PATH + "?_type=ExplanationOfBenefit")
+                        .contentType(MediaType.APPLICATION_JSON)
+                        .header("Authorization", "Bearer " + token))
                 .andReturn();
 
         String statusUrl = mvcResult.getResponse().getHeader(CONTENT_LOCATION);
@@ -746,7 +660,7 @@
 
         jobClientMock.setExpectedStatus(FAILED);
         this.mockMvc.perform(get(statusUrl).contentType(MediaType.APPLICATION_JSON)
-                        .header("Authorization", "Bearer " + token))
+                .header("Authorization", "Bearer " + token))
                 .andExpect(status().is(500))
                 .andExpect(jsonPath("$.resourceType", Is.is("OperationOutcome")))
                 .andExpect(jsonPath("$.issue[0].severity", Is.is("error")))
@@ -770,31 +684,31 @@
     @Test
     void testGetStatusWithJobNotFound() throws Exception {
         this.mockMvc.perform(get(API_PREFIX_V1 + FHIR_PREFIX + PATIENT_EXPORT_PATH + "?_type=ExplanationOfBenefit")
-                        .contentType(MediaType.APPLICATION_JSON)
-                        .header("Authorization", "Bearer " + token))
+                .contentType(MediaType.APPLICATION_JSON)
+                .header("Authorization", "Bearer " + token))
                 .andReturn();
 
         this.mockMvc.perform(get("http://localhost" + API_PREFIX_V1 + FHIR_PREFIX + "/Job/BadId/$status")
-                        .header("Authorization", "Bearer " + token)
-                        .contentType(MediaType.APPLICATION_JSON))
+                .header("Authorization", "Bearer " + token)
+                .contentType(MediaType.APPLICATION_JSON))
                 .andExpect(status().is(404))
                 .andExpect(jsonPath("$.resourceType", Is.is("OperationOutcome")))
                 .andExpect(jsonPath("$.issue[0].severity", Is.is("error")))
                 .andExpect(jsonPath("$.issue[0].code", Is.is("invalid")))
                 .andExpect(jsonPath("$.issue[0].details.text",
                         Is.is("No job with jobUuid BadId was found")));
-    }
+     }
 
     @Test
     void testGetStatusWithSpaceUrl() throws Exception {
         this.mockMvc.perform(get(API_PREFIX_V1 + FHIR_PREFIX + PATIENT_EXPORT_PATH + "?_type=ExplanationOfBenefit")
-                        .header("Authorization", "Bearer " + token)
-                        .contentType(MediaType.APPLICATION_JSON))
+                .header("Authorization", "Bearer " + token)
+                .contentType(MediaType.APPLICATION_JSON))
                 .andReturn();
 
         this.mockMvc.perform(get("http://localhost" + API_PREFIX_V1 + FHIR_PREFIX + "/Job/ /$status")
-                        .contentType(MediaType.APPLICATION_JSON)
-                        .header("Authorization", "Bearer " + token))
+                .contentType(MediaType.APPLICATION_JSON)
+                .header("Authorization", "Bearer " + token))
                 .andExpect(status().is(404))
                 .andExpect(jsonPath("$.resourceType", Is.is("OperationOutcome")))
                 .andExpect(jsonPath("$.issue[0].severity", Is.is("error")))
@@ -806,23 +720,23 @@
     @Test
     void testGetStatusWithBadUrl() throws Exception {
         this.mockMvc.perform(get(API_PREFIX_V1 + FHIR_PREFIX + PATIENT_EXPORT_PATH + "?_type=ExplanationOfBenefit")
+                .contentType(MediaType.APPLICATION_JSON)
+                .header("Authorization", "Bearer " + token))
+                .andReturn();
+
+        this.mockMvc.perform(get("http://localhost" + API_PREFIX_V1 + FHIR_PREFIX + "/Job/$status")
+                .header("Authorization", "Bearer " + token)
+                .contentType(MediaType.APPLICATION_JSON))
+                .andExpect(status().is(404));
+    }
+
+
+    @Test
+    void testDownloadFile() throws Exception {
+        MvcResult mvcResult = this.mockMvc.perform(
+                get(API_PREFIX_V1 + FHIR_PREFIX + PATIENT_EXPORT_PATH + "?_type=ExplanationOfBenefit")
                         .contentType(MediaType.APPLICATION_JSON)
                         .header("Authorization", "Bearer " + token))
-                .andReturn();
-
-        this.mockMvc.perform(get("http://localhost" + API_PREFIX_V1 + FHIR_PREFIX + "/Job/$status")
-                        .header("Authorization", "Bearer " + token)
-                        .contentType(MediaType.APPLICATION_JSON))
-                .andExpect(status().is(404));
-    }
-
-
-    @Test
-    void testDownloadFile() throws Exception {
-        MvcResult mvcResult = this.mockMvc.perform(
-                        get(API_PREFIX_V1 + FHIR_PREFIX + PATIENT_EXPORT_PATH + "?_type=ExplanationOfBenefit")
-                                .contentType(MediaType.APPLICATION_JSON)
-                                .header("Authorization", "Bearer " + token))
                 .andReturn();
 
         String statusUrl = mvcResult.getResponse().getHeader(CONTENT_LOCATION);
@@ -836,14 +750,14 @@
 
         MvcResult mvcResultStatusCall =
                 this.mockMvc.perform(get(statusUrl).contentType(MediaType.APPLICATION_JSON)
-                                .header("Authorization", "Bearer " + token))
+                        .header("Authorization", "Bearer " + token))
                         .andReturn();
         String downloadUrl = JsonPath.read(mvcResultStatusCall.getResponse().getContentAsString(),
                 "$.output[0].url");
         MvcResult downloadFileCall =
                 this.mockMvc.perform(get(downloadUrl).contentType(MediaType.APPLICATION_JSON)
-                                .header("Authorization", "Bearer " + token)
-                                .header("Accept-Encoding", "gzip, deflate, br"))
+                        .header("Authorization", "Bearer " + token)
+                        .header("Accept-Encoding", "gzip, deflate, br"))
                         .andExpect(status().is(200))
                         .andExpect(content().contentType(NDJSON_FIRE_CONTENT_TYPE))
                         .andReturn();
@@ -860,9 +774,9 @@
     @Test
     void testDownloadMissingFileGenericError() throws Exception {
         MvcResult mvcResult = this.mockMvc.perform(
-                        get(API_PREFIX_V1 + FHIR_PREFIX + PATIENT_EXPORT_PATH + "?_type=ExplanationOfBenefit")
-                                .contentType(MediaType.APPLICATION_JSON)
-                                .header("Authorization", "Bearer " + token))
+                get(API_PREFIX_V1 + FHIR_PREFIX + PATIENT_EXPORT_PATH + "?_type=ExplanationOfBenefit")
+                        .contentType(MediaType.APPLICATION_JSON)
+                        .header("Authorization", "Bearer " + token))
                 .andReturn();
 
         String statusUrl = mvcResult.getResponse().getHeader(CONTENT_LOCATION);
@@ -873,12 +787,12 @@
 
         MvcResult mvcResultStatusCall =
                 this.mockMvc.perform(get(statusUrl).contentType(MediaType.APPLICATION_JSON)
-                                .header("Authorization", "Bearer " + token))
+                        .header("Authorization", "Bearer " + token))
                         .andReturn();
         String downloadUrl = JsonPath.read(mvcResultStatusCall.getResponse().getContentAsString(),
                 "$.output[0].url");
         this.mockMvc.perform(get(downloadUrl).contentType(MediaType.APPLICATION_JSON)
-                        .header("Authorization", "Bearer " + token))
+                .header("Authorization", "Bearer " + token))
                 .andExpect(status().is(500))
                 .andExpect(jsonPath("$.resourceType", Is.is("OperationOutcome")))
                 .andExpect(jsonPath("$.issue[0].severity", Is.is("error")))
@@ -906,9 +820,9 @@
     @Test
     void testDownloadBadParameterFile() throws Exception {
         MvcResult mvcResult = this.mockMvc.perform(
-                        get(API_PREFIX_V1 + FHIR_PREFIX + PATIENT_EXPORT_PATH + "?_type=ExplanationOfBenefit")
-                                .contentType(MediaType.APPLICATION_JSON)
-                                .header("Authorization", "Bearer " + token))
+                get(API_PREFIX_V1 + FHIR_PREFIX + PATIENT_EXPORT_PATH + "?_type=ExplanationOfBenefit")
+                        .contentType(MediaType.APPLICATION_JSON)
+                        .header("Authorization", "Bearer " + token))
                 .andReturn();
 
         String statusUrl = mvcResult.getResponse().getHeader(CONTENT_LOCATION);
@@ -918,12 +832,12 @@
 
         MvcResult mvcResultStatusCall =
                 this.mockMvc.perform(get(statusUrl).contentType(MediaType.APPLICATION_JSON)
-                                .header("Authorization", "Bearer " + token))
+                        .header("Authorization", "Bearer " + token))
                         .andReturn();
         String downloadUrl = JsonPath.read(mvcResultStatusCall.getResponse().getContentAsString(),
                 "$.output[0].url") + "badfilename";
         this.mockMvc.perform(get(downloadUrl).contentType(MediaType.APPLICATION_JSON)
-                        .header("Authorization", "Bearer " + token))
+                .header("Authorization", "Bearer " + token))
                 .andExpect(status().is(404))
                 .andExpect(jsonPath("$.resourceType", Is.is("OperationOutcome")))
                 .andExpect(jsonPath("$.issue[0].severity", Is.is("error")))
@@ -935,9 +849,9 @@
     @Test
     void testDownloadFileAlreadyDownloaded() throws Exception {
         MvcResult mvcResult = this.mockMvc.perform(
-                        get(API_PREFIX_V1 + FHIR_PREFIX + PATIENT_EXPORT_PATH + "?_type=ExplanationOfBenefit")
-                                .contentType(MediaType.APPLICATION_JSON)
-                                .header("Authorization", "Bearer " + token))
+                get(API_PREFIX_V1 + FHIR_PREFIX + PATIENT_EXPORT_PATH + "?_type=ExplanationOfBenefit")
+                        .contentType(MediaType.APPLICATION_JSON)
+                        .header("Authorization", "Bearer " + token))
                 .andReturn();
 
         String statusUrl = mvcResult.getResponse().getHeader(CONTENT_LOCATION);
@@ -954,12 +868,12 @@
 
         MvcResult mvcResultStatusCall =
                 this.mockMvc.perform(get(statusUrl).contentType(MediaType.APPLICATION_JSON)
-                                .header("Authorization", "Bearer " + token))
+                        .header("Authorization", "Bearer " + token))
                         .andReturn();
         String downloadUrl = JsonPath.read(mvcResultStatusCall.getResponse().getContentAsString(),
                 "$.output[0].url");
         this.mockMvc.perform(get(downloadUrl).contentType(MediaType.APPLICATION_JSON)
-                        .header("Authorization", "Bearer " + token))
+                .header("Authorization", "Bearer " + token))
                 .andExpect(status().is(500))
                 .andExpect(jsonPath("$.resourceType", Is.is("OperationOutcome")))
                 .andExpect(jsonPath("$.issue[0].severity", Is.is("error")))
@@ -971,9 +885,9 @@
     @Test
     void testDownloadFileExpired() throws Exception {
         MvcResult mvcResult = this.mockMvc.perform(
-                        get(API_PREFIX_V1 + FHIR_PREFIX + PATIENT_EXPORT_PATH + "?_type=ExplanationOfBenefit")
-                                .contentType(MediaType.APPLICATION_JSON)
-                                .header("Authorization", "Bearer " + token))
+                get(API_PREFIX_V1 + FHIR_PREFIX + PATIENT_EXPORT_PATH + "?_type=ExplanationOfBenefit")
+                        .contentType(MediaType.APPLICATION_JSON)
+                        .header("Authorization", "Bearer " + token))
                 .andReturn();
 
         String statusUrl = mvcResult.getResponse().getHeader(CONTENT_LOCATION);
@@ -986,12 +900,12 @@
 
         MvcResult mvcResultStatusCall =
                 this.mockMvc.perform(get(statusUrl).contentType(MediaType.APPLICATION_JSON)
-                                .header("Authorization", "Bearer " + token))
+                        .header("Authorization", "Bearer " + token))
                         .andReturn();
         String downloadUrl = JsonPath.read(mvcResultStatusCall.getResponse().getContentAsString(),
                 "$.output[0].url");
         this.mockMvc.perform(get(downloadUrl).contentType(MediaType.APPLICATION_JSON)
-                        .header("Authorization", "Bearer " + token))
+                .header("Authorization", "Bearer " + token))
                 .andExpect(status().is(500))
                 .andExpect(jsonPath("$.resourceType", Is.is("OperationOutcome")))
                 .andExpect(jsonPath("$.issue[0].severity", Is.is("error")))
@@ -1008,14 +922,9 @@
                 get(API_PREFIX_V1 + FHIR_PREFIX + "/Group/" + contract.getContractNumber() + "/$export").contentType(MediaType.APPLICATION_JSON)
                         .header("Authorization", "Bearer " + token)
                         .header("X-Forwarded-Proto", "https"));
-<<<<<<< HEAD
-        // .andDo(print());
-        Job job = jobRepository.findAll(Sort.by(Sort.Direction.DESC, "id")).iterator().next();
-=======
 
         String jobUuid = jobClientMock.pickAJob();
         StartJobDTO startJobDTO = jobClientMock.lookupJob(jobUuid);
->>>>>>> 29a974e8
 
         String statusUrl =
                 "https://localhost" + API_PREFIX_V1 + FHIR_PREFIX + "/Job/" + jobUuid + "/$status";
@@ -1037,11 +946,6 @@
         ResultActions resultActions = this.mockMvc.perform(
                 get(API_PREFIX_V1 + FHIR_PREFIX + "/Group/" + contract.getContractNumber() + "/$export").contentType(MediaType.APPLICATION_JSON)
                         .header("Authorization", "Bearer " + token));
-<<<<<<< HEAD
-        // .andDo(print());
-        Job job = jobRepository.findAll(Sort.by(Sort.Direction.DESC, "id")).iterator().next();
-=======
->>>>>>> 29a974e8
 
         String jobUuid = jobClientMock.pickAJob();
         StartJobDTO startJobDTO = jobClientMock.lookupJob(jobUuid);
@@ -1067,11 +971,6 @@
                 this.mockMvc.perform(get(API_PREFIX_V1 + FHIR_PREFIX + "/Group/" + contract.getContractNumber() + "/$export" + typeParams)
                         .header("Authorization", "Bearer " + token)
                         .contentType(MediaType.APPLICATION_JSON));
-<<<<<<< HEAD
-        // .andDo(print());
-        Job job = jobRepository.findAll(Sort.by(Sort.Direction.DESC, "id")).iterator().next();
-=======
->>>>>>> 29a974e8
 
         String jobUuid = jobClientMock.pickAJob();
         StartJobDTO startJobDTO = jobClientMock.lookupJob(jobUuid);
@@ -1093,8 +992,8 @@
         Contract contract = contractOptional.get();
         final String typeParams = "?_type=PatientInvalid,ExplanationOfBenefit";
         this.mockMvc.perform(get(API_PREFIX_V1 +  FHIR_PREFIX + "/Group/" + contract.getContractNumber() + "/$export" + typeParams)
-                        .contentType(MediaType.APPLICATION_JSON)
-                        .header("Authorization", "Bearer " + token))
+                .contentType(MediaType.APPLICATION_JSON)
+                .header("Authorization", "Bearer " + token))
                 .andExpect(status().is(400))
                 .andExpect(jsonPath("$.resourceType", Is.is("OperationOutcome")))
                 .andExpect(jsonPath("$.issue[0].severity", Is.is("error")))
@@ -1109,8 +1008,8 @@
         Contract contract = contractOptional.get();
         final String typeParams = "?_outputFormat=Invalid";
         this.mockMvc.perform(get(API_PREFIX_V1 + FHIR_PREFIX + "/Group/" + contract.getContractNumber() + "/$export" + typeParams)
-                        .contentType(MediaType.APPLICATION_JSON)
-                        .header("Authorization", "Bearer " + token))
+                .contentType(MediaType.APPLICATION_JSON)
+                .header("Authorization", "Bearer " + token))
                 .andExpect(status().is(400))
                 .andExpect(jsonPath("$.resourceType", Is.is("OperationOutcome")))
                 .andExpect(jsonPath("$.issue[0].severity", Is.is("error")))
@@ -1123,9 +1022,9 @@
     private void createMaxJobsWithContract(Contract contract) throws Exception {
         for(int i = 0; i < MAX_JOBS_PER_CLIENT; i++) {
             this.mockMvc.perform(
-                            get(API_PREFIX_V1 + FHIR_PREFIX + "/Group/" + contract.getContractNumber() + "/$export").contentType(MediaType.APPLICATION_JSON)
-                                    .header("Authorization", "Bearer " + token))
-                    .andExpect(status().is(202));
+                    get(API_PREFIX_V1 + FHIR_PREFIX + "/Group/" + contract.getContractNumber() + "/$export").contentType(MediaType.APPLICATION_JSON)
+                            .header("Authorization", "Bearer " + token))
+                            .andExpect(status().is(202));
         }
     }
 
@@ -1136,8 +1035,8 @@
         createMaxJobsWithContract(contract);
 
         this.mockMvc.perform(
-                        get(API_PREFIX_V1 + FHIR_PREFIX + "/Group/" + contract.getContractNumber() + "/$export").contentType(MediaType.APPLICATION_JSON)
-                                .header("Authorization", "Bearer " + token))
+                get(API_PREFIX_V1 + FHIR_PREFIX + "/Group/" + contract.getContractNumber() + "/$export").contentType(MediaType.APPLICATION_JSON)
+                        .header("Authorization", "Bearer " + token))
                 .andExpect(status().is(429))
                 .andExpect(header().string("Retry-After", "30"))
                 .andExpect(header().doesNotExist("X-Progress"))
@@ -1151,8 +1050,8 @@
         createMaxJobsWithContract(contract);
 
         this.mockMvc.perform(
-                        get(API_PREFIX_V1 + FHIR_PREFIX + "/Group/" + contract.getContractNumber() + "/$export").contentType(MediaType.APPLICATION_JSON)
-                                .header("Authorization", "Bearer " + token))
+                get(API_PREFIX_V1 + FHIR_PREFIX + "/Group/" + contract.getContractNumber() + "/$export").contentType(MediaType.APPLICATION_JSON)
+                        .header("Authorization", "Bearer " + token))
                 .andExpect(status().is(429))
                 .andExpect(header().string("Retry-After", "30"))
                 .andExpect(header().doesNotExist("X-Progress"))
@@ -1161,39 +1060,14 @@
     }
 
     @Test
-<<<<<<< HEAD
-    void testPatientExportWithContractDuplicateSubmissionCancelled() throws Exception {
-        Optional<Contract> contractOptional = contractRepository.findContractByContractNumber(VALID_CONTRACT_NUMBER);
-        Contract contract = contractOptional.get();
-        createMaxJobsWithContract(contract);
-
-        this.mockMvc.perform(
-                get(API_PREFIX_V1 + FHIR_PREFIX + "/Group/" + contract.getContractNumber() + "/$export").contentType(MediaType.APPLICATION_JSON)
-                        .header("Authorization", "Bearer " + token));
-
-        List<Job> jobs = jobRepository.findAll(Sort.by(Sort.Direction.DESC, "id"));
-        for(Job job : jobs) {
-            job.setStatus(JobStatus.CANCELLED);
-            jobRepository.saveAndFlush(job);
-        }
-
-        this.mockMvc.perform(
-                        get(API_PREFIX_V1 + FHIR_PREFIX + "/Group/" + contract.getContractNumber() + "/$export").contentType(MediaType.APPLICATION_JSON)
-                                .header("Authorization", "Bearer " + token))
-                .andExpect(status().is(202));
-    }
-
-    @Test
-=======
->>>>>>> 29a974e8
     void testPatientExportWithContractDuplicateSubmissionDifferentContract() throws Exception {
         Optional<Contract> contractOptional = contractRepository.findContractByContractNumber(VALID_CONTRACT_NUMBER);
         Contract contract = contractOptional.get();
 
         for(int i = 0; i < MAX_JOBS_PER_CLIENT - 1; i++) {
             this.mockMvc.perform(
-                            get(API_PREFIX_V1 + FHIR_PREFIX + "/Group/" + contract.getContractNumber() + "/$export").contentType(MediaType.APPLICATION_JSON)
-                                    .header("Authorization", "Bearer " + token))
+                    get(API_PREFIX_V1 + FHIR_PREFIX + "/Group/" + contract.getContractNumber() + "/$export").contentType(MediaType.APPLICATION_JSON)
+                            .header("Authorization", "Bearer " + token))
                     .andExpect(status().is(202));
         }
 
@@ -1206,8 +1080,8 @@
         Contract contractNew = dataSetup.setupContract("New Contract");
 
         this.mockMvc.perform(
-                        get(API_PREFIX_V1 + FHIR_PREFIX + "/Group/" + contractNew.getContractNumber() + "/$export").contentType(MediaType.APPLICATION_JSON)
-                                .header("Authorization", "Bearer " + token))
+                get(API_PREFIX_V1 + FHIR_PREFIX + "/Group/" + contractNew.getContractNumber() + "/$export").contentType(MediaType.APPLICATION_JSON)
+                        .header("Authorization", "Bearer " + token))
                 .andExpect(status().is(403));
     }
 
@@ -1220,8 +1094,8 @@
         jobClientMock.switchAllJobsToNewOrganization("test-org");
 
         this.mockMvc.perform(
-                        get(API_PREFIX_V1 + FHIR_PREFIX + "/Group/" + contract.getContractNumber() + "/$export").contentType(MediaType.APPLICATION_JSON)
-                                .header("Authorization", "Bearer " + token))
+                get(API_PREFIX_V1 + FHIR_PREFIX + "/Group/" + contract.getContractNumber() + "/$export").contentType(MediaType.APPLICATION_JSON)
+                        .header("Authorization", "Bearer " + token))
                 .andExpect(status().is(202));
     }
 
