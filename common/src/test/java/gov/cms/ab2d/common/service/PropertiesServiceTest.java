--- conflicted
+++ resolved
@@ -46,19 +46,13 @@
             put(PCP_MAX_POOL_SIZE, 150);
             put(PCP_SCALE_TO_MAX_TIME, 900);
             put(MAINTENANCE_MODE, "false");
-<<<<<<< HEAD
+            put(CONTRACT_2_BENE_CACHING_ON, "false");
             put(ZIP_SUPPORT_ON, "false");
-=======
-            put(CONTRACT_2_BENE_CACHING_ON, "false");
->>>>>>> 5416150a
         }};
 
         List<Properties> propertyListBeforeInsert = propertiesService.getAllProperties();
         int beforeCount = propertyListBeforeInsert.size();
-<<<<<<< HEAD
 
-=======
->>>>>>> 5416150a
         Properties properties = new Properties();
         properties.setKey("abc");
         properties.setValue("val");
@@ -100,22 +94,19 @@
         propertiesDTOMaintenanceMode.setValue("true");
         propertiesDTOs.add(propertiesDTOMaintenanceMode);
 
-<<<<<<< HEAD
+        PropertiesDTO propertiesDTOContract2BeneCachineOn = new PropertiesDTO();
+        propertiesDTOContract2BeneCachineOn.setKey(CONTRACT_2_BENE_CACHING_ON);
+        propertiesDTOContract2BeneCachineOn.setValue("true");
+        propertiesDTOs.add(propertiesDTOContract2BeneCachineOn);
 
         PropertiesDTO propertiesDTOZipSupportOn = new PropertiesDTO();
         propertiesDTOZipSupportOn.setKey(ZIP_SUPPORT_ON);
         propertiesDTOZipSupportOn.setValue("true");
         propertiesDTOs.add(propertiesDTOZipSupportOn);
-=======
-        PropertiesDTO propertiesDTOContract2BeneCachineOn = new PropertiesDTO();
-        propertiesDTOContract2BeneCachineOn.setKey(CONTRACT_2_BENE_CACHING_ON);
-        propertiesDTOContract2BeneCachineOn.setValue("true");
-        propertiesDTOs.add(propertiesDTOContract2BeneCachineOn);
->>>>>>> 5416150a
 
         List<PropertiesDTO> updatedPropertiesDTOs = propertiesService.updateProperties(propertiesDTOs);
 
-        Assert.assertEquals(5, updatedPropertiesDTOs.size());
+        Assert.assertEquals(6, updatedPropertiesDTOs.size());
 
         for(PropertiesDTO propertiesDTO : updatedPropertiesDTOs) {
             if(propertiesDTO.getKey().equals(PCP_CORE_POOL_SIZE)) {
@@ -126,11 +117,9 @@
                 Assert.assertEquals("400", propertiesDTO.getValue());
             } else if (propertiesDTO.getKey().equals(MAINTENANCE_MODE)) {
                 Assert.assertEquals("true", propertiesDTO.getValue());
-<<<<<<< HEAD
+            } else if (propertiesDTO.getKey().equals(CONTRACT_2_BENE_CACHING_ON)) {
+                Assert.assertEquals("true", propertiesDTO.getValue());
             } else if (propertiesDTO.getKey().equals(ZIP_SUPPORT_ON)) {
-=======
-            } else if (propertiesDTO.getKey().equals(CONTRACT_2_BENE_CACHING_ON)) {
->>>>>>> 5416150a
                 Assert.assertEquals("true", propertiesDTO.getValue());
             } else {
                 Assert.fail("Received unknown key");
