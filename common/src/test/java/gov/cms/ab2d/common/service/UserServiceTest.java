package gov.cms.ab2d.common.service;

import gov.cms.ab2d.common.SpringBootApp;
<<<<<<< HEAD
import gov.cms.ab2d.common.config.Mapping;
=======
>>>>>>> 1b5d7841
import gov.cms.ab2d.common.dto.SponsorDTO;
import gov.cms.ab2d.common.dto.UserDTO;
import gov.cms.ab2d.common.model.Role;
import gov.cms.ab2d.common.model.Sponsor;
import gov.cms.ab2d.common.model.User;
<<<<<<< HEAD
=======
import gov.cms.ab2d.common.repository.SponsorRepository;
>>>>>>> 1b5d7841
import gov.cms.ab2d.common.util.AB2DPostgresqlContainer;
import gov.cms.ab2d.common.util.DataSetup;
import org.junit.Assert;
import org.junit.jupiter.api.Assertions;
import gov.cms.ab2d.common.repository.UserRepository;
import org.junit.jupiter.api.BeforeEach;
import org.junit.jupiter.api.Test;
import org.modelmapper.MappingException;
import org.springframework.beans.factory.annotation.Autowired;
import org.springframework.boot.test.context.SpringBootTest;
import org.springframework.dao.DataIntegrityViolationException;
import org.springframework.test.context.TestPropertySource;
import org.testcontainers.containers.PostgreSQLContainer;
import org.testcontainers.junit.jupiter.Container;
import org.testcontainers.junit.jupiter.Testcontainers;

<<<<<<< HEAD
import javax.annotation.Nullable;
import javax.validation.ConstraintViolationException;

import static gov.cms.ab2d.common.util.Constants.ADMIN_ROLE;
=======
>>>>>>> 1b5d7841
import static gov.cms.ab2d.common.util.Constants.SPONSOR_ROLE;
import static org.hamcrest.CoreMatchers.is;
import static org.junit.Assert.assertEquals;
import static org.junit.Assert.assertThat;

@SpringBootTest(classes = SpringBootApp.class)
@TestPropertySource(locations = "/application.common.properties")
@Testcontainers
public class UserServiceTest {

    @Autowired
    private UserService userService;

    @Autowired
    private UserRepository userRepository;

    @Autowired
<<<<<<< HEAD
=======
    private SponsorRepository sponsorRepository;

    @Autowired
>>>>>>> 1b5d7841
    private RoleService roleService;

    @Container
    private static final PostgreSQLContainer postgreSQLContainer= new AB2DPostgresqlContainer();

    @Autowired
    private DataSetup dataSetup;

<<<<<<< HEAD
    @Autowired
    private Mapping mapping;

=======
>>>>>>> 1b5d7841
    @BeforeEach
    public void init() {
        userRepository.deleteAll();
        sponsorRepository.deleteAll();
    }

    @Test
    public void testUser() {
        User user = userService.getCurrentUser();

        assertEquals(null, user); // no authentication for now, so will be null
    }

    @Test
    public void testCreateUser() {
        Sponsor sponsor = dataSetup.createSponsor("Parent Corp.", 456, "Test", 123);

<<<<<<< HEAD
        UserDTO user = createUser(sponsor, SPONSOR_ROLE);
=======
        UserDTO user = new UserDTO();
        user.setEmail("test@test.com");
        user.setUsername("test@test.com");
        user.setFirstName("Test");
        user.setLastName("User");
        user.setEnabled(true);
        SponsorDTO sponsorDTO = new SponsorDTO(sponsor.getHpmsId(), sponsor.getOrgName());
        user.setSponsor(sponsorDTO);
        Role role = roleService.findRoleByName(SPONSOR_ROLE);
        user.setRole(role.getName());
>>>>>>> 1b5d7841

        User createdUser = userService.createUser(user);
        Assert.assertEquals(createdUser.getUsername(), user.getUsername());
        Assert.assertEquals(createdUser.getEmail(), user.getEmail());
        Assert.assertEquals(createdUser.getFirstName(), user.getFirstName());
        Assert.assertEquals(createdUser.getLastName(), user.getLastName());
        Assert.assertEquals(createdUser.getEnabled(), user.getEnabled());
        Assert.assertEquals(createdUser.getSponsor().getId(), sponsor.getId());
        Assert.assertEquals(createdUser.getRoles().iterator().next().getName(), SPONSOR_ROLE);
    }

    @Test
    public void testCreateDuplicateUser() {
        Sponsor sponsor = dataSetup.createSponsor("Parent Corp.", 456, "Test", 123);

<<<<<<< HEAD
        UserDTO user = createUser(sponsor, SPONSOR_ROLE);
=======
        UserDTO user = new UserDTO();
        user.setEmail("test@test.com");
        user.setUsername("test@test.com");
        user.setFirstName("Test");
        user.setLastName("User");
        user.setEnabled(true);
        SponsorDTO sponsorDTO = new SponsorDTO(sponsor.getHpmsId(), sponsor.getOrgName());
        user.setSponsor(sponsorDTO);
        Role role = roleService.findRoleByName(SPONSOR_ROLE);
        user.setRole(role.getName());
>>>>>>> 1b5d7841

        userService.createUser(user);
        var exceptionThrown = Assertions.assertThrows(DataIntegrityViolationException.class, () -> {
            userService.createUser(user);
        });
        assertThat(exceptionThrown.getMessage(), is("could not execute statement; SQL [n/a]; constraint [uc_user_account_username]; nested exception is org.hibernate.exception.ConstraintViolationException: could not execute statement"));
    }

    @Test
    public void testCreateDuplicateUserByEmail() {
        Sponsor sponsor = dataSetup.createSponsor("Parent Corp.", 456, "Test", 123);

<<<<<<< HEAD
        UserDTO user = createUser(sponsor, SPONSOR_ROLE);
=======
        UserDTO user = new UserDTO();
        user.setEmail("test@test.com");
        user.setUsername("test@test.com");
        user.setFirstName("Test");
        user.setLastName("User");
        user.setEnabled(true);
        SponsorDTO sponsorDTO = new SponsorDTO(sponsor.getHpmsId(), sponsor.getOrgName());
        user.setSponsor(sponsorDTO);
        Role role = roleService.findRoleByName(SPONSOR_ROLE);
        user.setRole(role.getName());
>>>>>>> 1b5d7841

        userService.createUser(user);

        user.setUsername("something_different");
        var exceptionThrown = Assertions.assertThrows(DataIntegrityViolationException.class, () -> {
            userService.createUser(user);
        });
        assertThat(exceptionThrown.getMessage(), is("could not execute statement; SQL [n/a]; constraint [uc_user_account_email]; nested exception is org.hibernate.exception.ConstraintViolationException: could not execute statement"));
    }

    @Test
    public void testCreateUserBadSponsor() {
        UserDTO user = new UserDTO();
        user.setEmail("test@test.com");
        user.setUsername("test@test.com");
        user.setFirstName("Test");
        user.setLastName("User");
        user.setEnabled(true);
        Role role = roleService.findRoleByName(SPONSOR_ROLE);
        user.setRole(role.getName());

<<<<<<< HEAD
        var exceptionThrown = Assertions.assertThrows(ConstraintViolationException.class, () -> {
            userService.createUser(user);
        });
        assertThat(exceptionThrown.getMessage(), is("Validation failed for classes [gov.cms.ab2d.common.model.User] during persist time for groups [javax.validation.groups.Default, ]\nList of constraint violations:[\n\tConstraintViolationImpl{interpolatedMessage='must not be null', propertyPath=sponsor, rootBeanClass=class gov.cms.ab2d.common.model.User, messageTemplate='{javax.validation.constraints.NotNull.message}'}\n]"));
    }

    private UserDTO createUser(Sponsor sponsor, @Nullable String roleName) {
        UserDTO user = new UserDTO();
        user.setEmail("test@test.com");
        user.setUsername("test@test.com");
        user.setFirstName("Test");
        user.setLastName("User");
        user.setEnabled(true);
        SponsorDTO sponsorDTO = new SponsorDTO(sponsor.getHpmsId(), sponsor.getOrgName());
        user.setSponsor(sponsorDTO);
        if(roleName != null) {
            Role role = roleService.findRoleByName(roleName);
            user.setRole(role.getName());
        }

        return user;
    }

    @Test
    public void testUpdateUser() {
        Sponsor sponsor = dataSetup.createSponsor("Parent Corp.", 456, "Test", 123);

        UserDTO user = createUser(sponsor, SPONSOR_ROLE);

        User createdUser = userService.createUser(user);

        UserDTO createdUserDTO = mapping.getModelMapper().map(createdUser, UserDTO.class);

        createdUserDTO.setEmail("newTest@test.com");
        createdUserDTO.setFirstName("New");
        createdUserDTO.setLastName("User");
        createdUserDTO.setEnabled(false);
        SponsorDTO sponsorDTOUpdate = new SponsorDTO(sponsor.getParent().getHpmsId(), sponsor.getParent().getOrgName());
        createdUserDTO.setSponsor(sponsorDTOUpdate);
        createdUserDTO.setRole(SPONSOR_ROLE);

        User updatedUser = userService.updateUser(createdUserDTO);

        UserDTO updatedUserDTO = mapping.getModelMapper().map(updatedUser, UserDTO.class);

        Assert.assertEquals(updatedUserDTO.getUsername(), createdUserDTO.getUsername());
        Assert.assertEquals(updatedUserDTO.getEmail(), createdUserDTO.getEmail());
        Assert.assertEquals(updatedUserDTO.getFirstName(), createdUserDTO.getFirstName());
        Assert.assertEquals(updatedUserDTO.getLastName(), createdUserDTO.getLastName());
        Assert.assertEquals(updatedUserDTO.getEnabled(), createdUserDTO.getEnabled());
        Assert.assertEquals(updatedUserDTO.getSponsor().getOrgName(), createdUserDTO.getSponsor().getOrgName());
        Assert.assertEquals(updatedUserDTO.getSponsor().getHpmsId(), createdUserDTO.getSponsor().getHpmsId());
        Assert.assertEquals(updatedUserDTO.getRole(), createdUserDTO.getRole());
    }

    @Test
    public void testUpdateUserAddRole() {
        Sponsor sponsor = dataSetup.createSponsor("Parent Corp.", 456, "Test", 123);

        UserDTO user = createUser(sponsor, null);

        Assert.assertNull(user.getRole());

        User createdUser = userService.createUser(user);

        UserDTO createdUserDTO = mapping.getModelMapper().map(createdUser, UserDTO.class);

        createdUserDTO.setRole(SPONSOR_ROLE);

        User updatedUser = userService.updateUser(createdUserDTO);

        UserDTO updatedUserDTO = mapping.getModelMapper().map(updatedUser, UserDTO.class);

        Assert.assertEquals(updatedUserDTO.getRole(), createdUserDTO.getRole());
    }

    @Test
    public void testUpdateUserRemoveRole() {
        Sponsor sponsor = dataSetup.createSponsor("Parent Corp.", 456, "Test", 123);

        UserDTO user = createUser(sponsor, SPONSOR_ROLE);

        Assert.assertEquals(user.getRole(), SPONSOR_ROLE);

        User createdUser = userService.createUser(user);

        UserDTO createdUserDTO = mapping.getModelMapper().map(createdUser, UserDTO.class);

        createdUserDTO.setRole(null);

        User updatedUser = userService.updateUser(createdUserDTO);

        UserDTO updatedUserDTO = mapping.getModelMapper().map(updatedUser, UserDTO.class);

        Assert.assertNull(updatedUserDTO.getRole());
    }

    @Test
    public void testUpdateUserRemoveSponsor() {
        Sponsor sponsor = dataSetup.createSponsor("Parent Corp.", 456, "Test", 123);

        UserDTO user = createUser(sponsor, SPONSOR_ROLE);

        User createdUser = userService.createUser(user);

        UserDTO createdUserDTO = mapping.getModelMapper().map(createdUser, UserDTO.class);

        createdUserDTO.setSponsor(null);

        var exceptionThrown = Assertions.assertThrows(MappingException.class, () -> {
            userService.updateUser(createdUserDTO);
        });
        assertThat(exceptionThrown.getMessage(), is("ModelMapper mapping errors:\n\n1) Converter Converter<class gov.cms.ab2d.common.dto.SponsorDTO, class gov.cms.ab2d.common.model.Sponsor> failed to convert gov.cms.ab2d.common.dto.SponsorDTO to gov.cms.ab2d.common.model.Sponsor.\n\n1 error"
));
=======
        var exceptionThrown = Assertions.assertThrows(MappingException.class, () -> {
            userService.createUser(user);
        });
        assertThat(exceptionThrown.getMessage(), is("ModelMapper mapping errors:\n\n1) Converter Converter<class gov.cms.ab2d.common.dto.SponsorDTO, class gov.cms.ab2d.common.model.Sponsor> failed to convert gov.cms.ab2d.common.dto.SponsorDTO to gov.cms.ab2d.common.model.Sponsor.\n\n1 error"));
>>>>>>> 1b5d7841
    }
}<|MERGE_RESOLUTION|>--- conflicted
+++ resolved
@@ -1,19 +1,12 @@
 package gov.cms.ab2d.common.service;
 
 import gov.cms.ab2d.common.SpringBootApp;
-<<<<<<< HEAD
-import gov.cms.ab2d.common.config.Mapping;
-=======
->>>>>>> 1b5d7841
 import gov.cms.ab2d.common.dto.SponsorDTO;
 import gov.cms.ab2d.common.dto.UserDTO;
 import gov.cms.ab2d.common.model.Role;
 import gov.cms.ab2d.common.model.Sponsor;
 import gov.cms.ab2d.common.model.User;
-<<<<<<< HEAD
-=======
 import gov.cms.ab2d.common.repository.SponsorRepository;
->>>>>>> 1b5d7841
 import gov.cms.ab2d.common.util.AB2DPostgresqlContainer;
 import gov.cms.ab2d.common.util.DataSetup;
 import org.junit.Assert;
@@ -30,13 +23,9 @@
 import org.testcontainers.junit.jupiter.Container;
 import org.testcontainers.junit.jupiter.Testcontainers;
 
-<<<<<<< HEAD
 import javax.annotation.Nullable;
 import javax.validation.ConstraintViolationException;
 
-import static gov.cms.ab2d.common.util.Constants.ADMIN_ROLE;
-=======
->>>>>>> 1b5d7841
 import static gov.cms.ab2d.common.util.Constants.SPONSOR_ROLE;
 import static org.hamcrest.CoreMatchers.is;
 import static org.junit.Assert.assertEquals;
@@ -54,12 +43,9 @@
     private UserRepository userRepository;
 
     @Autowired
-<<<<<<< HEAD
-=======
     private SponsorRepository sponsorRepository;
 
     @Autowired
->>>>>>> 1b5d7841
     private RoleService roleService;
 
     @Container
@@ -68,12 +54,6 @@
     @Autowired
     private DataSetup dataSetup;
 
-<<<<<<< HEAD
-    @Autowired
-    private Mapping mapping;
-
-=======
->>>>>>> 1b5d7841
     @BeforeEach
     public void init() {
         userRepository.deleteAll();
@@ -91,49 +71,23 @@
     public void testCreateUser() {
         Sponsor sponsor = dataSetup.createSponsor("Parent Corp.", 456, "Test", 123);
 
-<<<<<<< HEAD
-        UserDTO user = createUser(sponsor, SPONSOR_ROLE);
-=======
-        UserDTO user = new UserDTO();
-        user.setEmail("test@test.com");
-        user.setUsername("test@test.com");
-        user.setFirstName("Test");
-        user.setLastName("User");
-        user.setEnabled(true);
-        SponsorDTO sponsorDTO = new SponsorDTO(sponsor.getHpmsId(), sponsor.getOrgName());
-        user.setSponsor(sponsorDTO);
-        Role role = roleService.findRoleByName(SPONSOR_ROLE);
-        user.setRole(role.getName());
->>>>>>> 1b5d7841
-
-        User createdUser = userService.createUser(user);
+        UserDTO user = createUser(sponsor, SPONSOR_ROLE);
+
+        UserDTO createdUser = userService.createUser(user);
         Assert.assertEquals(createdUser.getUsername(), user.getUsername());
         Assert.assertEquals(createdUser.getEmail(), user.getEmail());
         Assert.assertEquals(createdUser.getFirstName(), user.getFirstName());
         Assert.assertEquals(createdUser.getLastName(), user.getLastName());
         Assert.assertEquals(createdUser.getEnabled(), user.getEnabled());
-        Assert.assertEquals(createdUser.getSponsor().getId(), sponsor.getId());
-        Assert.assertEquals(createdUser.getRoles().iterator().next().getName(), SPONSOR_ROLE);
+        Assert.assertEquals(createdUser.getSponsor(), user.getSponsor());
+        Assert.assertEquals(createdUser.getRole(), SPONSOR_ROLE);
     }
 
     @Test
     public void testCreateDuplicateUser() {
         Sponsor sponsor = dataSetup.createSponsor("Parent Corp.", 456, "Test", 123);
 
-<<<<<<< HEAD
-        UserDTO user = createUser(sponsor, SPONSOR_ROLE);
-=======
-        UserDTO user = new UserDTO();
-        user.setEmail("test@test.com");
-        user.setUsername("test@test.com");
-        user.setFirstName("Test");
-        user.setLastName("User");
-        user.setEnabled(true);
-        SponsorDTO sponsorDTO = new SponsorDTO(sponsor.getHpmsId(), sponsor.getOrgName());
-        user.setSponsor(sponsorDTO);
-        Role role = roleService.findRoleByName(SPONSOR_ROLE);
-        user.setRole(role.getName());
->>>>>>> 1b5d7841
+        UserDTO user = createUser(sponsor, SPONSOR_ROLE);
 
         userService.createUser(user);
         var exceptionThrown = Assertions.assertThrows(DataIntegrityViolationException.class, () -> {
@@ -146,20 +100,7 @@
     public void testCreateDuplicateUserByEmail() {
         Sponsor sponsor = dataSetup.createSponsor("Parent Corp.", 456, "Test", 123);
 
-<<<<<<< HEAD
-        UserDTO user = createUser(sponsor, SPONSOR_ROLE);
-=======
-        UserDTO user = new UserDTO();
-        user.setEmail("test@test.com");
-        user.setUsername("test@test.com");
-        user.setFirstName("Test");
-        user.setLastName("User");
-        user.setEnabled(true);
-        SponsorDTO sponsorDTO = new SponsorDTO(sponsor.getHpmsId(), sponsor.getOrgName());
-        user.setSponsor(sponsorDTO);
-        Role role = roleService.findRoleByName(SPONSOR_ROLE);
-        user.setRole(role.getName());
->>>>>>> 1b5d7841
+        UserDTO user = createUser(sponsor, SPONSOR_ROLE);
 
         userService.createUser(user);
 
@@ -181,7 +122,6 @@
         Role role = roleService.findRoleByName(SPONSOR_ROLE);
         user.setRole(role.getName());
 
-<<<<<<< HEAD
         var exceptionThrown = Assertions.assertThrows(ConstraintViolationException.class, () -> {
             userService.createUser(user);
         });
@@ -211,30 +151,26 @@
 
         UserDTO user = createUser(sponsor, SPONSOR_ROLE);
 
-        User createdUser = userService.createUser(user);
-
-        UserDTO createdUserDTO = mapping.getModelMapper().map(createdUser, UserDTO.class);
-
-        createdUserDTO.setEmail("newTest@test.com");
-        createdUserDTO.setFirstName("New");
-        createdUserDTO.setLastName("User");
-        createdUserDTO.setEnabled(false);
+        UserDTO createdUser = userService.createUser(user);
+
+        createdUser.setEmail("newTest@test.com");
+        createdUser.setFirstName("New");
+        createdUser.setLastName("User");
+        createdUser.setEnabled(false);
         SponsorDTO sponsorDTOUpdate = new SponsorDTO(sponsor.getParent().getHpmsId(), sponsor.getParent().getOrgName());
-        createdUserDTO.setSponsor(sponsorDTOUpdate);
-        createdUserDTO.setRole(SPONSOR_ROLE);
-
-        User updatedUser = userService.updateUser(createdUserDTO);
-
-        UserDTO updatedUserDTO = mapping.getModelMapper().map(updatedUser, UserDTO.class);
-
-        Assert.assertEquals(updatedUserDTO.getUsername(), createdUserDTO.getUsername());
-        Assert.assertEquals(updatedUserDTO.getEmail(), createdUserDTO.getEmail());
-        Assert.assertEquals(updatedUserDTO.getFirstName(), createdUserDTO.getFirstName());
-        Assert.assertEquals(updatedUserDTO.getLastName(), createdUserDTO.getLastName());
-        Assert.assertEquals(updatedUserDTO.getEnabled(), createdUserDTO.getEnabled());
-        Assert.assertEquals(updatedUserDTO.getSponsor().getOrgName(), createdUserDTO.getSponsor().getOrgName());
-        Assert.assertEquals(updatedUserDTO.getSponsor().getHpmsId(), createdUserDTO.getSponsor().getHpmsId());
-        Assert.assertEquals(updatedUserDTO.getRole(), createdUserDTO.getRole());
+        createdUser.setSponsor(sponsorDTOUpdate);
+        createdUser.setRole(SPONSOR_ROLE);
+
+        UserDTO updatedUser = userService.updateUser(createdUser);
+
+        Assert.assertEquals(updatedUser.getUsername(), createdUser.getUsername());
+        Assert.assertEquals(updatedUser.getEmail(), createdUser.getEmail());
+        Assert.assertEquals(updatedUser.getFirstName(), createdUser.getFirstName());
+        Assert.assertEquals(updatedUser.getLastName(), createdUser.getLastName());
+        Assert.assertEquals(updatedUser.getEnabled(), createdUser.getEnabled());
+        Assert.assertEquals(updatedUser.getSponsor().getOrgName(), createdUser.getSponsor().getOrgName());
+        Assert.assertEquals(updatedUser.getSponsor().getHpmsId(), createdUser.getSponsor().getHpmsId());
+        Assert.assertEquals(updatedUser.getRole(), createdUser.getRole());
     }
 
     @Test
@@ -245,17 +181,13 @@
 
         Assert.assertNull(user.getRole());
 
-        User createdUser = userService.createUser(user);
-
-        UserDTO createdUserDTO = mapping.getModelMapper().map(createdUser, UserDTO.class);
-
-        createdUserDTO.setRole(SPONSOR_ROLE);
-
-        User updatedUser = userService.updateUser(createdUserDTO);
-
-        UserDTO updatedUserDTO = mapping.getModelMapper().map(updatedUser, UserDTO.class);
-
-        Assert.assertEquals(updatedUserDTO.getRole(), createdUserDTO.getRole());
+        UserDTO createdUser = userService.createUser(user);
+
+        createdUser.setRole(SPONSOR_ROLE);
+
+        UserDTO updatedUser = userService.updateUser(createdUser);
+
+        Assert.assertEquals(updatedUser.getRole(), createdUser.getRole());
     }
 
     @Test
@@ -266,17 +198,13 @@
 
         Assert.assertEquals(user.getRole(), SPONSOR_ROLE);
 
-        User createdUser = userService.createUser(user);
-
-        UserDTO createdUserDTO = mapping.getModelMapper().map(createdUser, UserDTO.class);
-
-        createdUserDTO.setRole(null);
-
-        User updatedUser = userService.updateUser(createdUserDTO);
-
-        UserDTO updatedUserDTO = mapping.getModelMapper().map(updatedUser, UserDTO.class);
-
-        Assert.assertNull(updatedUserDTO.getRole());
+        UserDTO createdUser = userService.createUser(user);
+
+        createdUser.setRole(null);
+
+        UserDTO updatedUser = userService.updateUser(createdUser);
+
+        Assert.assertNull(updatedUser.getRole());
     }
 
     @Test
@@ -285,22 +213,14 @@
 
         UserDTO user = createUser(sponsor, SPONSOR_ROLE);
 
-        User createdUser = userService.createUser(user);
-
-        UserDTO createdUserDTO = mapping.getModelMapper().map(createdUser, UserDTO.class);
-
-        createdUserDTO.setSponsor(null);
+        UserDTO createdUser = userService.createUser(user);
+
+        createdUser.setSponsor(null);
 
         var exceptionThrown = Assertions.assertThrows(MappingException.class, () -> {
-            userService.updateUser(createdUserDTO);
+            userService.updateUser(createdUser);
         });
         assertThat(exceptionThrown.getMessage(), is("ModelMapper mapping errors:\n\n1) Converter Converter<class gov.cms.ab2d.common.dto.SponsorDTO, class gov.cms.ab2d.common.model.Sponsor> failed to convert gov.cms.ab2d.common.dto.SponsorDTO to gov.cms.ab2d.common.model.Sponsor.\n\n1 error"
-));
-=======
-        var exceptionThrown = Assertions.assertThrows(MappingException.class, () -> {
-            userService.createUser(user);
-        });
-        assertThat(exceptionThrown.getMessage(), is("ModelMapper mapping errors:\n\n1) Converter Converter<class gov.cms.ab2d.common.dto.SponsorDTO, class gov.cms.ab2d.common.model.Sponsor> failed to convert gov.cms.ab2d.common.dto.SponsorDTO to gov.cms.ab2d.common.model.Sponsor.\n\n1 error"));
->>>>>>> 1b5d7841
+        ));
     }
 }