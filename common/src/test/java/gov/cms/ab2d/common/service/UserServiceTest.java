--- conflicted
+++ resolved
@@ -238,7 +238,6 @@
     }
 
     @Test
-<<<<<<< HEAD
     public void testSetupUserAndRolesInSecurityContext() {
         HttpServletRequest httpServletRequest = new MockHttpServletRequest();
 
@@ -270,7 +269,9 @@
             userService.setupUserImpersonation("UserDoesNotExist", httpServletRequest);
         });
         Assert.assertEquals(exceptionThrown.getMessage(), "User is not present in our database");
-=======
+    }
+
+    @Test
     public void testEnableUser() {
         Sponsor sponsor = dataSetup.createSponsor("Parent Corp.", 456, "Test", 123);
 
@@ -292,6 +293,5 @@
 
         UserDTO updatedUser = userService.disableUser(user.getUsername());
         Assert.assertEquals(updatedUser.getEnabled(), false);
->>>>>>> 9dbd4ad0
     }
 }