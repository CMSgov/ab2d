--- conflicted
+++ resolved
@@ -71,17 +71,13 @@
     private ContractRepository contractRepository;
 
     @Autowired
-<<<<<<< HEAD
-    JobOutputRepository jobOutputRepository;
-
-    @Autowired
-    DataSetup dataSetup;
-=======
+    private JobOutputRepository jobOutputRepository;
+
+    @Autowired
     private DataSetup dataSetup;
 
     @Autowired
     private UserService userService;
->>>>>>> 4be24ece
 
     @Value("${efs.mount}")
     private String tmpJobLocation;
