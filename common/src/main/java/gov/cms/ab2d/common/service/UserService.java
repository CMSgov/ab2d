package gov.cms.ab2d.common.service;

import gov.cms.ab2d.common.dto.UserDTO;
import gov.cms.ab2d.common.model.User;
import org.springframework.security.core.GrantedAuthority;

import javax.servlet.http.HttpServletRequest;
import java.util.List;

public interface UserService {

    User getCurrentUser();

    User getUserByUsername(String username);

    UserDTO createUser(UserDTO userDTO);

    UserDTO updateUser(UserDTO userDTO);

<<<<<<< HEAD
    void setupUserImpersonation(String username, HttpServletRequest request);

    void setupUserAndRolesInSecurityContext(User user, HttpServletRequest request);

    List<GrantedAuthority> getGrantedAuth(User user);
=======
    UserDTO enableUser(String username);

    UserDTO disableUser(String username);
>>>>>>> 9dbd4ad0
}<|MERGE_RESOLUTION|>--- conflicted
+++ resolved
@@ -17,15 +17,13 @@
 
     UserDTO updateUser(UserDTO userDTO);
 
-<<<<<<< HEAD
     void setupUserImpersonation(String username, HttpServletRequest request);
 
     void setupUserAndRolesInSecurityContext(User user, HttpServletRequest request);
 
     List<GrantedAuthority> getGrantedAuth(User user);
-=======
+
     UserDTO enableUser(String username);
 
     UserDTO disableUser(String username);
->>>>>>> 9dbd4ad0
 }