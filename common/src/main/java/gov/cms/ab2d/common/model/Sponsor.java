--- conflicted
+++ resolved
@@ -22,12 +22,8 @@
 @Entity
 @Getter
 @Setter
-<<<<<<< HEAD
 @EqualsAndHashCode(onlyExplicitlyIncluded = true)
-public class Sponsor {
-=======
 public class Sponsor extends TimestampBase {
->>>>>>> fc984387
 
     @Id
     @GeneratedValue
