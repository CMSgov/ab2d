--- conflicted
+++ resolved
@@ -22,13 +22,11 @@
 
     public static final String EOB = "ExplanationOfBenefit";
 
-<<<<<<< HEAD
     public static final int ONE_MEGA_BYTE = 1024 * 1024;
-=======
+
     public static final String API_PREFIX = "/api/v1";
 
     public static final String FHIR_PREFIX = "/fhir";
 
     public static final String ADMIN_PREFIX = "/admin";
->>>>>>> f2815592
 }