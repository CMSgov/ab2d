--- conflicted
+++ resolved
@@ -41,15 +41,11 @@
 
     public static final String MAINTENANCE_MODE = "maintenance.mode";
 
-<<<<<<< HEAD
+    public static final String CONTRACT_2_BENE_CACHING_ON = "ContractToBeneCachingOn";
+
     public static final String ZIP_SUPPORT_ON = "ZipSupportOn";
 
     public static final Set<String> ALLOWED_PROPERTY_NAMES = Set.of(PCP_CORE_POOL_SIZE, PCP_MAX_POOL_SIZE,
-            PCP_SCALE_TO_MAX_TIME, MAINTENANCE_MODE, ZIP_SUPPORT_ON);
-=======
-    public static final String CONTRACT_2_BENE_CACHING_ON = "ContractToBeneCachingOn";
+            PCP_SCALE_TO_MAX_TIME, MAINTENANCE_MODE, CONTRACT_2_BENE_CACHING_ON, ZIP_SUPPORT_ON);
 
-    public static final Set<String> ALLOWED_PROPERTY_NAMES = Set.of(PCP_CORE_POOL_SIZE, PCP_MAX_POOL_SIZE,
-            PCP_SCALE_TO_MAX_TIME, MAINTENANCE_MODE, CONTRACT_2_BENE_CACHING_ON);
->>>>>>> 5416150a
 }