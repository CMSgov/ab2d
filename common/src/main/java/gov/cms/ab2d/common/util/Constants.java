package gov.cms.ab2d.common.util;

public final class Constants {

    private Constants() { }

    public static final String OPERATION_OUTCOME = "OperationOutcome";

    public static final String NDJSON_FIRE_CONTENT_TYPE = "application/fhir+ndjson";

    public static final String JOB_LOG = "job";

    public static final String ORGANIZATION = "organization";

    public static final String REQUEST_ID = "RequestId";

    public static final String FILE_LOG = "filename";

    public static final String CONTRACT_LOG = "contract";

    public static final String API_PREFIX_V1 = "/api/v1";

    public static final String API_PREFIX_V2 = "/api/v2";

    public static final String FHIR_PREFIX = "/fhir";

    public static final String ADMIN_PREFIX = "/admin";

    public static final String STATUS_ENDPOINT = "/status";

    public static final String HEALTH_ENDPOINT = "/health";

    public static final String VALIDATE_BFD_ENDPOINT = "/validate/bfd";

    public static final String VALIDATE_SLACK_ENDPOINT = "/validate/slack";

    public static final String AKAMAI_TEST_OBJECT = "/akamai-test-object.html";

    // Properties that are allowed to be modified. When adding a new one, add it to a constant, and the Set below
    public static final String ZIP_SUPPORT_ON = "ZipSupportOn";

<<<<<<< HEAD
=======
    public static final int MAX_DOWNLOADS = 6;

    public static final Set<String> ALLOWED_PROPERTY_NAMES = Set.of(PCP_CORE_POOL_SIZE, PCP_MAX_POOL_SIZE,
            PCP_SCALE_TO_MAX_TIME, MAINTENANCE_MODE, ZIP_SUPPORT_ON,
            WORKER_ENGAGEMENT, HPMS_INGESTION_ENGAGEMENT, COVERAGE_SEARCH_DISCOVERY, COVERAGE_SEARCH_QUEUEING,
            COVERAGE_SEARCH_STUCK_HOURS, COVERAGE_SEARCH_UPDATE_MONTHS, COVERAGE_SEARCH_OVERRIDE);

>>>>>>> e7cad8f2
    // This is the earliest time the _since filter is valid - probably should be in the properties file but I
    // wanted to include it in the swagger documentation and for the swagger annotation, the value has to be
    // constant at compile time so I put it here.
    public static final String SINCE_EARLIEST_DATE = "2020-02-13T00:00:00.000-05:00";

    public static final String ZIPFORMAT = "application/zip";
}<|MERGE_RESOLUTION|>--- conflicted
+++ resolved
@@ -39,16 +39,8 @@
     // Properties that are allowed to be modified. When adding a new one, add it to a constant, and the Set below
     public static final String ZIP_SUPPORT_ON = "ZipSupportOn";
 
-<<<<<<< HEAD
-=======
     public static final int MAX_DOWNLOADS = 6;
 
-    public static final Set<String> ALLOWED_PROPERTY_NAMES = Set.of(PCP_CORE_POOL_SIZE, PCP_MAX_POOL_SIZE,
-            PCP_SCALE_TO_MAX_TIME, MAINTENANCE_MODE, ZIP_SUPPORT_ON,
-            WORKER_ENGAGEMENT, HPMS_INGESTION_ENGAGEMENT, COVERAGE_SEARCH_DISCOVERY, COVERAGE_SEARCH_QUEUEING,
-            COVERAGE_SEARCH_STUCK_HOURS, COVERAGE_SEARCH_UPDATE_MONTHS, COVERAGE_SEARCH_OVERRIDE);
-
->>>>>>> e7cad8f2
     // This is the earliest time the _since filter is valid - probably should be in the properties file but I
     // wanted to include it in the swagger documentation and for the swagger annotation, the value has to be
     // constant at compile time so I put it here.
