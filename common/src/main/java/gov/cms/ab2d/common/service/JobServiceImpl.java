--- conflicted
+++ resolved
@@ -1,20 +1,14 @@
 package gov.cms.ab2d.common.service;
 
-
-<<<<<<< HEAD
 import gov.cms.ab2d.common.model.JobOutput;
 import gov.cms.ab2d.common.model.User;
 import gov.cms.ab2d.common.repository.JobRepository;
-=======
->>>>>>> 7709a61e
+
 import gov.cms.ab2d.common.model.Job;
-import gov.cms.ab2d.common.model.JobOutput;
 import gov.cms.ab2d.common.model.JobStatus;
 import gov.cms.ab2d.common.model.Sponsor;
-import gov.cms.ab2d.common.model.User;
 import gov.cms.ab2d.common.model.Contract;
 import gov.cms.ab2d.common.repository.ContractRepository;
-import gov.cms.ab2d.common.repository.JobRepository;
 import lombok.extern.slf4j.Slf4j;
 import org.springframework.beans.factory.annotation.Autowired;
 import org.springframework.beans.factory.annotation.Value;
@@ -29,6 +23,7 @@
 import java.nio.file.Paths;
 import java.time.OffsetDateTime;
 import java.util.List;
+import java.util.Optional;
 import java.util.UUID;
 
 @Slf4j
@@ -156,15 +151,21 @@
     }
 
     @Override
-    public boolean checkIfCurrentUserHasSubmittedOrActiveJob() {
+    public boolean checkIfCurrentUserHasActiveJob() {
         User user = userService.getCurrentUser();
-        List<Job> jobs = jobRepository.findJobsByUser(user);
-        for(Job job : jobs) {
-            if (job.getStatus().isCancellable()) {
-                return true;
-            }
-        }
+        List<Job> jobs = jobRepository.findActiveJobsByUser(user);
+        return jobs.size() > 0;
+    }
 
-        return false;
+    @Override
+    public boolean checkIfCurrentUserHasActiveJobForContractNumber(String contractNumber) {
+        User user = userService.getCurrentUser();
+        Contract contract = contractRepository.findContractByContractNumber(contractNumber)
+            .orElseThrow(() -> {
+                log.error("Contract number {} }was not found", contractNumber);
+                return new ResourceNotFoundException("Contract number " + contractNumber + "was not found");
+            });
+        List<Job> jobs = jobRepository.findActiveJobsByUserAndContract(user, contract);
+        return jobs.size() > 0;
     }
 }