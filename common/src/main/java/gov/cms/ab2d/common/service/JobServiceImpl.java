package gov.cms.ab2d.common.service;

import gov.cms.ab2d.common.model.*; // NOPMD
import gov.cms.ab2d.common.repository.JobRepository;
import gov.cms.ab2d.common.util.EventUtils;
import gov.cms.ab2d.common.util.JobUtil;
import gov.cms.ab2d.eventlogger.LogManager;
import gov.cms.ab2d.eventlogger.events.FileEvent;
import gov.cms.ab2d.eventlogger.reports.sql.LoggerEventSummary;
import gov.cms.ab2d.fhir.FhirVersion;
import java.io.File;
import java.net.MalformedURLException;
import java.nio.file.Path;
import java.nio.file.Paths;
import java.time.OffsetDateTime;
import java.util.Comparator;
import java.util.List;
import java.util.UUID;
import java.util.stream.Collectors;
import lombok.extern.slf4j.Slf4j;
import org.springframework.beans.factory.annotation.Value;
import org.springframework.core.io.Resource;
import org.springframework.core.io.UrlResource;
import org.springframework.stereotype.Service;
import org.springframework.transaction.annotation.Transactional;


import static gov.cms.ab2d.common.util.Constants.ADMIN_ROLE;
import static gov.cms.ab2d.eventlogger.Ab2dEnvironment.PROD_LIST;
import static gov.cms.ab2d.eventlogger.events.SlackEvents.ORG_FIRST;

@Slf4j
@Service
@Transactional
public class JobServiceImpl implements JobService {

    private final PdpClientService pdpClientService;
    private final JobRepository jobRepository;
    private final JobOutputService jobOutputService;
    private final LogManager eventLogger;
    private final LoggerEventSummary loggerEventSummary;
    private final String fileDownloadPath;

    public static final String INITIAL_JOB_STATUS_MESSAGE = "0%";

    public JobServiceImpl(PdpClientService pdpClientService, JobRepository jobRepository, JobOutputService jobOutputService,
                          LogManager eventLogger, LoggerEventSummary loggerEventSummary,
                          @Value("${efs.mount}") String fileDownloadPath) {
        this.pdpClientService = pdpClientService;
        this.jobRepository = jobRepository;
        this.jobOutputService = jobOutputService;
        this.eventLogger = eventLogger;
        this.loggerEventSummary = loggerEventSummary;
        this.fileDownloadPath = fileDownloadPath;
    }

    @Override
    public Job createJob(String resourceTypes, String url, String contractNumber, String outputFormat,
                         OffsetDateTime since, FhirVersion version) {
        Job job = new Job();
        job.setResourceTypes(resourceTypes);
        job.setJobUuid(UUID.randomUUID().toString());
        job.setRequestUrl(url);
        job.setStatusMessage(INITIAL_JOB_STATUS_MESSAGE);
        job.setCreatedAt(OffsetDateTime.now());
        job.setOutputFormat(outputFormat);
        job.setProgress(0);
        job.setSince(since);
        job.setFhirVersion(version);
        job.setPdpClient(pdpClientService.getCurrentClient());

        // Check to see if there is any attestation
        PdpClient pdpClient = pdpClientService.getCurrentClient();
        Contract contract = pdpClient.getContract();
        if (contractNumber != null && !contractNumber.equals(contract.getContractNumber())) {
            String errorMsg = "Specifying contract: " + contractNumber + " not associated with internal id: " + pdpClient.getId();
            log.error(errorMsg);
            throw new InvalidContractException(errorMsg);
        }

        if (!contract.hasAttestation()) {
            String errorMsg = "Contract: " + contractNumber + " is not attested.";
            log.error(errorMsg);
            throw new InvalidContractException(errorMsg);
        }

        eventLogger.log(EventUtils.getJobChangeEvent(job, JobStatus.SUBMITTED, "Job Created"));

        // Report client running first job in prod
        if (clientHasNeverCompletedJob(contract.getContractNumber())) {
<<<<<<< HEAD
            String firstJobMessage = String.format("Organization %s is running their first job for contract %s",
=======
            String firstJobMessage = String.format(ORG_FIRST + " Organization %s is running their first job for contract %s",
>>>>>>> 6575079b
                    pdpClient.getOrganization(), contract.getContractNumber());
            eventLogger.alert(firstJobMessage, PROD_LIST);
        }
        job.setContractNumber(contract.getContractNumber());
        job.setStatus(JobStatus.SUBMITTED);
        return jobRepository.save(job);
    }

    @Override
    public void cancelJob(String jobUuid) {
        Job job = getAuthorizedJobByJobUuid(jobUuid);

        if (!job.getStatus().isCancellable()) {
            log.error("Job had a status of {} so it was not able to be cancelled", job.getStatus());
            throw new InvalidJobStateTransition("Job has a status of " + job.getStatus() + ", so it cannot be cancelled");
        }
        eventLogger.log(EventUtils.getJobChangeEvent(job, JobStatus.CANCELLED, "Job Cancelled"));
        jobRepository.cancelJobByJobUuid(jobUuid);
    }

    private Job getAuthorizedJobByJobUuid(String jobUuid) {
        Job job = getJobByJobUuid(jobUuid);

        PdpClient pdpClient = pdpClientService.getCurrentClient();
        if (!pdpClient.equals(job.getPdpClient())) {
            log.error("Client attempted to download a file where they had a valid UUID, but was not logged in as the " +
                    "client that created the job");
            throw new InvalidJobAccessException("Unauthorized");
        }

        return job;
    }

    @Override
    public Job getAuthorizedJobByJobUuidAndRole(String jobUuid) {
        PdpClient pdpClient = pdpClientService.getCurrentClient();

        for (Role role : pdpClient.getRoles()) {
            if (role.getName().equals(ADMIN_ROLE)) {
                log.info("Admin accessed job {}", jobUuid);
                return getJobByJobUuid(jobUuid);
            }
        }

        return getAuthorizedJobByJobUuid(jobUuid);
    }

    @Override
    public Job getJobByJobUuid(String jobUuid) {
        Job job = jobRepository.findByJobUuid(jobUuid);

        if (job == null) {
            log.error("Job was searched for and was not found");
            throw new ResourceNotFoundException("No job with jobUuid " +  jobUuid + " was found");
        }

        return job;
    }

    @Override
    public Job updateJob(Job job) {
        return jobRepository.save(job);
    }

    @Override
    public Resource getResourceForJob(String jobUuid, String fileName) throws MalformedURLException {
        Job job = getAuthorizedJobByJobUuid(jobUuid);

        // Make sure that there is a path that matches a job output for the job they are requesting
        boolean jobOutputMatchesPath = false;
        JobOutput foundJobOutput = null;
        for (JobOutput jobOutput : job.getJobOutputs()) {
            if (jobOutput.getFilePath().equals(fileName)) {
                jobOutputMatchesPath = true;
                foundJobOutput = jobOutput;
                break;
            }
        }

        if (!jobOutputMatchesPath) {
            log.error("No Job Output with the file name {} exists in our records", fileName);
            throw new ResourceNotFoundException("No Job Output with the file name " + fileName + " exists in our records");
        }

        Path file = Paths.get(fileDownloadPath, job.getJobUuid(), fileName);
        Resource resource = new UrlResource(file.toUri());

        if (!resource.exists()) {
            String errorMsg;
            if (foundJobOutput.getDownloaded()) {
                errorMsg = "The file is not present as it has already been downloaded. Please resubmit the job.";
            } else if (job.getExpiresAt().isBefore(OffsetDateTime.now())) {
                errorMsg = "The file is not present as it has expired. Please resubmit the job.";
            } else {
                errorMsg = "The file is not present as there was an error. Please resubmit the job.";
            }
            log.error(errorMsg);
            throw new JobOutputMissingException(errorMsg);
        }

        return resource;
    }

    @Override
    public void deleteFileForJob(File file, String jobUuid) {
        String fileName = file.getName();
        Job job = jobRepository.findByJobUuid(jobUuid);
        JobOutput jobOutput = jobOutputService.findByFilePathAndJob(fileName, job);
        jobOutput.setDownloaded(true);
        jobOutputService.updateJobOutput(jobOutput);
        eventLogger.log(EventUtils.getFileEvent(job, file, FileEvent.FileStatus.DELETE));
        if (JobUtil.isJobDone(job)) {
            eventLogger.log(LogManager.LogType.KINESIS, loggerEventSummary.getSummary(job.getJobUuid()));
        }
        boolean deleted = file.delete();
        if (!deleted) {
            log.error("Was not able to delete the file {}", file.getName());
        }
    }

    @Override
    public boolean checkIfCurrentClientCanAddJob() {
        PdpClient pdpClient = pdpClientService.getCurrentClient();
        List<Job> jobs = jobRepository.findActiveJobsByClient(pdpClient);
        return jobs.size() < pdpClient.getMaxParallelJobs();
    }

    @Override
    public List<String> getActiveJobIds() {
        //Sorting with stream so we don't affect existing code that uses findActiveJobsByClient.
        //Number of jobs returned should be small
        return jobRepository.findActiveJobsByClient(pdpClientService.getCurrentClient()).stream()
                .sorted(Comparator.comparing(Job::getCreatedAt))
                .map(Job::getJobUuid).collect(Collectors.toList());
    }

    private boolean clientHasNeverCompletedJob(String contractNumber) {
        int completedJobs = jobRepository.countJobByContractNumberAndStatus(contractNumber,
                List.of(JobStatus.SUBMITTED, JobStatus.IN_PROGRESS, JobStatus.SUCCESSFUL));
        return completedJobs == 0;
    }
}<|MERGE_RESOLUTION|>--- conflicted
+++ resolved
@@ -88,11 +88,7 @@
 
         // Report client running first job in prod
         if (clientHasNeverCompletedJob(contract.getContractNumber())) {
-<<<<<<< HEAD
-            String firstJobMessage = String.format("Organization %s is running their first job for contract %s",
-=======
             String firstJobMessage = String.format(ORG_FIRST + " Organization %s is running their first job for contract %s",
->>>>>>> 6575079b
                     pdpClient.getOrganization(), contract.getContractNumber());
             eventLogger.alert(firstJobMessage, PROD_LIST);
         }
