package gov.cms.ab2d.common.repository;

import gov.cms.ab2d.common.model.Contract;
import gov.cms.ab2d.common.model.Job;
<<<<<<< HEAD
import gov.cms.ab2d.common.model.User;
=======
import gov.cms.ab2d.common.model.JobStatus;
>>>>>>> 8635e49e
import org.springframework.data.jpa.repository.JpaRepository;
import org.springframework.data.jpa.repository.Modifying;
import org.springframework.data.jpa.repository.Query;
import org.springframework.data.repository.query.Param;
import org.springframework.stereotype.Repository;

import java.util.List;

@Repository
public interface JobRepository extends JpaRepository<Job, Long> {

    @Modifying
    @Query("update Job j set j.status = gov.cms.ab2d.common.model.JobStatus.CANCELLED where j.jobUuid = :jobUuid")
    void cancelJobByJobUuid(@Param("jobUuid") String jobUuid);

    Job findByJobUuid(String jobUuid);

<<<<<<< HEAD
    @Query("select j from Job j where j.user = :user and (j.status = 'IN_PROGRESS' or j.status = 'SUBMITTED')")
    List<Job> findActiveJobsByUser(User user);

    @Query("select j from Job j where j.user = :user and j.contract = :contract and (j.status = 'IN_PROGRESS' or j.status = 'SUBMITTED')")
    List<Job> findActiveJobsByUserAndContract(User user, Contract contract);
=======

    @Query("SELECT j.status FROM Job j WHERE j.jobUuid = :jobUuid ")
    JobStatus findJobStatus(String jobUuid);


>>>>>>> 8635e49e
}<|MERGE_RESOLUTION|>--- conflicted
+++ resolved
@@ -2,11 +2,8 @@
 
 import gov.cms.ab2d.common.model.Contract;
 import gov.cms.ab2d.common.model.Job;
-<<<<<<< HEAD
 import gov.cms.ab2d.common.model.User;
-=======
 import gov.cms.ab2d.common.model.JobStatus;
->>>>>>> 8635e49e
 import org.springframework.data.jpa.repository.JpaRepository;
 import org.springframework.data.jpa.repository.Modifying;
 import org.springframework.data.jpa.repository.Query;
@@ -24,17 +21,12 @@
 
     Job findByJobUuid(String jobUuid);
 
-<<<<<<< HEAD
     @Query("select j from Job j where j.user = :user and (j.status = 'IN_PROGRESS' or j.status = 'SUBMITTED')")
     List<Job> findActiveJobsByUser(User user);
 
     @Query("select j from Job j where j.user = :user and j.contract = :contract and (j.status = 'IN_PROGRESS' or j.status = 'SUBMITTED')")
     List<Job> findActiveJobsByUserAndContract(User user, Contract contract);
-=======
 
     @Query("SELECT j.status FROM Job j WHERE j.jobUuid = :jobUuid ")
     JobStatus findJobStatus(String jobUuid);
-
-
->>>>>>> 8635e49e
 }