package gov.cms.ab2d.common.model;

import lombok.Getter;
import lombok.Setter;

import javax.persistence.Column;
import javax.persistence.Entity;
import javax.persistence.GeneratedValue;
import javax.persistence.Id;
import javax.persistence.OneToMany;
import javax.validation.constraints.NotNull;
import java.util.HashSet;
import java.util.Set;

@Entity
@Getter
@Setter
<<<<<<< HEAD
public class Beneficiary {
=======
public class Beneficiary extends TimestampBase {

>>>>>>> 30e3dcee
    @Id
    @GeneratedValue
    private Long id;

    @Column(unique = true)
    @NotNull
    private String patientId;

    @OneToMany(mappedBy = "beneficiary")
    private Set<Coverage> coverages = new HashSet<>();
}<|MERGE_RESOLUTION|>--- conflicted
+++ resolved
@@ -15,12 +15,7 @@
 @Entity
 @Getter
 @Setter
-<<<<<<< HEAD
-public class Beneficiary {
-=======
 public class Beneficiary extends TimestampBase {
-
->>>>>>> 30e3dcee
     @Id
     @GeneratedValue
     private Long id;
