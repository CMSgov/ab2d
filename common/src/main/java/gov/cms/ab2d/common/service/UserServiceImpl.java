package gov.cms.ab2d.common.service;

import gov.cms.ab2d.common.config.Mapping;
import gov.cms.ab2d.common.dto.UserDTO;
import gov.cms.ab2d.common.model.User;
import gov.cms.ab2d.common.repository.UserRepository;
import lombok.extern.slf4j.Slf4j;
import org.springframework.beans.factory.annotation.Autowired;
import org.springframework.security.core.Authentication;
import org.springframework.security.core.context.SecurityContextHolder;
import org.springframework.security.core.userdetails.UsernameNotFoundException;
import org.springframework.stereotype.Service;

@Service
@Slf4j
/**
 * Just gets the current user from the authentication context.
 */
public class UserServiceImpl implements UserService {

    @Autowired
    private UserRepository userRepository;

    @Autowired
    private Mapping mapping;

    @Override
    public User getCurrentUser() {
        Authentication auth = SecurityContextHolder.getContext().getAuthentication();
        return auth != null ? userRepository
                .findByUsername(
                        auth.getPrincipal() instanceof String ? (String) auth.getPrincipal() :
                                ((org.springframework.security.core.userdetails.User) auth
                                        .getPrincipal())
                                        .getUsername()) : null;
    }

    @Override
    public User getUserByUsername(String username) {
        User user = userRepository.findByUsername(username);
        if(user == null) {
            String userNotPresentMsg = "User is not present in our database";
            log.error(userNotPresentMsg);
            throw new UsernameNotFoundException(userNotPresentMsg);
        } else {
            return user;
        }
    }

    @Override
<<<<<<< HEAD
    public UserDTO createUser(UserDTO userDTO) {
        User user = mapping.getModelMapper().map(userDTO, User.class);
        User createdUser = userRepository.saveAndFlush(user);
        return mapping.getModelMapper().map(createdUser, UserDTO.class);
    }

    @Override
    public UserDTO updateUser(UserDTO userDTO) {
        // When updating there needs to be verification that the user exists
        User user = getUserByUsername(userDTO.getUsername());
        userDTO.setId(user.getId());
        User mappedUser = mapping.getModelMapper().map(userDTO, User.class);
        User updatedUser = userRepository.saveAndFlush(mappedUser);
        return mapping.getModelMapper().map(updatedUser, UserDTO.class);
=======
    public User createUser(UserDTO userDTO) {
        User user = mapping.getModelMapper().map(userDTO, User.class);
        return userRepository.saveAndFlush(user);
>>>>>>> 1b5d7841
    }
}<|MERGE_RESOLUTION|>--- conflicted
+++ resolved
@@ -38,7 +38,7 @@
     @Override
     public User getUserByUsername(String username) {
         User user = userRepository.findByUsername(username);
-        if(user == null) {
+        if (user == null) {
             String userNotPresentMsg = "User is not present in our database";
             log.error(userNotPresentMsg);
             throw new UsernameNotFoundException(userNotPresentMsg);
@@ -48,7 +48,6 @@
     }
 
     @Override
-<<<<<<< HEAD
     public UserDTO createUser(UserDTO userDTO) {
         User user = mapping.getModelMapper().map(userDTO, User.class);
         User createdUser = userRepository.saveAndFlush(user);
@@ -63,10 +62,5 @@
         User mappedUser = mapping.getModelMapper().map(userDTO, User.class);
         User updatedUser = userRepository.saveAndFlush(mappedUser);
         return mapping.getModelMapper().map(updatedUser, UserDTO.class);
-=======
-    public User createUser(UserDTO userDTO) {
-        User user = mapping.getModelMapper().map(userDTO, User.class);
-        return userRepository.saveAndFlush(user);
->>>>>>> 1b5d7841
     }
 }