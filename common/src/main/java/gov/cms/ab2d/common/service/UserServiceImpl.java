package gov.cms.ab2d.common.service;

import gov.cms.ab2d.common.config.Mapping;
import gov.cms.ab2d.common.dto.UserDTO;
import gov.cms.ab2d.common.model.Role;
import gov.cms.ab2d.common.model.User;
import gov.cms.ab2d.common.repository.UserRepository;
import lombok.extern.slf4j.Slf4j;
import org.springframework.beans.factory.annotation.Autowired;
import org.springframework.security.authentication.UsernamePasswordAuthenticationToken;
import org.springframework.security.core.Authentication;
import org.springframework.security.core.GrantedAuthority;
import org.springframework.security.core.authority.SimpleGrantedAuthority;
import org.springframework.security.core.context.SecurityContextHolder;
import org.springframework.security.web.authentication.WebAuthenticationDetailsSource;
import org.springframework.stereotype.Service;
import org.springframework.transaction.annotation.Transactional;

import javax.servlet.http.HttpServletRequest;
import java.util.ArrayList;
import java.util.List;

@Transactional
@Service
@Slf4j
/**
 * Just gets the current user from the authentication context.
 */
public class UserServiceImpl implements UserService {

    @Autowired
    private UserRepository userRepository;

    @Autowired
    private Mapping mapping;

    @Override
    public User getCurrentUser() {
        Authentication auth = SecurityContextHolder.getContext().getAuthentication();
        return auth != null ? userRepository
                .findByUsername(
                        auth.getPrincipal() instanceof String ? (String) auth.getPrincipal() :
                                ((org.springframework.security.core.userdetails.User) auth
                                        .getPrincipal())
                                        .getUsername()) : null;
    }

    @Override
    public User getUserByUsername(String username) {
        User user = userRepository.findByUsername(username);
        if (user == null) {
            String userNotPresentMsg = "User is not present in our database";
            log.error(userNotPresentMsg);
            throw new ResourceNotFoundException(userNotPresentMsg);
        } else {
            return user;
        }
    }

    @Override
    public UserDTO createUser(UserDTO userDTO) {
        User user = mapping.getModelMapper().map(userDTO, User.class);
        User createdUser = userRepository.saveAndFlush(user);
        return mapping.getModelMapper().map(createdUser, UserDTO.class);
    }

    @Override
    public UserDTO updateUser(UserDTO userDTO) {
        // When updating there needs to be verification that the user exists
        User user = getUserByUsername(userDTO.getUsername());
        userDTO.setId(user.getId());
        User mappedUser = mapping.getModelMapper().map(userDTO, User.class);
        User updatedUser = userRepository.saveAndFlush(mappedUser);
        return mapping.getModelMapper().map(updatedUser, UserDTO.class);
    }

    @Override
<<<<<<< HEAD
    public void setupUserImpersonation(String username, HttpServletRequest request) {
        User user = getUserByUsername(username);

        log.info("Admin user is impersonating user {}", username);

        setupUserAndRolesInSecurityContext(user, request);
    }

    @Override
    public void setupUserAndRolesInSecurityContext(User user, HttpServletRequest request) {
        List<GrantedAuthority> authorities = getGrantedAuth(user);
        UsernamePasswordAuthenticationToken auth = new UsernamePasswordAuthenticationToken(
                user.getUsername(), null, authorities);
        auth.setDetails(new WebAuthenticationDetailsSource().buildDetails(request));

        log.info("Successfully logged in");
        SecurityContextHolder.getContext().setAuthentication(auth);
    }

    /**
     * Retrieve the list of granted authorities from the user's roles
     *
     * @param user - the user
     * @return - the granted authorities
     */
    @Override
    public List<GrantedAuthority> getGrantedAuth(User user) {
        List<GrantedAuthority> authorities = new ArrayList<>();
        for (Role role : user.getRoles()) {
            log.info("Adding role {}", role.getName());
            authorities.add(new SimpleGrantedAuthority(role.getName()));
        }
        return authorities;
=======
    public UserDTO enableUser(String username) {
        User user = getUserByUsername(username);
        user.setEnabled(true);

        User updatedUser = userRepository.saveAndFlush(user);
        return mapping.getModelMapper().map(updatedUser, UserDTO.class);
    }

    @Override
    public UserDTO disableUser(String username) {
        User user = getUserByUsername(username);
        user.setEnabled(false);

        User updatedUser = userRepository.saveAndFlush(user);
        return mapping.getModelMapper().map(updatedUser, UserDTO.class);
>>>>>>> 9dbd4ad0
    }
}<|MERGE_RESOLUTION|>--- conflicted
+++ resolved
@@ -75,7 +75,6 @@
     }
 
     @Override
-<<<<<<< HEAD
     public void setupUserImpersonation(String username, HttpServletRequest request) {
         User user = getUserByUsername(username);
 
@@ -109,7 +108,9 @@
             authorities.add(new SimpleGrantedAuthority(role.getName()));
         }
         return authorities;
-=======
+    }
+
+    @Override
     public UserDTO enableUser(String username) {
         User user = getUserByUsername(username);
         user.setEnabled(true);
@@ -125,6 +126,5 @@
 
         User updatedUser = userRepository.saveAndFlush(user);
         return mapping.getModelMapper().map(updatedUser, UserDTO.class);
->>>>>>> 9dbd4ad0
     }
 }