--- conflicted
+++ resolved
@@ -23,8 +23,6 @@
   - include:
       file: db/changelog/v001/add_concurrent_job_column.sql
   - include:
-<<<<<<< HEAD
       file: db/changelog/v001/ab2d-934-allow-for-zip-downloads.sql
-=======
-      file: db/changelog/v001/add_downloaded_to_job_output.sql
->>>>>>> f2815592
+  - include:
+      file: db/changelog/v001/add_downloaded_to_job_output.sql