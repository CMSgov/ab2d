--- conflicted
+++ resolved
@@ -9,16 +9,12 @@
   - include:
       file: db/changelog/v001/add_contract_number_to_job.sql
   - include:
-<<<<<<< HEAD
-      file: db/changelog/v001/ab2d-828-increase-username-column-length.sql
-  - include:
-      file: db/changelog/v001/ab2d-777-resolve_diff_ids.sql
-=======
       file: db/changelog/v001/remove_not_null_job_output.sql
   - include:
       file: db/changelog/v001/ab2d-828-increase-username-column-length.sql
   - include:
+      file: db/changelog/v001/ab2d-777-resolve_diff_ids.sql
+  - include:
       file: db/changelog/v001/add_sbx_accounts.sql
   - include:
-      file: db/changelog/v001/add_multicontract_data.sql
->>>>>>> df539a51
+      file: db/changelog/v001/add_multicontract_data.sql