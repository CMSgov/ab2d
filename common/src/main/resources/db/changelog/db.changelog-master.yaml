--- conflicted
+++ resolved
@@ -9,10 +9,8 @@
   - include:
       file: db/changelog/v001/add_contract_number_to_job.sql
   - include:
-<<<<<<< HEAD
       file: db/changelog/v001/remove_not_null_job_output.sql
-=======
+  - include:
       file: db/changelog/v001/ab2d-828-increase-username-column-length.sql
   - include:
-      file: db/changelog/v001/add_sbx_accounts.sql
->>>>>>> 9120064f
+      file: db/changelog/v001/add_sbx_accounts.sql