# May need to change this in future if there's another directory besides v001
databaseChangeLog:
  - include:
      file: db/changelog/v001/schema.sql
  - include:
      file: db/changelog/v001/seed_data.sql
  - include:
      file: db/changelog/v001/ab2d-599-rename-consent.sql
  - include:
      file: db/changelog/v001/add_contract_number_to_job.sql
  - include:
      file: db/changelog/v001/remove_not_null_job_output.sql
  - include:
      file: db/changelog/v001/ab2d-828-increase-username-column-length.sql
  - include:
      file: db/changelog/v001/ab2d-777-resolve_diff_ids.sql
  - include:
      file: db/changelog/v001/add_sbx_accounts.sql
  - include:
      file: db/changelog/v001/add_multicontract_data.sql
  - include:
      file: db/changelog/v001/update_attestation_date.sql
  - include:
      file: db/changelog/v001/add_concurrent_job_column.sql
  - include:
      file: db/changelog/v001/add_downloaded_to_job_output.sql
  - include:
      file: db/changelog/v001/ab2d-934-allow-for-zip-downloads.sql
  - include:
      file: db/changelog/v001/ab2d-1069-recreate-coverage-table.sql
  - include:
      file: db/changelog/v001/add_properties_table.sql
  - include:
      file: db/changelog/v001/modify_hpms_ids.sql
  - include:
      file: db/changelog/v001/add_maintenance_mode_property.sql
  - include:
      file: db/changelog/v001/add_contract2beneCache_toggle_property.sql
  - include:
      file: db/changelog/v001/add_zip_support_toggle_property.sql
  - include:
<<<<<<< HEAD
      file: db/changelog/v001/ab2d_1167_add_column_to_opt_out_table.sql

=======
      file: db/changelog/v001/ab2d-1144-add-since-val.sql
>>>>>>> 320334c9
<|MERGE_RESOLUTION|>--- conflicted
+++ resolved
@@ -39,9 +39,7 @@
   - include:
       file: db/changelog/v001/add_zip_support_toggle_property.sql
   - include:
-<<<<<<< HEAD
+      file: db/changelog/v001/ab2d-1144-add-since-val.sql
+  - include:
       file: db/changelog/v001/ab2d_1167_add_column_to_opt_out_table.sql
 
-=======
-      file: db/changelog/v001/ab2d-1144-add-since-val.sql
->>>>>>> 320334c9
