--- conflicted
+++ resolved
@@ -22,27 +22,13 @@
 public class BFDSearchImpl implements BFDSearch {
 
     private final HttpClient httpClient;
-<<<<<<< HEAD
-
-    private final IParser parser;
-    private final Environment environment;
-    private final String serverBaseUrl;
-
-    public BFDSearchImpl(HttpClient httpClient, IParser iParser,
-                         Environment environment, @Value("${bfd.serverBaseUrl}") String serverBaseUrl) {
-=======
     private final Environment environment;
     private final BfdClientVersions bfdClientVersions;
 
     public BFDSearchImpl(HttpClient httpClient, Environment environment, BfdClientVersions bfdClientVersions) {
->>>>>>> 2166a6fc
         this.httpClient = httpClient;
         this.environment = environment;
-<<<<<<< HEAD
-        this.serverBaseUrl = serverBaseUrl;
-=======
         this.bfdClientVersions = bfdClientVersions;
->>>>>>> 2166a6fc
     }
 
     @Override
