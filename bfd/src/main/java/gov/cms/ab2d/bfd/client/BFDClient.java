--- conflicted
+++ resolved
@@ -11,20 +11,13 @@
     String BFD_CLIENT_ID = "AB2D";
     String BFD_HDR_BULK_JOBID = "BULK-JOBID";
 
-<<<<<<< HEAD
-    IBaseBundle requestEOBFromServer(String patientID);
-    IBaseBundle requestEOBFromServer(String patientID, OffsetDateTime sinceTime);
-    IBaseBundle requestNextBundleFromServer(IBaseBundle bundle);
-=======
     IBaseBundle requestEOBFromServer(FhirVersion version, String patientID);
     IBaseBundle requestEOBFromServer(FhirVersion version, String patientID, OffsetDateTime sinceTime);
     IBaseBundle requestNextBundleFromServer(FhirVersion version, IBaseBundle bundle);
->>>>>>> 2166a6fc
 
     /**
-     * Request BFD for a list of all active patients in a contract for a specific month.
+     * Request BFD for a list of all active patients in a contract for a specific month
      *
-<<<<<<< HEAD
      * This month will be accurate for the current calendar year only
      *
      * @param contractNumber contract number (Z0000)
@@ -32,22 +25,11 @@
      * @return Bundle of Patient Resources
      */
     @Deprecated
-    IBaseBundle requestPartDEnrolleesFromServer(String contractNumber, int month);
-
-    IBaseBundle requestPartDEnrolleesFromServer(String contractNumber, int month, int year);
-
-    IBaseConformance capabilityStatement();
-
-    Versions.FhirVersions getVersion();
-=======
-     * @param contractNumber - the PDP contract number
-     * @param month - the month to search
-     * @return Bundle of Patient Resources
-     */
     IBaseBundle requestPartDEnrolleesFromServer(FhirVersion version, String contractNumber, int month);
 
+    IBaseBundle requestPartDEnrolleesFromServer(FhirVersion version, String contractNumber, int month, int year);
+
     IBaseConformance capabilityStatement(FhirVersion version);
->>>>>>> 2166a6fc
 
     ThreadLocal<String> BFD_BULK_JOB_ID = new ThreadLocal<>();
 }
