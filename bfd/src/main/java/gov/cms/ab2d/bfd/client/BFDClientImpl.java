--- conflicted
+++ resolved
@@ -1,10 +1,5 @@
 package gov.cms.ab2d.bfd.client;
 
-<<<<<<< HEAD
-import ca.uhn.fhir.context.FhirContext;
-import ca.uhn.fhir.rest.client.api.IGenericClient;
-=======
->>>>>>> 2166a6fc
 import ca.uhn.fhir.rest.gclient.TokenClientParam;
 import ca.uhn.fhir.rest.server.exceptions.InvalidRequestException;
 import ca.uhn.fhir.rest.server.exceptions.ResourceNotFoundException;
@@ -36,29 +31,19 @@
     public static final String PTDCNTRCT_URL_PREFIX = "https://bluebutton.cms.gov/resources/variables/ptdcntrct";
     public static final String YEAR_URL_PREFIX = "https://bluebutton.cms.gov/resources/variables/rfrnc_yr";
 
-<<<<<<< HEAD
-    private final IGenericClient client;
-    private final FhirContext fhirContext;
     private final BFDSearch bfdSearch;
+    private final BfdClientSearchVersions bfdClientSearchVersions;
     private final int pageSize;
     private final int contractToBenePageSize;
 
-    public BFDClientImpl(IGenericClient client, FhirContext fhirContext, BFDSearch bfdSearch,
+    public BFDClientImpl(BFDSearch bfdSearch, BfdClientSearchVersions bfdClientSearchVersions,
                          @Value("${bfd.eob.pagesize}") int pageSize,
                          @Value("${bfd.contract.to.bene.pagesize}") int contractToBenePageSize) {
         this.client = client;
-        this.fhirContext = fhirContext;
+        this.bfdClientSearchVersions = fhirContext;
         this.bfdSearch = bfdSearch;
         this.pageSize = pageSize;
         this.contractToBenePageSize = contractToBenePageSize;
-=======
-    private final BFDSearch bfdSearch;
-    private final BfdClientVersions bfdClientVersions;
-
-    public BFDClientImpl(BFDSearch bfdSearch, BfdClientVersions bfdClientVersions) {
-        this.bfdSearch = bfdSearch;
-        this.bfdClientVersions = bfdClientVersions;
->>>>>>> 2166a6fc
     }
 
     /**
@@ -131,13 +116,8 @@
             backoff = @Backoff(delayExpression = "${bfd.retry.backoffDelay:250}", multiplier = 2),
             exclude = { ResourceNotFoundException.class }
     )
-<<<<<<< HEAD
-    public IBaseBundle requestNextBundleFromServer(IBaseBundle bundle) {
-        return client
-=======
     public IBaseBundle requestNextBundleFromServer(FhirVersion version, IBaseBundle bundle) {
         return bfdClientVersions.getClient(version)
->>>>>>> 2166a6fc
                 .loadPage()
                 .next(bundle)
                 .withAdditionalHeader(BFDClient.BFD_HDR_BULK_CLIENTID, BFDClient.BFD_CLIENT_ID)
@@ -168,15 +148,9 @@
                 .exactly()
                 .systemAndIdentifier(monthParameter, contractNumber);
 
-<<<<<<< HEAD
-        return client.search()
-                .forResource(SearchUtils.getPatientClass(getVersion()))
-                .where(monthCriterion)
-=======
         return bfdClientVersions.getClient(version).search()
                 .forResource(version.getPatientClass())
-                .where(theCriterion)
->>>>>>> 2166a6fc
+                .where(monthCriterion)
                 .withAdditionalHeader(BFDClient.BFD_HDR_BULK_CLIENTID, BFDClient.BFD_CLIENT_ID)
                 .withAdditionalHeader(BFDClient.BFD_HDR_BULK_JOBID, getJobId())
                 .withAdditionalHeader("IncludeIdentifiers", "mbi")
@@ -192,7 +166,7 @@
             backoff = @Backoff(delayExpression = "${bfd.retry.backoffDelay:250}", multiplier = 2),
             exclude = { ResourceNotFoundException.class, InvalidRequestException.class }
     )
-    public IBaseBundle requestPartDEnrolleesFromServer(String contractNumber, int month, int year) {
+    public IBaseBundle requestPartDEnrolleesFromServer(FhirVersion version, String contractNumber, int month, int year) {
         var monthParameter = createMonthParameter(month);
         var monthCriterion = new TokenClientParam("_has:Coverage.extension")
                 .exactly()
@@ -202,19 +176,19 @@
                 .systemAndIdentifier(YEAR_URL_PREFIX, createYearParameter(year));
 
 
-        return client.search()
-                .forResource(SearchUtils.getPatientClass(getVersion()))
+        return bfdClientVersions.getClient(version).search()
+                .forResource(version.getPatientClass())
                 .where(monthCriterion)
                 .and(yearCriterion)
                 .withAdditionalHeader(BFDClient.BFD_HDR_BULK_CLIENTID, BFDClient.BFD_CLIENT_ID)
                 .withAdditionalHeader(BFDClient.BFD_HDR_BULK_JOBID, getJobId())
                 .withAdditionalHeader("IncludeIdentifiers", "mbi")
                 .count(contractToBenePageSize)
-                .returnBundle(SearchUtils.getBundleClass(getVersion()))
+                .returnBundle(version.getBundleClass())
                 .encodedJson()
-                .prettyPrint()
-                .execute();
-    }
+                .execute();
+    }
+
     @Override
     @Retryable(
             maxAttemptsExpression = "${bfd.retry.maxAttempts:3}",
@@ -236,22 +210,9 @@
         final String zeroPaddedMonth = StringUtils.leftPad("" + month, 2, '0');
         return PTDCNTRCT_URL_PREFIX + zeroPaddedMonth;
     }
-<<<<<<< HEAD
 
     // Pad year to expected four digits
     private String createYearParameter(int year) {
         return StringUtils.leftPad("" + year, 4, '0');
     }
-
-    @Override
-    public Versions.FhirVersions getVersion() {
-        try {
-            return Versions.getVersion(fhirContext);
-        } catch (Exception ex) {
-            log.error("Invalid version", ex);
-            return Versions.FhirVersions.STU3;
-        }
-    }
-=======
->>>>>>> 2166a6fc
 }