package gov.cms.ab2d.bfd.client;

import lombok.extern.slf4j.Slf4j;
import org.apache.http.client.HttpClient;
import org.apache.http.client.config.RequestConfig;
import org.apache.http.conn.ssl.TrustSelfSignedStrategy;
import org.apache.http.impl.client.HttpClients;
import org.apache.http.ssl.SSLContexts;
import org.springframework.beans.BeanInstantiationException;
import org.springframework.beans.factory.annotation.Value;
import org.springframework.context.annotation.Bean;
import org.springframework.context.annotation.Configuration;
import org.springframework.context.annotation.PropertySource;

import javax.net.ssl.SSLContext;
import java.io.FileInputStream;
import java.io.IOException;
import java.io.InputStream;
import java.security.*;
import java.security.cert.CertificateException;
import java.util.concurrent.TimeUnit;

/**
<<<<<<< HEAD
 * Credits: most of the code in this class has been copied over from https://github
 * .com/CMSgov/dpc-app
=======
 * Credits: most of the code in this class has been copied over from https://github.com/CMSgov/dpc-app
>>>>>>> 2166a6fc
 */
@Configuration
@PropertySource("classpath:application.bfd.properties")
@Slf4j
public class BFDClientConfiguration {

    public static final String JKS = "JKS";

<<<<<<< HEAD
    private final String keystorePath;
    private final String keystorePassword;
    private final int connectionTimeout;
    private final int socketTimeout;
    private final int requestTimeout;
    private final String serverBaseUrl;
    private final int maxConnPerRoute;
    private final int maxConnTotal;
    private final int connectionTTL;

    @SuppressWarnings("checkstyle:parameternumber")
    public BFDClientConfiguration(@Value("${bfd.keystore.location}") String keystorePath,           // NO PMD
                                  @Value("${bfd.keystore.password}") String keystorePassword,
                                  @Value("${bfd.connectionTimeout}") int connectionTimeout,
                                  @Value("${bfd.socketTimeout}") int socketTimeout,
                                  @Value("${bfd.requestTimeout}") int requestTimeout,
                                  @Value("${bfd.serverBaseUrl}") String serverBaseUrl,
                                  @Value("${bfd.http.maxConnPerRoute}") int maxConnPerRoute,
                                  @Value("${bfd.http.maxConnTotal}") int maxConnTotal,
                                  @Value("${bfd.http.connTTL}") int connectionTTL) {
        this.keystorePath = keystorePath;
        this.keystorePassword = keystorePassword;
        this.connectionTimeout = connectionTimeout;
        this.socketTimeout = socketTimeout;
        this.requestTimeout = requestTimeout;
        this.serverBaseUrl = serverBaseUrl;
        this.maxConnPerRoute = maxConnPerRoute;
        this.maxConnTotal = maxConnTotal;
        this.connectionTTL = connectionTTL;
    }
=======
    @Value("${bfd.keystore.location}")
    private String keystorePath;

    @Value("${bfd.keystore.password}")
    private String keystorePassword;

    @Value("${bfd.connectionTimeout}")
    private int connectionTimeout;

    @Value("${bfd.socketTimeout}")
    private int socketTimeout;

    @Value("${bfd.requestTimeout}")
    private int requestTimeout;

    @Value("${bfd.http.maxConnPerRoute}")
    private int maxConnPerRoute;

    @Value("${bfd.http.maxConnTotal}")
    private int maxConnTotal;

    @Value("${bfd.http.connTTL}")
    private int connectionTTL;
>>>>>>> 2166a6fc

    @Bean
    public KeyStore bfdKeyStore() {
        // First try to load the keystore from the classpath, if that doesn't work, try the filesystem
        try (InputStream keyStoreStream = getKeyStoreStream()) {
            KeyStore keyStore = KeyStore.getInstance(JKS);

            // keyStore.load will NOT throw an exception in case of a null keystore stream :shrug:
            keyStore.load(keyStoreStream, keystorePassword.toCharArray());
            return keyStore;
        } catch (IOException | KeyStoreException | NoSuchAlgorithmException | CertificateException ex) {
            log.error(ex.getMessage(), ex);
            throw new BeanInstantiationException(KeyStore.class, ex.getMessage());
        }
    }

    private InputStream getKeyStoreStream() throws IOException {
        InputStream keyStoreStream = this.getClass().getResourceAsStream(keystorePath);
        return keyStoreStream != null ? keyStoreStream : new FileInputStream(keystorePath);
    }

    /**
     * Borrowed from https://github.com/CMSgov/dpc-app
     *
     * @param keyStore - the keystore
     * @return the HTTP client
     */
    @Bean
    public HttpClient bfdHttpClient(KeyStore keyStore) {
        return buildMutualTlsClient(keyStore, keystorePassword.toCharArray());
    }

    /**
     * Helper function to build a special {@link HttpClient} capable of authenticating with the
     * Blue Button server using a client TLS certificate
     * Borrowed from https://github.com/CMSgov/dpc-app.
     *
     * @param keyStore     {@link KeyStore} containing, at a minimum, the client tls certificate
     *                     and private key
     * @param keyStorePass password for keystore (default: "changeit")
     * @return {@link HttpClient} compatible with HAPI FHIR TLS client
     */
    private HttpClient buildMutualTlsClient(KeyStore keyStore, char[] keyStorePass) {
        final SSLContext sslContext;

        try {
            // BlueButton FHIR servers have a self-signed cert and require a client cert
            sslContext = SSLContexts.custom()
                    .loadKeyMaterial(keyStore, keyStorePass)
                    .loadTrustMaterial(keyStore, new TrustSelfSignedStrategy())
                    .build();

        } catch (KeyManagementException | NoSuchAlgorithmException | UnrecoverableKeyException | KeyStoreException ex) {
            log.error(ex.getMessage());
            throw new BeanInstantiationException(KeyStore.class, ex.getMessage());
        }

        // Configure the socket timeout for the connection, incl. ssl tunneling
        RequestConfig requestConfig = RequestConfig.custom()
                .setConnectTimeout(connectionTimeout)
                .setConnectionRequestTimeout(requestTimeout)
                .setSocketTimeout(socketTimeout)
                .build();

        return HttpClients.custom()
                .setMaxConnPerRoute(maxConnPerRoute)
                .setMaxConnTotal(maxConnTotal)
                .setConnectionTimeToLive(connectionTTL, TimeUnit.MILLISECONDS)
                .setDefaultRequestConfig(requestConfig)
                .setSSLContext(sslContext)
                .build();
    }

}<|MERGE_RESOLUTION|>--- conflicted
+++ resolved
@@ -21,12 +21,7 @@
 import java.util.concurrent.TimeUnit;
 
 /**
-<<<<<<< HEAD
- * Credits: most of the code in this class has been copied over from https://github
- * .com/CMSgov/dpc-app
-=======
  * Credits: most of the code in this class has been copied over from https://github.com/CMSgov/dpc-app
->>>>>>> 2166a6fc
  */
 @Configuration
 @PropertySource("classpath:application.bfd.properties")
@@ -35,13 +30,11 @@
 
     public static final String JKS = "JKS";
 
-<<<<<<< HEAD
     private final String keystorePath;
     private final String keystorePassword;
     private final int connectionTimeout;
     private final int socketTimeout;
     private final int requestTimeout;
-    private final String serverBaseUrl;
     private final int maxConnPerRoute;
     private final int maxConnTotal;
     private final int connectionTTL;
@@ -52,7 +45,6 @@
                                   @Value("${bfd.connectionTimeout}") int connectionTimeout,
                                   @Value("${bfd.socketTimeout}") int socketTimeout,
                                   @Value("${bfd.requestTimeout}") int requestTimeout,
-                                  @Value("${bfd.serverBaseUrl}") String serverBaseUrl,
                                   @Value("${bfd.http.maxConnPerRoute}") int maxConnPerRoute,
                                   @Value("${bfd.http.maxConnTotal}") int maxConnTotal,
                                   @Value("${bfd.http.connTTL}") int connectionTTL) {
@@ -61,36 +53,10 @@
         this.connectionTimeout = connectionTimeout;
         this.socketTimeout = socketTimeout;
         this.requestTimeout = requestTimeout;
-        this.serverBaseUrl = serverBaseUrl;
         this.maxConnPerRoute = maxConnPerRoute;
         this.maxConnTotal = maxConnTotal;
         this.connectionTTL = connectionTTL;
     }
-=======
-    @Value("${bfd.keystore.location}")
-    private String keystorePath;
-
-    @Value("${bfd.keystore.password}")
-    private String keystorePassword;
-
-    @Value("${bfd.connectionTimeout}")
-    private int connectionTimeout;
-
-    @Value("${bfd.socketTimeout}")
-    private int socketTimeout;
-
-    @Value("${bfd.requestTimeout}")
-    private int requestTimeout;
-
-    @Value("${bfd.http.maxConnPerRoute}")
-    private int maxConnPerRoute;
-
-    @Value("${bfd.http.maxConnTotal}")
-    private int maxConnTotal;
-
-    @Value("${bfd.http.connTTL}")
-    private int connectionTTL;
->>>>>>> 2166a6fc
 
     @Bean
     public KeyStore bfdKeyStore() {
