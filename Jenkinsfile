pipeline {
    environment {
        OKTA_CLIENT_ID = credentials('OKTA_CLIENT_ID')
        OKTA_CLIENT_PASSWORD = credentials('OKTA_CLIENT_PASSWORD')
        SECONDARY_USER_OKTA_CLIENT_ID = credentials('SECONDARY_USER_OKTA_CLIENT_ID')
        SECONDARY_USER_OKTA_CLIENT_PASSWORD = credentials('SECONDARY_USER_OKTA_CLIENT_PASSWORD')

        AB2D_HICN_HASH_PEPPER = credentials('HICN_HASH_PEPPER')
        AB2D_HICN_HASH_ITER = 1000

        AB2D_CLAIMS_SKIP_BILLABLE_PERIOD_CHECK = true

        // Get code climate id
        CC_TEST_REPORTER_ID = credentials('CC_TEST_REPORTER_ID')

        // HPMS key id and secret
        HPMS_AUTH_KEY_ID = credentials('HPMS_AUTH_KEY_ID')
        HPMS_AUTH_KEY_SECRET = credentials('HPMS_AUTH_KEY_SECRET')

        // Tell e2e test that it should override the docker compose it normally uses locally
        // with docker-compose.jenkins.yml
        E2E_ENVIRONMENT = 'CI'
        AB2D_HOME="${WORKSPACE}/opt/ab2d"
    }

    agent {
        label 'build'
    }

    tools {
        maven 'maven-3.6.3'
        jdk 'adoptjdk13'
    }

    stages {

        stage('Create ab2d workspace directory and copy in keystore') {
            steps {
                sh '''
                    mkdir -p "$WORKSPACE/opt/ab2d"
                '''
            }
        }

        // Make sure codeclimate is present in the environment
        stage('Download Code Coverage') {

            steps {
                sh '''
                    mkdir -p codeclimate

                    if [ ! -f ./codeclimate/cc-test-reporter ]; then
                        curl -L https://codeclimate.com/downloads/test-reporter/test-reporter-latest-linux-amd64 \
                            > ./codeclimate/cc-test-reporter && chmod +x ./codeclimate/cc-test-reporter
                    fi
                   '''
            }
        }

        stage('Clean maven') {

            steps {
                sh '''
                    mvn --version

                    echo $WORKSPACE

                    mvn clean
                '''
            }
        }

        stage('Package without tests') {

            steps {
                sh 'mvn package -DskipTests'
            }
        }

        stage('Run unit and integration tests') {

            steps {
                sh '''
                    export AB2D_EFS_MOUNT="${AB2D_HOME}"
                    mvn test -pl eventlogger,common,api,worker,bfd,filter,audit,hpms
                '''
            }
        }

        stage('Run e2e-test') {

            steps {

                withCredentials([file(credentialsId: 'SANDBOX_BFD_KEYSTORE', variable: 'SANDBOX_BFD_KEYSTORE'),
                            string(credentialsId: 'SANDBOX_BFD_KEYSTORE_PASSWORD', variable: 'AB2D_BFD_KEYSTORE_PASSWORD')]) {

                    sh '''
                        export AB2D_BFD_KEYSTORE_LOCATION="/opt/ab2d/ab2d_bfd_keystore"

                        export KEYSTORE_LOCATION="$WORKSPACE/opt/ab2d/ab2d_bfd_keystore"

                        export JENKINS_UID=$(id -u)
                        export JENKINS_GID=$(id -g)

                        cp $SANDBOX_BFD_KEYSTORE $KEYSTORE_LOCATION

                        test -f $KEYSTORE_LOCATION && echo "created keystore file"

                        chmod 666 $KEYSTORE_LOCATION

                        ls -la $KEYSTORE_LOCATION

                        mvn test -pl e2e-test -am -Dtest=TestRunner -DfailIfNoTests=false
                    '''
                }
            }
        }

        stage('Run codeclimate tests') {

            steps {
                sh '''
                    export JACOCO_SOURCE_PATH=./api/src/main/java
                    ./codeclimate/cc-test-reporter format-coverage ./api/target/site/jacoco/jacoco.xml --input-type jacoco -o codeclimate.api.json

                    export JACOCO_SOURCE_PATH=./audit/src/main/java
                    ./codeclimate/cc-test-reporter format-coverage ./audit/target/site/jacoco/jacoco.xml --input-type jacoco -o codeclimate.audit.json

                    export JACOCO_SOURCE_PATH=./common/src/main/java
                   ./codeclimate/cc-test-reporter format-coverage ./common/target/site/jacoco/jacoco.xml --input-type jacoco -o codeclimate.common.json

                    export JACOCO_SOURCE_PATH=./filter/src/main/java
                    ./codeclimate/cc-test-reporter format-coverage ./filter/target/site/jacoco/jacoco.xml --input-type jacoco -o codeclimate.filter.json

                    export JACOCO_SOURCE_PATH=./hpms/src/main/java
                    ./codeclimate/cc-test-reporter format-coverage ./hpms/target/site/jacoco/jacoco.xml --input-type jacoco -o codeclimate.hpms.json

                    export JACOCO_SOURCE_PATH=./bfd/src/main/java
                    ./codeclimate/cc-test-reporter format-coverage ./bfd/target/site/jacoco/jacoco.xml --input-type jacoco -o codeclimate.bfd.json

                    export JACOCO_SOURCE_PATH=./worker/src/main/java
                    ./codeclimate/cc-test-reporter format-coverage ./worker/target/site/jacoco/jacoco.xml --input-type jacoco -o codeclimate.worker.json
                '''
            }
        }

<<<<<<< HEAD
    }

    post {
        always {
            lock(resource: 'docker') {
                // Setting api port won't cause problems because the containers are only ever torn down
                sh '''
                    export API_PORT=8443
                    docker-compose -f docker-compose.yml -f docker-compose.jenkins.yml down
=======
        stage('Cleanup - first pass of docker deletions part 1') {
            steps {
                catchError(buildResult: 'SUCCESS', stageResult: 'SUCCESS') {
                    sh '''
                      docker volume ls -qf dangling=true | xargs -I name docker volume rm name
                      docker ps -aq | xargs -I name docker rm --force name
                    '''
                }
            }
        }

        stage('Cleanup - first pass of docker deletions part 2') {
            steps {
                catchError(buildResult: 'SUCCESS', stageResult: 'SUCCESS') {
                    sh '''
                      docker images | grep _api | awk '{print $3}' | xargs -I name docker rmi --force name
                      docker images | grep _worker | awk '{print $3}' | xargs -I name docker rmi --force name
                    '''
                }
            }
        }
>>>>>>> e623d0e0

        stage('Cleanup - second pass of docker deletions') {
            steps {
                catchError(buildResult: 'SUCCESS', stageResult: 'SUCCESS') {
                    sh '''
                      docker volume ls -qf dangling=true | xargs -I name docker volume rm name
                      docker images | grep _api | awk '{print $3}' | xargs -I name docker rmi --force name
                      docker images | grep _worker | awk '{print $3}' | xargs -I name docker rmi --force name
                    '''
                }
            }
        }

        stage('Cleanup - delete all but the defaut docker networks') {
            steps {
                catchError(buildResult: 'SUCCESS', stageResult: 'SUCCESS') {
                    sh '''
                      # Delete all but the defaut docker networks
                      docker network ls | awk '{print $1, $2}' | grep -v " bridge" | grep -v " host" | grep -v " none" \
		        | grep -v "NETWORK ID" | awk '{print $1}' | xargs -I name docker network rm name
                    '''
                }
            }
        }

    }

    post {
        always {
	    script {
                sh '''
                  rm -rf "$WORKSPACE/opt/ab2d" 2> /dev/null
                  rm -rf "$WORKSPACE/.m2/repository/gov/cms/ab2d" 2> /dev/null
                  rm -rf target **/target 2> /dev/null
                '''
            }
        }
    }

}<|MERGE_RESOLUTION|>--- conflicted
+++ resolved
@@ -144,17 +144,6 @@
             }
         }
 
-<<<<<<< HEAD
-    }
-
-    post {
-        always {
-            lock(resource: 'docker') {
-                // Setting api port won't cause problems because the containers are only ever torn down
-                sh '''
-                    export API_PORT=8443
-                    docker-compose -f docker-compose.yml -f docker-compose.jenkins.yml down
-=======
         stage('Cleanup - first pass of docker deletions part 1') {
             steps {
                 catchError(buildResult: 'SUCCESS', stageResult: 'SUCCESS') {
@@ -176,7 +165,6 @@
                 }
             }
         }
->>>>>>> e623d0e0
 
         stage('Cleanup - second pass of docker deletions') {
             steps {
