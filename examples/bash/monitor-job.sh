#!/usr/bin/env bash

source fn_get_token.sh

BEARER_TOKEN=$(fn_get_token "$IDP_URL" "$AUTH")
if [ "$BEARER_TOKEN" == "null" ]
then
    printf "Failed to retrieve bearer token is base64 token accurate?\nIs %s available from this computer?\n", $IDP_URL
    exit 1
fi

JOB=$(cat "$DIRECTORY/jobId.txt")

echo ""
echo "Id of job being monitored $JOB"

# Get the status
RESPONSE=$(curl "${API_URL}/Job/${JOB}/\$status" -sD - -H "accept: application/json" -H "Authorization: Bearer ${BEARER_TOKEN}")
URLS=$(echo "$RESPONSE" | grep ExplanationOfBenefit)
echo ""
echo "Waiting to poll"
sleep 30

# If there are no results, wait x seconds and try again
while [ "$URLS" == '' ]
do
    RESPONSE=$(curl "${API_URL}/Job/${JOB}/\$status" -sD - -H "accept: application/json" -H "Authorization: Bearer ${BEARER_TOKEN}")

    # If response is unauthorized refresh token and try again
    HTTP_CODE=$(echo "$RESPONSE" | grep "HTTP/" | awk  '{print $2}')

    if [ "$HTTP_CODE" == 403 ]
    then
<<<<<<< HEAD
      echo "Token expired refreshing and then attempting to check status again"
      BEARER_TOKEN=$(fn_get_token "$IDP_URL" "$AUTH")
      echo ""
      echo "Waiting to poll"
      sleep 30
=======
        echo "Token expired refreshing and then attempting to check status again"
        BEARER_TOKEN=$(fn_get_token "$IDP_URL" "$AUTH")
        sleep 30
    elif [ "$HTTP_CODE" != 202 ] && [ "$HTTP_CODE" != 200 ]
    then
        echo "Error making rest call $HTTP_CODE"
        echo "Exiting without saving results"
        exit 1
>>>>>>> 73a8c647
    else

        echo "$RESPONSE"
        URLS=$(echo "$RESPONSE" | grep ExplanationOfBenefit)

<<<<<<< HEAD
      # Sleep and increment counter
      if [ "$URLS" == '' ]
      then
	echo ""
	echo "Waiting to poll"
        sleep 60
      fi
=======
        # Sleep and increment counter
        if [ "$URLS" == '' ]
        then
            sleep 60
        fi
>>>>>>> 73a8c647

        COUNTER=$(( COUNTER +1 ))

<<<<<<< HEAD
      # Log every ten seconds
      if [ $((COUNTER % 10)) == 0 ]
      then
	echo ""
        echo "Running for $COUNTER minutes"
      fi
=======
        # Log every ten seconds
        if [ $((COUNTER % 10)) == 0 ]
        then
          echo "Running for $COUNTER minutes"
        fi
>>>>>>> 73a8c647

    fi
done

echo ""
echo "Job finished with
$RESPONSE"

echo "$RESPONSE" > "$DIRECTORY/response.json"

echo ""
echo "Saved response to $DIRECTORY/response.json"
echo ""<|MERGE_RESOLUTION|>--- conflicted
+++ resolved
@@ -11,15 +11,11 @@
 
 JOB=$(cat "$DIRECTORY/jobId.txt")
 
-echo ""
 echo "Id of job being monitored $JOB"
 
 # Get the status
 RESPONSE=$(curl "${API_URL}/Job/${JOB}/\$status" -sD - -H "accept: application/json" -H "Authorization: Bearer ${BEARER_TOKEN}")
 URLS=$(echo "$RESPONSE" | grep ExplanationOfBenefit)
-echo ""
-echo "Waiting to poll"
-sleep 30
 
 # If there are no results, wait x seconds and try again
 while [ "$URLS" == '' ]
@@ -31,13 +27,6 @@
 
     if [ "$HTTP_CODE" == 403 ]
     then
-<<<<<<< HEAD
-      echo "Token expired refreshing and then attempting to check status again"
-      BEARER_TOKEN=$(fn_get_token "$IDP_URL" "$AUTH")
-      echo ""
-      echo "Waiting to poll"
-      sleep 30
-=======
         echo "Token expired refreshing and then attempting to check status again"
         BEARER_TOKEN=$(fn_get_token "$IDP_URL" "$AUTH")
         sleep 30
@@ -46,54 +35,32 @@
         echo "Error making rest call $HTTP_CODE"
         echo "Exiting without saving results"
         exit 1
->>>>>>> 73a8c647
     else
 
         echo "$RESPONSE"
         URLS=$(echo "$RESPONSE" | grep ExplanationOfBenefit)
 
-<<<<<<< HEAD
-      # Sleep and increment counter
-      if [ "$URLS" == '' ]
-      then
-	echo ""
-	echo "Waiting to poll"
-        sleep 60
-      fi
-=======
         # Sleep and increment counter
         if [ "$URLS" == '' ]
         then
             sleep 60
         fi
->>>>>>> 73a8c647
 
         COUNTER=$(( COUNTER +1 ))
 
-<<<<<<< HEAD
-      # Log every ten seconds
-      if [ $((COUNTER % 10)) == 0 ]
-      then
-	echo ""
-        echo "Running for $COUNTER minutes"
-      fi
-=======
         # Log every ten seconds
         if [ $((COUNTER % 10)) == 0 ]
         then
           echo "Running for $COUNTER minutes"
         fi
->>>>>>> 73a8c647
 
     fi
 done
 
-echo ""
+
 echo "Job finished with
 $RESPONSE"
 
 echo "$RESPONSE" > "$DIRECTORY/response.json"
 
-echo ""
-echo "Saved response to $DIRECTORY/response.json"
-echo ""+echo "Saved response to $DIRECTORY/response.json"