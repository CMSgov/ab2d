data "aws_sns_topic" "events" {
  name = "${local.service_prefix}-events"
}

data "aws_sqs_queue" "events" {
  name = "${local.service_prefix}-events-sqs" #FIXME just use -events
}

data "aws_security_group" "api" {
  name   = "${local.service_prefix}-api"
  vpc_id = local.vpc_id
}

data "aws_security_group" "worker" {
  name   = "${local.service_prefix}-worker"
  vpc_id = local.vpc_id
}

data "aws_security_group" "lambda" {
  name   = "${local.service_prefix}-microservices-lambda"
  vpc_id = local.vpc_id
}

data "aws_db_instance" "this" {
  db_instance_identifier = local.service_prefix
}

data "aws_iam_role" "task_execution_role" {
  name = "${local.service_prefix}-microservices"
}

data "aws_ecr_image" "contracts" {
  repository_name = "ab2d-contracts"
  image_tag       = var.contracts_service_image_tag
<<<<<<< HEAD
  most_recent     = var.contracts_service_image_tag == null ? true : null

=======
  most_recent     = true
>>>>>>> c8ab6ce8
}

data "aws_ecr_image" "events" {
  repository_name = "ab2d-events"
  image_tag       = var.events_service_image_tag
  most_recent     = var.events_service_image_tag == null ? true : null
}

data "aws_ecr_image" "properties" {
  repository_name = "ab2d-properties"
  image_tag       = var.properties_service_image_tag
  most_recent     = var.properties_service_image_tag == null ? true : null
}<|MERGE_RESOLUTION|>--- conflicted
+++ resolved
@@ -32,22 +32,17 @@
 data "aws_ecr_image" "contracts" {
   repository_name = "ab2d-contracts"
   image_tag       = var.contracts_service_image_tag
-<<<<<<< HEAD
-  most_recent     = var.contracts_service_image_tag == null ? true : null
-
-=======
   most_recent     = true
->>>>>>> c8ab6ce8
 }
 
 data "aws_ecr_image" "events" {
   repository_name = "ab2d-events"
   image_tag       = var.events_service_image_tag
-  most_recent     = var.events_service_image_tag == null ? true : null
+  most_recent     = true
 }
 
 data "aws_ecr_image" "properties" {
   repository_name = "ab2d-properties"
   image_tag       = var.properties_service_image_tag
-  most_recent     = var.properties_service_image_tag == null ? true : null
+  most_recent     = true
 }