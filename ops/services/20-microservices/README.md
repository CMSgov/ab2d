# AB2D Microservices Root Module

This module is responsible for creating the so-called `services` resources for AB2D, mainly comprised of ECS Cluster/Task definitions, AWS Security Group Rules, and related resources supporting microservices such as [properties](https://github.com/CMSgov/ab2d-properties/), [event(s)](https://github.com/CMSgov/ab2d-events/), and [contracts](https://github.com/CMSgov/ab2d-contracts/).

## Dependencies and Dependents

### Dependencies
- 00-bootstrap
- 10-config
- 10-core
- container images supporting properties, event(s), and contracts

### Dependents
Notably: 
- ab2d api
- ab2d worker

<!-- BEGIN_TF_DOCS -->
<!--WARNING: GENERATED CONTENT with terraform-docs, e.g.
     'terraform-docs --config "$(git rev-parse --show-toplevel)/.terraform-docs.yml" .'
     Manually updating sections between TF_DOCS tags may be overwritten.
     See https://terraform-docs.io/user-guide/configuration/ for more information.
-->
## Providers

| Name | Version |
|------|---------|
| <a name="provider_aws"></a> [aws](#provider\_aws) | 5.99.1 |

<!--WARNING: GENERATED CONTENT with terraform-docs, e.g.
     'terraform-docs --config "$(git rev-parse --show-toplevel)/.terraform-docs.yml" .'
     Manually updating sections between TF_DOCS tags may be overwritten.
     See https://terraform-docs.io/user-guide/configuration/ for more information.
-->
## Requirements

| Name | Version |
|------|---------|
| <a name="requirement_aws"></a> [aws](#requirement\_aws) | ~> 5 |

<!--WARNING: GENERATED CONTENT with terraform-docs, e.g.
     'terraform-docs --config "$(git rev-parse --show-toplevel)/.terraform-docs.yml" .'
     Manually updating sections between TF_DOCS tags may be overwritten.
     See https://terraform-docs.io/user-guide/configuration/ for more information.
-->
## Inputs

| Name | Description | Type | Default | Required |
|------|-------------|------|---------|:--------:|
| <a name="input_contracts_service_image_tag"></a> [contracts\_service\_image\_tag](#input\_contracts\_service\_image\_tag) | Desired image tag for the contracts service stored in ECR | `string` | `null` | no |
| <a name="input_events_service_image_tag"></a> [events\_service\_image\_tag](#input\_events\_service\_image\_tag) | Desired image tag for the events service stored in ECR | `string` | `null` | no |
| <a name="input_force_contracts_deployment"></a> [force\_contracts\_deployment](#input\_force\_contracts\_deployment) | Override to force a contracts deployment. Contracts deployments are automatic when `var.contracts_service_image_tag` is specified. | `bool` | `false` | no |
| <a name="input_force_events_deployment"></a> [force\_events\_deployment](#input\_force\_events\_deployment) | Override to force a events deployment. Events deployments are automatic when `var.events_service_image_tag` is specified. | `bool` | `false` | no |
| <a name="input_force_properties_deployment"></a> [force\_properties\_deployment](#input\_force\_properties\_deployment) | Override to force a properties deployment. Properties deployments are automatic when `var.properties_service_image_tag` is specified. | `bool` | `false` | no |
<<<<<<< HEAD
| <a name="input_parent_env"></a> [parent\_env](#input\_parent\_env) | The parent environment of the current solution. Will correspond with `terraform.workspace`".<br>Necessary on `tofu init` and `tofu workspace select` \_only\_. In all other situations, parent env<br>will be divined from `terraform.workspace`. | `string` | `null` | no |
=======
| <a name="input_parent_env"></a> [parent\_env](#input\_parent\_env) | The parent environment of the current solution. Will correspond with `terraform.workspace`".<br/>Necessary on `tofu init` and `tofu workspace select` \_only\_. In all other situations, parent env<br/>will be divined from `terraform.workspace`. | `string` | `null` | no |
>>>>>>> c672df89
| <a name="input_properties_service_image_tag"></a> [properties\_service\_image\_tag](#input\_properties\_service\_image\_tag) | Desired image tag for the properties service stored in ECR | `string` | `null` | no |
| <a name="input_region"></a> [region](#input\_region) | n/a | `string` | `"us-east-1"` | no |
| <a name="input_secondary_region"></a> [secondary\_region](#input\_secondary\_region) | n/a | `string` | `"us-west-2"` | no |

<!--WARNING: GENERATED CONTENT with terraform-docs, e.g.
     'terraform-docs --config "$(git rev-parse --show-toplevel)/.terraform-docs.yml" .'
     Manually updating sections between TF_DOCS tags may be overwritten.
     See https://terraform-docs.io/user-guide/configuration/ for more information.
-->
## Modules

| Name | Source | Version |
|------|--------|---------|
| <a name="module_platform"></a> [platform](#module\_platform) | git::https://github.com/CMSgov/ab2d-bcda-dpc-platform.git//terraform/modules/platform | PLT-1099 |

<!--WARNING: GENERATED CONTENT with terraform-docs, e.g.
     'terraform-docs --config "$(git rev-parse --show-toplevel)/.terraform-docs.yml" .'
     Manually updating sections between TF_DOCS tags may be overwritten.
     See https://terraform-docs.io/user-guide/configuration/ for more information.
-->
## Resources

| Name | Type |
|------|------|
| [aws_cloudwatch_event_rule.this](https://registry.terraform.io/providers/hashicorp/aws/latest/docs/resources/cloudwatch_event_rule) | resource |
| [aws_cloudwatch_event_target.this](https://registry.terraform.io/providers/hashicorp/aws/latest/docs/resources/cloudwatch_event_target) | resource |
| [aws_ecs_cluster.this](https://registry.terraform.io/providers/hashicorp/aws/latest/docs/resources/ecs_cluster) | resource |
| [aws_ecs_service.contracts](https://registry.terraform.io/providers/hashicorp/aws/latest/docs/resources/ecs_service) | resource |
| [aws_ecs_service.events](https://registry.terraform.io/providers/hashicorp/aws/latest/docs/resources/ecs_service) | resource |
| [aws_ecs_service.properties](https://registry.terraform.io/providers/hashicorp/aws/latest/docs/resources/ecs_service) | resource |
| [aws_ecs_task_definition.contracts](https://registry.terraform.io/providers/hashicorp/aws/latest/docs/resources/ecs_task_definition) | resource |
| [aws_ecs_task_definition.events](https://registry.terraform.io/providers/hashicorp/aws/latest/docs/resources/ecs_task_definition) | resource |
| [aws_ecs_task_definition.properties](https://registry.terraform.io/providers/hashicorp/aws/latest/docs/resources/ecs_task_definition) | resource |
| [aws_iam_policy.chatbot_guardrail_policy](https://registry.terraform.io/providers/hashicorp/aws/latest/docs/resources/iam_policy) | resource |
| [aws_lb.internal_lb](https://registry.terraform.io/providers/hashicorp/aws/latest/docs/resources/lb) | resource |
| [aws_lb_listener.internal_lb](https://registry.terraform.io/providers/hashicorp/aws/latest/docs/resources/lb_listener) | resource |
| [aws_lb_listener_rule.contracts](https://registry.terraform.io/providers/hashicorp/aws/latest/docs/resources/lb_listener_rule) | resource |
| [aws_lb_listener_rule.properties](https://registry.terraform.io/providers/hashicorp/aws/latest/docs/resources/lb_listener_rule) | resource |
| [aws_lb_target_group.contracts](https://registry.terraform.io/providers/hashicorp/aws/latest/docs/resources/lb_target_group) | resource |
| [aws_lb_target_group.properties](https://registry.terraform.io/providers/hashicorp/aws/latest/docs/resources/lb_target_group) | resource |
| [aws_security_group.internal_lb](https://registry.terraform.io/providers/hashicorp/aws/latest/docs/resources/security_group) | resource |
| [aws_security_group_rule.access_to_contract_svc](https://registry.terraform.io/providers/hashicorp/aws/latest/docs/resources/security_group_rule) | resource |
| [aws_security_group_rule.access_to_properties_svc](https://registry.terraform.io/providers/hashicorp/aws/latest/docs/resources/security_group_rule) | resource |
| [aws_security_group_rule.api_sg_ingress_access](https://registry.terraform.io/providers/hashicorp/aws/latest/docs/resources/security_group_rule) | resource |
| [aws_security_group_rule.contracts_to_api_egress_access](https://registry.terraform.io/providers/hashicorp/aws/latest/docs/resources/security_group_rule) | resource |
| [aws_security_group_rule.contracts_to_lambda_egress_access](https://registry.terraform.io/providers/hashicorp/aws/latest/docs/resources/security_group_rule) | resource |
| [aws_security_group_rule.contracts_to_worker_egress_access](https://registry.terraform.io/providers/hashicorp/aws/latest/docs/resources/security_group_rule) | resource |
| [aws_security_group_rule.lambda_sg_ingress_access](https://registry.terraform.io/providers/hashicorp/aws/latest/docs/resources/security_group_rule) | resource |
| [aws_security_group_rule.properties_to_api_egress_access](https://registry.terraform.io/providers/hashicorp/aws/latest/docs/resources/security_group_rule) | resource |
| [aws_security_group_rule.properties_to_worker_egress_access](https://registry.terraform.io/providers/hashicorp/aws/latest/docs/resources/security_group_rule) | resource |
| [aws_security_group_rule.worker_sg_ingress_access](https://registry.terraform.io/providers/hashicorp/aws/latest/docs/resources/security_group_rule) | resource |
| [aws_sns_topic.this](https://registry.terraform.io/providers/hashicorp/aws/latest/docs/resources/sns_topic) | resource |
| [aws_sns_topic_policy.this](https://registry.terraform.io/providers/hashicorp/aws/latest/docs/resources/sns_topic_policy) | resource |
| [aws_sns_topic_subscription.events](https://registry.terraform.io/providers/hashicorp/aws/latest/docs/resources/sns_topic_subscription) | resource |
| [aws_ssm_parameter.internal_lb](https://registry.terraform.io/providers/hashicorp/aws/latest/docs/resources/ssm_parameter) | resource |
| [aws_db_instance.this](https://registry.terraform.io/providers/hashicorp/aws/latest/docs/data-sources/db_instance) | data source |
| [aws_ecr_image.contracts](https://registry.terraform.io/providers/hashicorp/aws/latest/docs/data-sources/ecr_image) | data source |
| [aws_ecr_image.events](https://registry.terraform.io/providers/hashicorp/aws/latest/docs/data-sources/ecr_image) | data source |
| [aws_ecr_image.properties](https://registry.terraform.io/providers/hashicorp/aws/latest/docs/data-sources/ecr_image) | data source |
| [aws_iam_policy_document.this](https://registry.terraform.io/providers/hashicorp/aws/latest/docs/data-sources/iam_policy_document) | data source |
| [aws_iam_role.task_execution_role](https://registry.terraform.io/providers/hashicorp/aws/latest/docs/data-sources/iam_role) | data source |
| [aws_security_group.api](https://registry.terraform.io/providers/hashicorp/aws/latest/docs/data-sources/security_group) | data source |
| [aws_security_group.lambda](https://registry.terraform.io/providers/hashicorp/aws/latest/docs/data-sources/security_group) | data source |
| [aws_security_group.worker](https://registry.terraform.io/providers/hashicorp/aws/latest/docs/data-sources/security_group) | data source |
| [aws_sns_topic.events](https://registry.terraform.io/providers/hashicorp/aws/latest/docs/data-sources/sns_topic) | data source |
| [aws_sqs_queue.events](https://registry.terraform.io/providers/hashicorp/aws/latest/docs/data-sources/sqs_queue) | data source |

<!--WARNING: GENERATED CONTENT with terraform-docs, e.g.
     'terraform-docs --config "$(git rev-parse --show-toplevel)/.terraform-docs.yml" .'
     Manually updating sections between TF_DOCS tags may be overwritten.
     See https://terraform-docs.io/user-guide/configuration/ for more information.
-->
## Outputs

No outputs.
<!-- END_TF_DOCS --><|MERGE_RESOLUTION|>--- conflicted
+++ resolved
@@ -52,11 +52,7 @@
 | <a name="input_force_contracts_deployment"></a> [force\_contracts\_deployment](#input\_force\_contracts\_deployment) | Override to force a contracts deployment. Contracts deployments are automatic when `var.contracts_service_image_tag` is specified. | `bool` | `false` | no |
 | <a name="input_force_events_deployment"></a> [force\_events\_deployment](#input\_force\_events\_deployment) | Override to force a events deployment. Events deployments are automatic when `var.events_service_image_tag` is specified. | `bool` | `false` | no |
 | <a name="input_force_properties_deployment"></a> [force\_properties\_deployment](#input\_force\_properties\_deployment) | Override to force a properties deployment. Properties deployments are automatic when `var.properties_service_image_tag` is specified. | `bool` | `false` | no |
-<<<<<<< HEAD
-| <a name="input_parent_env"></a> [parent\_env](#input\_parent\_env) | The parent environment of the current solution. Will correspond with `terraform.workspace`".<br>Necessary on `tofu init` and `tofu workspace select` \_only\_. In all other situations, parent env<br>will be divined from `terraform.workspace`. | `string` | `null` | no |
-=======
 | <a name="input_parent_env"></a> [parent\_env](#input\_parent\_env) | The parent environment of the current solution. Will correspond with `terraform.workspace`".<br/>Necessary on `tofu init` and `tofu workspace select` \_only\_. In all other situations, parent env<br/>will be divined from `terraform.workspace`. | `string` | `null` | no |
->>>>>>> c672df89
 | <a name="input_properties_service_image_tag"></a> [properties\_service\_image\_tag](#input\_properties\_service\_image\_tag) | Desired image tag for the properties service stored in ECR | `string` | `null` | no |
 | <a name="input_region"></a> [region](#input\_region) | n/a | `string` | `"us-east-1"` | no |
 | <a name="input_secondary_region"></a> [secondary\_region](#input\_secondary\_region) | n/a | `string` | `"us-west-2"` | no |
