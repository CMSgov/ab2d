--- conflicted
+++ resolved
@@ -1,22 +1,3 @@
-<<<<<<< HEAD
-# resource "aws_cloudwatch_metric_alarm" "app_cpu_alarm" {
-#   alarm_name          = "${local.service_prefix}-app-cpu-alarm"
-#   comparison_operator = "GreaterThanOrEqualToThreshold"
-#   evaluation_periods  = "2"
-#   metric_name         = "CPUUtilization"
-#   namespace           = "AWS/EC2"
-#   period              = "300"
-#   statistic           = "Average"
-#   threshold           = "90.0"
-#   alarm_actions       = [local.cloudwatch_sns_topic]
-
-#   dimensions = {
-#     AutoScalingGroupName = aws_autoscaling_group.asg.name
-#   }
-# }
-
-=======
->>>>>>> 9d9c03cb
 resource "aws_cloudwatch_metric_alarm" "target_response_time" {
   alarm_name          = "${local.service_prefix}-target-response-time"
   comparison_operator = "GreaterThanOrEqualToThreshold"
@@ -49,24 +30,6 @@
   }
 }
 
-<<<<<<< HEAD
-# resource "aws_cloudwatch_metric_alarm" "app_status_check_alarm" {
-#   alarm_name          = "${local.service_prefix}-app-status-check-alarm"
-#   comparison_operator = "GreaterThanOrEqualToThreshold"
-#   evaluation_periods  = "1"
-#   metric_name         = "StatusCheckFailed"
-#   namespace           = "AWS/EC2"
-#   period              = "300"
-#   statistic           = "Maximum"
-#   threshold           = "1.0"
-#   alarm_actions       = [local.cloudwatch_sns_topic]
-#   dimensions = {
-#     AutoScalingGroupName = aws_autoscaling_group.asg.name
-#   }
-# }
-
-=======
->>>>>>> 9d9c03cb
 resource "aws_cloudwatch_metric_alarm" "app_elb_http_code_elb_4xx_count" {
   alarm_name          = "${local.service_prefix}-app-elb-http-code-elb_4xx_count"
   comparison_operator = "GreaterThanOrEqualToThreshold"
