terraform {
  required_providers {
    aws = {
      source  = "hashicorp/aws"
      version = "~> 5"
    }
  }
}

module "platform" {
  source    = "git::https://github.com/CMSgov/ab2d-bcda-dpc-platform.git//terraform/modules/platform?ref=PLT-1099"
  providers = { aws = aws, aws.secondary = aws.secondary }

  app          = local.app
  env          = local.env
  root_module  = "https://github.com/CMSgov/ab2d/tree/main/ops/services/30-worker"
  service      = local.service
  ssm_root_map = local.ssm_root_map
}

locals {
  default_tags = module.platform.default_tags
  env          = terraform.workspace
  service      = "worker"

  ssm_root_map = {
    common        = "/ab2d/${local.parent_env}/common"
    core          = "/ab2d/${local.parent_env}/core"
    microservices = "/ab2d/${local.parent_env}/microservices"
    worker        = "/ab2d/${local.parent_env}/worker"
    accounts      = "/ab2d/mgmt/aws-account-numbers"
  }

  bfd_insights       = "none"
  private_subnet_ids = keys(module.platform.private_subnets)

  #TODO in honor of Ben "Been Jammin'" Hesford
  benv = lookup({
    "dev"     = "ab2d-dev"
    "test"    = "ab2d-east-impl"
    "prod"    = "ab2d-east-prod"
    "sandbox" = "ab2d-sbx-sandbox"
  }, local.parent_env, local.env)

  region_name = module.platform.primary_region.name
  vpc_id      = module.platform.vpc_id

  bfd_url = lookup({
<<<<<<< HEAD
    dev     = "https://prod-sbx.fhir.bfd.cmscloud.local"
    test    = "https://prod-sbx.fhir.bfd.cmscloud.local"
    prod    = "https://prod.bfd.fhir.cmscloud.local"
    sandbox = "https://prod-sbx.fhir.bfd.cmscloud.local"
  }, local.env, "https://prod-sbx.fhir.bfd.cmscloud.local")
=======
    prod = "https://prod.bfd.fhir.cmscloud.local"
  }, local.parent_env, "https://prod-sbx.fhir.bfd.cmscloud.local")
>>>>>>> c672df89

  cpm_backup = "Daily Weekly Monthly" #FIXME

  ab2d_efs_mount            = "/mnt/efs"
  bfd_keystore_location     = module.platform.ssm.worker.bfd_keystore_location.value
  bfd_keystore_password_arn = module.platform.ssm.worker.bfd_keystore_password.arn
  ami_id                    = data.aws_ami.ab2d_ami.id

  ec2_instance_type_worker   = module.platform.parent_env == "prod" ? "c6a.12xlarge" : "m6a.xlarge"
  ecs_task_def_cpu_worker    = module.platform.parent_env == "prod" ? 49152 : 4096
  ecs_task_def_memory_worker = module.platform.parent_env == "prod" ? 88473 : 14745
  gold_disk_name             = data.aws_ami.cms_gold.name
  image_version              = "" #FIXME aws_ami cms or ab2d?
  max_concurrent_eob_jobs    = "2"
  ssh_key_name               = "burldawg"
  worker_desired_instances   = module.platform.parent_env == "prod" ? 2 : 1
  worker_min_instances       = module.platform.parent_env == "prod" ? 2 : 1
  worker_max_instances       = module.platform.parent_env == "prod" ? 4 : 2

<<<<<<< HEAD
  db_name                     = module.platform.ssm.core.database_name.value
  db_password                 = module.platform.ssm.core.database_password.value
  db_username                 = module.platform.ssm.core.database_user.value
=======
  db_name_arn                 = module.platform.ssm.core.database_name.arn
  db_password_arn             = module.platform.ssm.core.database_password.arn
  db_username_arn             = module.platform.ssm.core.database_user.arn
>>>>>>> c672df89
  microservices_url           = module.platform.ssm.microservices.url.value
  new_relic_app_name          = module.platform.ssm.common.new_relic_app_name.value
  new_relic_license_key_arn   = module.platform.ssm.common.new_relic_license_key.arn
  slack_alert_webhooks_arn    = module.platform.ssm.common.slack_alert_webhooks.arn
  slack_trace_webhooks_arn    = module.platform.ssm.common.slack_trace_webhooks.arn
  aws_account_cms_gold_images = module.platform.ssm.accounts.cms-gold-images.value

  additional_asg_tags = {
    Name             = "${local.service_prefix}-worker"
    stack            = local.env
    purpose          = "ECS container instance"
    sensitivity      = "Public"
    "cpm backup"     = local.cpm_backup #FIXME
    purchase_type    = "On-Demand"      #FIXME
    os_license       = "Amazon Linux 2023"
    gold_disk_name   = local.gold_disk_name
    image_version    = local.image_version
    AmazonECSManaged = true
  }

  # Use the provided image tag or get the first, human-readable image tag, favoring a tag with 'latest' in its name if it should exist.
  worker_image_repo = split("@", data.aws_ecr_image.worker.image_uri)[0]
  worker_image_tag  = coalesce(var.worker_service_image_tag, flatten([[for t in data.aws_ecr_image.worker.image_tags : t if strcontains(t, "latest")], data.aws_ecr_image.worker.image_tags])[0])
  worker_image_uri  = "${local.worker_image_repo}:${local.worker_image_tag}"
}

resource "aws_security_group_rule" "egress_worker" {
  type              = "egress"
  description       = "Allow all egress"
  from_port         = "0"
  to_port           = "0"
  protocol          = "-1"
  cidr_blocks       = ["0.0.0.0/0"]
  security_group_id = data.aws_security_group.worker.id
}

resource "aws_security_group_rule" "db_access_worker" {
  type                     = "ingress"
  description              = "${local.service_prefix} worker connections"
  from_port                = "5432"
  to_port                  = "5432"
  protocol                 = "tcp"
  source_security_group_id = data.aws_security_group.worker.id
  security_group_id        = data.aws_security_group.db.id
}

resource "aws_security_group_rule" "efs_ingress" {
  type                     = "ingress"
  description              = "NFS"
  from_port                = "2049"
  to_port                  = "2049"
  protocol                 = "tcp"
  source_security_group_id = data.aws_security_group.worker.id
  security_group_id        = data.aws_security_group.efs.id
}

resource "aws_ecs_cluster" "this" {
  name = "${local.service_prefix}-worker"
}

resource "aws_ecs_capacity_provider" "this" {
  name = aws_ecs_cluster.this.name

  auto_scaling_group_provider {
    auto_scaling_group_arn         = aws_autoscaling_group.this.arn
    managed_termination_protection = "ENABLED"
  }
}

resource "aws_ecs_cluster_capacity_providers" "this" {
  cluster_name       = aws_ecs_cluster.this.name
  capacity_providers = [aws_ecs_capacity_provider.this.name]
}

data "aws_sqs_queue" "events" {
  name = "${local.service_prefix}-events-sqs"
}

resource "aws_ecs_task_definition" "worker" {
  family = "${local.service_prefix}-worker"
  volume {
    name      = "efs"
    host_path = local.ab2d_efs_mount
  }
  container_definitions = nonsensitive(jsonencode([{
    name : local.service,
    image : local.worker_image_uri,
    essential : true,
    cpu : local.ecs_task_def_cpu_worker,
    memory : local.ecs_task_def_memory_worker,
    mountPoints : [
      {
        containerPath : local.ab2d_efs_mount,
        sourceVolume : "efs"
      }
    ],
    secrets : [
      { name : "AB2D_BFD_KEYSTORE_PASSWORD", valueFrom : local.bfd_keystore_password_arn },
      { name : "AB2D_DB_DATABASE", valueFrom : local.db_name_arn },
      { name : "AB2D_DB_PASSWORD", valueFrom : local.db_password_arn },
      { name : "AB2D_DB_USER", valueFrom : local.db_username_arn },
      { name : "AB2D_SLACK_ALERT_WEBHOOKS", valueFrom : local.slack_alert_webhooks_arn }, #FIXME: Is this even used?
      { name : "AB2D_SLACK_TRACE_WEBHOOKS", valueFrom : local.slack_trace_webhooks_arn }, #FIXME: Is this even used?
      { name : "NEW_RELIC_LICENSE_KEY", valueFrom : local.new_relic_license_key_arn } #FIXME: Is this even used?
    ]
    environment : [
      { name : "AB2D_BFD_INSIGHTS", value : local.bfd_insights }, #FIXME: Is this even used?
      { name : "AB2D_BFD_KEYSTORE_LOCATION", value : local.bfd_keystore_location },
      { name : "AB2D_BFD_URL", value : local.bfd_url },
      { name : "AB2D_DB_HOST", value : data.aws_db_instance.this.address },
      { name : "AB2D_DB_PORT", value : "5432" },
      { name : "AB2D_DB_SSL_MODE", value : "require" },
      { name : "AB2D_EFS_MOUNT", value : local.ab2d_efs_mount },
      { name : "AB2D_EXECUTION_ENV", value : local.benv },
      { name : "AB2D_JOB_POOL_CORE_SIZE", value : local.max_concurrent_eob_jobs },
      { name : "AB2D_JOB_POOL_MAX_SIZE", value : local.max_concurrent_eob_jobs },
      { name : "AWS_SQS_FEATURE_FLAG", value : "true" }, #FIXME: Is this even used?
      { name : "AWS_SQS_URL", value : data.aws_sqs_queue.events.url },
      { name : "CONTRACTS_SERVICE_FEATURE_FLAG", value : "true" }, #FIXME: Is this even used?
      { name : "IMAGE_VERSION", value : local.worker_image_tag },
      { name : "NEW_RELIC_APP_NAME", value : local.new_relic_app_name },
      { name : "PROPERTIES_SERVICE_FEATURE_FLAG", value : "true" }, #FIXME: Is this even used?
      { name : "PROPERTIES_SERVICE_URL", value : local.microservices_url },
    ],
    logConfiguration : {
      logDriver : "syslog"
    },
    healthCheck : null
  }]))

  requires_compatibilities = ["EC2"]
  network_mode             = "bridge"
  execution_role_arn       = data.aws_iam_role.worker.arn
}

resource "aws_ecs_service" "worker" {
  name                               = "${local.service_prefix}-worker"
  cluster                            = aws_ecs_cluster.this.id
  task_definition                    = coalesce(var.override_task_definition_arn, aws_ecs_task_definition.worker.arn)
  launch_type                        = "EC2"
  scheduling_strategy                = "DAEMON"
  force_new_deployment               = anytrue([var.force_worker_deployment, var.worker_service_image_tag != null])
  deployment_minimum_healthy_percent = 100
}

resource "aws_launch_template" "this" {
  name          = "${local.service_prefix}-worker"
  image_id      = local.ami_id
  instance_type = local.ec2_instance_type_worker
  key_name      = local.ssh_key_name

  iam_instance_profile {
    name = aws_iam_instance_profile.worker_profile.name
  }

  metadata_options {
    http_endpoint = "enabled"
    http_tokens   = "required"
  }

  monitoring {
    enabled = true
  }

  user_data = base64encode(
    templatefile(
      "${path.module}/templates/userdata.tpl",
      {
        aws_region   = local.region_name
        cluster_name = "${local.service_prefix}-worker"
        efs_id       = data.aws_efs_file_system.this.file_system_id,
        env          = local.env
      }
    )
  )

  vpc_security_group_ids = [
    data.aws_security_group.worker.id
  ]

  block_device_mappings {
    device_name = var.launch_template_block_device_mappings["device_name"]

    ebs {
      delete_on_termination = var.launch_template_block_device_mappings["delete_on_termination"]
      encrypted             = var.launch_template_block_device_mappings["encrypted"]
      iops                  = var.launch_template_block_device_mappings["iops"]
      throughput            = var.launch_template_block_device_mappings["throughput"]
      volume_size           = var.launch_template_block_device_mappings["volume_size"]
      volume_type           = var.launch_template_block_device_mappings["volume_type"]
    }
  }
}

resource "aws_autoscaling_group" "this" {
  name_prefix               = "${local.service_prefix}-worker"
  max_size                  = local.worker_max_instances
  min_size                  = local.worker_min_instances
  desired_capacity          = local.worker_desired_instances
  health_check_type         = "EC2"
  health_check_grace_period = 480
  enabled_metrics           = ["GroupTerminatingInstances", "GroupInServiceInstances", "GroupMaxSize", "GroupTotalInstances", "GroupMinSize", "GroupPendingInstances", "GroupDesiredCapacity", "GroupStandbyInstances"]
  vpc_zone_identifier       = toset(local.private_subnet_ids)
  protect_from_scale_in     = true

  instance_refresh {
    strategy = "Rolling"
    preferences {
      min_healthy_percentage = 100
    }
  }

  launch_template {
    id      = aws_launch_template.this.id
    version = "$Latest"
  }

  lifecycle {
    create_before_destroy = true
    ignore_changes        = [instance_refresh]
  }

  dynamic "tag" {
    for_each = merge(local.additional_asg_tags, data.aws_default_tags.this.tags)
    content {
      key                 = tag.key
      value               = tag.value
      propagate_at_launch = true
    }
  }
}

resource "aws_autoscaling_policy" "worker_target_tracking_policy" {
  name                      = "${local.service_prefix}-worker-target-tracking-policy"
  policy_type               = "TargetTrackingScaling"
  autoscaling_group_name    = aws_autoscaling_group.this.name
  estimated_instance_warmup = 120

  target_tracking_configuration {
    predefined_metric_specification {
      predefined_metric_type = "ASGAverageCPUUtilization"
    }

    target_value = "80"
  }
}<|MERGE_RESOLUTION|>--- conflicted
+++ resolved
@@ -46,16 +46,8 @@
   vpc_id      = module.platform.vpc_id
 
   bfd_url = lookup({
-<<<<<<< HEAD
-    dev     = "https://prod-sbx.fhir.bfd.cmscloud.local"
-    test    = "https://prod-sbx.fhir.bfd.cmscloud.local"
-    prod    = "https://prod.bfd.fhir.cmscloud.local"
-    sandbox = "https://prod-sbx.fhir.bfd.cmscloud.local"
-  }, local.env, "https://prod-sbx.fhir.bfd.cmscloud.local")
-=======
     prod = "https://prod.bfd.fhir.cmscloud.local"
   }, local.parent_env, "https://prod-sbx.fhir.bfd.cmscloud.local")
->>>>>>> c672df89
 
   cpm_backup = "Daily Weekly Monthly" #FIXME
 
@@ -75,15 +67,9 @@
   worker_min_instances       = module.platform.parent_env == "prod" ? 2 : 1
   worker_max_instances       = module.platform.parent_env == "prod" ? 4 : 2
 
-<<<<<<< HEAD
-  db_name                     = module.platform.ssm.core.database_name.value
-  db_password                 = module.platform.ssm.core.database_password.value
-  db_username                 = module.platform.ssm.core.database_user.value
-=======
   db_name_arn                 = module.platform.ssm.core.database_name.arn
   db_password_arn             = module.platform.ssm.core.database_password.arn
   db_username_arn             = module.platform.ssm.core.database_user.arn
->>>>>>> c672df89
   microservices_url           = module.platform.ssm.microservices.url.value
   new_relic_app_name          = module.platform.ssm.common.new_relic_app_name.value
   new_relic_license_key_arn   = module.platform.ssm.common.new_relic_license_key.arn
