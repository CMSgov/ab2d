--- conflicted
+++ resolved
@@ -32,23 +32,6 @@
 }
 
 resource "aws_iam_role_policy_attachment" "worker" {
-<<<<<<< HEAD
-  for_each =  {
-   a =  "arn:aws:iam::aws:policy/service-role/AmazonEC2ContainerServiceforEC2Role",
-   b =  "arn:aws:iam::aws:policy/AmazonECS_FullAccess",
-   c =  "arn:aws:iam::aws:policy/AmazonAPIGatewayInvokeFullAccess",
-   d =  "arn:aws:iam::aws:policy/AmazonSSMManagedInstanceCore",
-   e =  "arn:aws:iam::aws:policy/AmazonS3FullAccess",
-   f =  "arn:aws:iam::aws:policy/AWSKeyManagementServicePowerUser",
-   g =  "arn:aws:iam::aws:policy/SecretsManagerReadWrite",
-   h =  "arn:aws:iam::aws:policy/EC2InstanceProfileForImageBuilderECRContainerBuilds",
-   i =  "arn:aws:iam::aws:policy/AmazonSQSFullAccess",
-   j =  "arn:aws:iam::aws:policy/AmazonSNSFullAccess",
-   k =  "arn:aws:iam::aws:policy/AmazonEC2FullAccess",
-   l = "arn:aws:iam::aws:policy/CloudWatchLogsFullAccess"
-   m = data.aws_iam_policy.cms_cloud_ssm_iam.arn
-   n = aws_iam_policy.microservices.arn
-=======
   for_each = {
     a = "arn:aws:iam::aws:policy/service-role/AmazonEC2ContainerServiceforEC2Role",
     b = "arn:aws:iam::aws:policy/AmazonECS_FullAccess",
@@ -64,7 +47,6 @@
     l = "arn:aws:iam::aws:policy/CloudWatchLogsFullAccess"
     m = data.aws_iam_policy.cms_cloud_ssm_iam.arn
     n = aws_iam_policy.microservices.arn
->>>>>>> c672df89
   }
 
   role       = aws_iam_role.worker.name
@@ -112,10 +94,6 @@
     k = "arn:aws:iam::aws:policy/CloudWatchLogsFullAccess"
     l = data.aws_iam_policy.cms_cloud_ssm_iam.arn,
     m = aws_iam_policy.microservices.arn
-<<<<<<< HEAD
-
-=======
->>>>>>> c672df89
   }
 
   role       = aws_iam_role.api.name
