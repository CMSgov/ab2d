<<<<<<< HEAD
locals {
  service      = "config"
  default_tags = module.platform.default_tags
=======
terraform {
  required_providers {
    aws = {
      source  = "hashicorp/aws"
      version = "~> 5"
    }
  }
>>>>>>> d222a9e0
}

module "platform" {
  source = "git::https://github.com/CMSgov/ab2d-bcda-dpc-platform.git//terraform/modules/platform?ref=267771f3414c92e2f3090616587550e26bc41a47"
  providers = { aws = aws, aws.secondary = aws.secondary }

  app         = local.app
  env         = local.env
  root_module = "https://github.com/CMSgov/ab2d/tree/main/ops/services/10-config"
  service     = local.service
}

locals {
  default_tags = module.platform.default_tags
  env          = terraform.workspace
  service      = "config"
}

module "sops" {
  source = "git::https://github.com/CMSgov/ab2d-bcda-dpc-platform.git//terraform/modules/sops?ref=267771f3414c92e2f3090616587550e26bc41a47"

  platform = module.platform
}


output "edit" {
  value = module.sops.sopsw
}<|MERGE_RESOLUTION|>--- conflicted
+++ resolved
@@ -1,8 +1,3 @@
-<<<<<<< HEAD
-locals {
-  service      = "config"
-  default_tags = module.platform.default_tags
-=======
 terraform {
   required_providers {
     aws = {
@@ -10,7 +5,6 @@
       version = "~> 5"
     }
   }
->>>>>>> d222a9e0
 }
 
 module "platform" {
