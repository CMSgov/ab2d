locals {
  export_schedule = lookup(
    {
      prod = "cron(0 1 ? * WED *)"
      test = "cron(0 13 ? * * *)"
  }, local.env, "")

  export_bucket = {
    prod = "ab2d-prod-opt-out-export-function-20250616154436478600000001"
    test = "ab2d-test-opt-out-export-function-20250529140617557400000001"
  }
}

data "aws_s3_object" "export" {
  for_each = toset([for env in ["prod", "test"] : env if env == local.env])

  bucket = local.export_bucket[each.key]
  key    = "function.zip"
}


resource "aws_iam_role" "export" {
  count = contains(["prod", "test"], local.env) ? 1 : 0
  assume_role_policy = jsonencode(
    {
      Statement = [
        {
          Action = "sts:AssumeRole"
          Effect = "Allow"
          Principal = {
            Service = "lambda.amazonaws.com"
          }
        },
        {
          Action = [
            "sts:TagSession",
            "sts:AssumeRoleWithWebIdentity",
          ]
          Condition = {
            StringEquals = {
              "token.actions.githubusercontent.com:aud" = "sts.amazonaws.com"
            }
            StringLike = {
              "token.actions.githubusercontent.com:sub" = "repo:CMSgov/ab2d:*"
            }
          }
          Effect = "Allow"
          Principal = {
            Federated = "arn:aws:iam::${module.platform.aws_caller_identity.account_id}:oidc-provider/token.actions.githubusercontent.com"
          }
        },
        {
          Action = [
            "sts:TagSession",
            "sts:AssumeRole",
          ]
          Effect = "Allow"
          Principal = {
            AWS = [for role in module.platform.kion_roles : role.arn]
          }

        },
      ]
      Version = "2012-10-17"
    }
  )
  force_detach_policies = false
  max_session_duration  = 3600
  name                  = "${local.service_prefix}-opt-out-export-function"
  path                  = "/delegatedadmin/developer/"
  permissions_boundary  = "arn:aws:iam::${module.platform.aws_caller_identity.account_id}:policy/cms-cloud-admin/developer-boundary-policy"
}

resource "aws_iam_role_policy" "export_assume_bucket_role" {
  count = contains(["prod", "test"], local.env) ? 1 : 0
  name  = "assume-bucket-role"
  role  = aws_iam_role.export[0].id
  policy = jsonencode({
    Statement = [
      {
        Action   = "sts:AssumeRole"
        Effect   = "Allow"
        Resource = module.platform.ssm.eft.bfd-bucket-role-arn.value
      }
    ]
    Version = "2012-10-17"
  })
}

resource "aws_iam_role_policy" "export_default_function" {
  count = contains(["prod", "test"], local.env) ? 1 : 0
  name  = "default-function"
  role  = aws_iam_role.export[0].id
  policy = jsonencode({
    Version = "2012-10-17"
    Statement = [
      {
<<<<<<< HEAD
        Action = [
          "ssm:GetParameters",
          "ssm:GetParameter",
          "sqs:ReceiveMessage",
          "sqs:GetQueueAttributes",
          "sqs:DeleteMessage",
          "logs:PutLogEvents",
          "logs:CreateLogStream",
          "logs:CreateLogGroup",
          "ec2:DescribeNetworkInterfaces",
          "ec2:DescribeAccountAttributes",
          "ec2:DeleteNetworkInterface",
          "ec2:CreateNetworkInterface"
        ]
        Effect   = "Allow"
        Resource = "*"
      },
      {
        Action   = ["kms:Encrypt", "kms:Decrypt"]
        Effect   = "Allow"
        Resource = [local.env_key_alias.target_key_arn]
=======
        Version = "2012-10-17"
        Statement = [
          {
            Action = [
              "ssm:GetParameters",
              "ssm:GetParameter",
              "sqs:ReceiveMessage",
              "sqs:GetQueueAttributes",
              "sqs:DeleteMessage",
              "logs:PutLogEvents",
              "logs:CreateLogStream",
              "logs:CreateLogGroup",
              "ec2:DescribeNetworkInterfaces",
              "ec2:DescribeAccountAttributes",
              "ec2:DeleteNetworkInterface",
              "ec2:CreateNetworkInterface"
            ]
            Effect   = "Allow"
            Resource = "*"
          },
          {
            Action = [
              "kms:Encrypt",
              "kms:Decrypt"
            ]
            Effect   = "Allow"
            Resource = [local.env_key_alias.target_key_arn]
          }
        ]
>>>>>>> 4949f25f
      }
    ]
  })
}

resource "aws_lambda_function" "export" {
  count = contains(["prod", "test"], local.env) ? 1 : 0

  s3_bucket                      = data.aws_s3_object.export[local.env].bucket
  s3_key                         = data.aws_s3_object.export[local.env].key
  s3_object_version              = data.aws_s3_object.export[local.env].version_id
  description                    = "Exports data files to a BFD bucket for opt-out"
  function_name                  = "${local.service_prefix}-opt-out-export"
  handler                        = "gov.cms.ab2d.attributiondatashare.AttributionDataShareHandler"
  kms_key_arn                    = local.env_key_alias.target_key_arn
  memory_size                    = 10240
  timeout                        = 900
  package_type                   = "Zip"
  reserved_concurrent_executions = -1
  role                           = aws_iam_role.export[0].arn
  runtime                        = "java17"
  skip_destroy                   = false
  tags = {
    code = "https://github.com/CMSgov/ab2d/tree/main/lambdas/optout"
  }

  environment {
    variables = {
      APP_NAME         = "${local.service_prefix}-opt-out-export"
      DB_HOST          = "jdbc:postgresql://${local.ab2d_db_host}:${local.db_port}/${local.db_name}?sslmode=${local.ab2d_db_ssl_mode}&ApplicationName=${local.service_prefix}-opt-out-export"
      ENV              = local.env
      S3_UPLOAD_BUCKET = "bfd-${local.env}-eft"
      S3_UPLOAD_PATH   = "bfdeft01/ab2d/out"
    }
  }

  ephemeral_storage {
    size = local.env == "prod" ? 10240 : 512
  }

  logging_config {
    log_format = "Text"
    log_group  = "/aws/lambda/${local.service_prefix}-opt-out-export"
  }

  tracing_config {
    mode = "PassThrough"
  }

  vpc_config {
    security_group_ids = [local.db_sg_id, aws_security_group.database_lambda.id]
    subnet_ids         = local.node_subnet_ids
  }
}

resource "aws_cloudwatch_event_rule" "export" {
  count = contains(["prod", "test"], local.env) ? 1 : 0

  name                = "${aws_lambda_function.export[0].function_name}-function"
  description         = "Trigger ${aws_lambda_function.export[0].function_name} function"
  schedule_expression = local.export_schedule
}

resource "aws_cloudwatch_event_target" "export" {
  count = contains(["prod", "test"], local.env) ? 1 : 0

  arn  = aws_lambda_function.export[0].arn
  rule = aws_cloudwatch_event_rule.export[0].name
}

resource "aws_lambda_permission" "export" {
  count = contains(["prod", "test"], local.env) ? 1 : 0

  statement_id  = "AllowExecutionFromCloudWatchEvents"
  action        = "lambda:InvokeFunction"
  function_name = aws_lambda_function.export[0].function_name
  principal     = "events.amazonaws.com"
  source_arn    = aws_cloudwatch_event_rule.export[0].arn
}<|MERGE_RESOLUTION|>--- conflicted
+++ resolved
@@ -92,32 +92,6 @@
   name  = "default-function"
   role  = aws_iam_role.export[0].id
   policy = jsonencode({
-    Version = "2012-10-17"
-    Statement = [
-      {
-<<<<<<< HEAD
-        Action = [
-          "ssm:GetParameters",
-          "ssm:GetParameter",
-          "sqs:ReceiveMessage",
-          "sqs:GetQueueAttributes",
-          "sqs:DeleteMessage",
-          "logs:PutLogEvents",
-          "logs:CreateLogStream",
-          "logs:CreateLogGroup",
-          "ec2:DescribeNetworkInterfaces",
-          "ec2:DescribeAccountAttributes",
-          "ec2:DeleteNetworkInterface",
-          "ec2:CreateNetworkInterface"
-        ]
-        Effect   = "Allow"
-        Resource = "*"
-      },
-      {
-        Action   = ["kms:Encrypt", "kms:Decrypt"]
-        Effect   = "Allow"
-        Resource = [local.env_key_alias.target_key_arn]
-=======
         Version = "2012-10-17"
         Statement = [
           {
@@ -145,13 +119,10 @@
             ]
             Effect   = "Allow"
             Resource = [local.env_key_alias.target_key_arn]
-          }
+         }
         ]
->>>>>>> 4949f25f
-      }
-    ]
-  })
-}
+      })
+     }
 
 resource "aws_lambda_function" "export" {
   count = contains(["prod", "test"], local.env) ? 1 : 0
