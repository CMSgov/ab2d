<<<<<<< HEAD
version: '3.0'
=======
version: '3'
>>>>>>> 220ef80f

services:
  db:
    image: postgres:11
    command: postgres -c 'max_connections=1000'
    environment:
      - POSTGRES_DB=ab2d
      - POSTGRES_USER=ab2d
      - POSTGRES_PASSWORD=ab2d
    # Docker exposes these ports to all containers in the compose by default
    # but if you are debugging on a local machine uncomment to test connectivity or open a connection
    # to the Postgres database
    ports:
      - "5432:5432"
    healthcheck:
      test: [ "CMD-SHELL", "pg_isready -U postgres" ]
      interval: 10s
      timeout: 5s
      retries: 5
  localstack:
    image: localstack/localstack:1.0.2
    environment:
      - AWS_DEFAULT_REGION=us-east-1
      - EDGE_PORT=4566
      - SERVICES=sqs,sns
    ports:
      - '4566:4566'
    volumes:
      - tmp-volume:/opt/ab2d
    healthcheck:
      test: awslocal sqs list-queues
      interval: 10s
      timeout: 5s
      retries: 40
  build:
    image: maven:3-openjdk-17
    working_dir: /usr/src/mymaven
    # Not necessary to run mvn package since we anticipate that project
    # has already built so we don't need to run this command
    command: ls /usr/src/mymaven/*/target && ls /root/.m2/repository
    volumes:
      - "${PWD}:/usr/src/mymaven"
      - "${HOME}/.m2:/root/.m2"
  api:
    build:
      context: ./api
    environment:
      # Limit RAM usage of each container because containers share a VM
      - JVM_INITIAL_RAM=${JVM_INITIAL_RAM:-5.0}
      - JVM_MIN_RAM=${JVM_MIN_RAM:-5.0}
      - JVM_MAX_RAM=${JVM_MAX_RAM:-10.0}
      # Postgres DB container credentials and config
      - AB2D_DB_HOST=db
      - AB2D_DB_PORT=5432
      - AB2D_DB_DATABASE=ab2d
      - AB2D_DB_SSL_MODE=allow
      - AB2D_DB_USER=ab2d
      - AB2D_DB_PASSWORD=ab2d
      # Location to store file within container
      - AB2D_EFS_MOUNT=/opt/ab2d
      - NEW_RELIC_LICENSE_KEY="${NEW_RELIC_LICENSE_KEY}"
      - NEW_RELIC_APP_NAME="${NEW_RELIC_APP_NAME}"
      # LOCAL always to shut off Kinesis logging
      - AB2D_EXECUTION_ENV=${AB2D_EXECUTION_ENV:-local}
      - AB2D_V2_ENABLED=${AB2D_V2_ENABLED}
      - AWS_SQS_URL=http://localstack:4566
      - PROPERTIES_SERVICE_URL=contracts:8070
#      Only Needed if running Locally
#      - AWS_ACCESS_KEY_ID=null
#      - AWS_SECRET_KEY=null
    ports:
      # Set port as an environment variable
      # The e2e-test forcefully sets this itself otherwise set via command line
      - "${API_PORT}:8443"
    healthcheck:
      test: [ "CMD-SHELL", "curl -X GET https://localhost:8443/health --insecure" ]
      interval: 5s
      timeout: 5s
      retries: 40
    depends_on:
      db:
        condition: service_healthy
      localstack:
        condition: service_healthy
    volumes:
      - tmp-volume:/opt/ab2d
  worker:
    build:
      context: ./worker
    environment:
      # Limit RAM usage of each container because containers share a VM
      - JVM_INITIAL_RAM=${JVM_INITIAL_RAM:-5.0}
      - JVM_MIN_RAM=${JVM_MIN_RAM:-5.0}
      - JVM_MAX_RAM=${JVM_MAX_RAM:-15.0}
      # DB credentials
      - AB2D_DB_HOST=db
      - AB2D_DB_PORT=5432
      - AB2D_DB_DATABASE=ab2d
      - AB2D_DB_SSL_MODE=allow
      - AB2D_DB_USER=ab2d
      - AB2D_DB_PASSWORD=ab2d
      # Location to store files within container
      - AB2D_EFS_MOUNT=/opt/ab2d
      # LOCAL always to shut off Kinesis logging
      - AB2D_EXECUTION_ENV=${AB2D_EXECUTION_ENV:-local}
      # BFD prod sandbox credentials and location
      - AB2D_BFD_URL=https://prod-sbx.bfd.cms.gov
      - AB2D_BFD_KEYSTORE_PASSWORD=${AB2D_BFD_KEYSTORE_PASSWORD}
      - AB2D_BFD_KEYSTORE_LOCATION=${AB2D_BFD_KEYSTORE_LOCATION}
      - NEW_RELIC_LICENSE_KEY="${NEW_RELIC_LICENSE_KEY}"
      - NEW_RELIC_APP_NAME="${NEW_RELIC_APP_NAME}"
      # Cert used to prove that keystore app has rights to bfd sandbox
      - AB2D_KEYSTORE_LOCATION=${AB2D_KEYSTORE_LOCATION}
      - AB2D_KEYSTORE_PASSWORD=${AB2D_KEYSTORE_PASSWORD}
      - AB2D_KEY_ALIAS=${AB2D_KEY_ALIAS}
      - AWS_SQS_URL=http://localstack:4566
      - PROPERTIES_SERVICE_URL=contracts:8070
      # Update coverage frequently so that tests aren't slowed down too much
      - "COVERAGE_UPDATE_LOAD_SCHEDULE=0/1 * * * * ?"
      - "COVERAGE_UPDATE_MONITORING_INTERVAL=0/1 * * * * ?"
      # Disable verification during e2e tests
      - "COVERAGE_VERIFY_SCHEDULE=0 0 0 1 * ? 2099"
#      Only Needed if running Locally
#      - AWS_ACCESS_KEY_ID=null
#      - AWS_SECRET_KEY=null
    depends_on:
      db:
        condition: service_healthy
      contracts:
        condition: service_healthy
      localstack:
        condition: service_healthy
    volumes:
      - tmp-volume:/opt/ab2d
  contracts:
    image: 777200079629.dkr.ecr.us-east-1.amazonaws.com/ab2d-sbx-services:contracts-service
#    Use if running locally. Build imqge in Contract Service repo first
#    image: ab2d-contracts-contracts
    environment:
      - AB2D_DB_HOST=db
      - AB2D_DB_PORT=5432
      - AB2D_DB_DATABASE=ab2d
      - AB2D_DB_SSL_MODE=allow
      - AB2D_DB_USER=ab2d
      - AB2D_DB_PASSWORD=ab2d
      - AB2D_CLAIMS_SKIP_BILLABLE_PERIOD_CHECK=true
      - AB2D_V2_ENABLED=true
      - HPMS_INGEST_SCHEDULE=0 0/1 * * * ?
      - AWS_SQS_URL=http://localstack:4566
      - HPMS_AUTH_KEY_ID="${HPMS_AUTH_KEY_ID}"
      - HPMS_AUTH_KEY_SECRET="${HPMS_AUTH_KEY_SECRET}"
      - AB2D_HPMS_URL=${AB2D_HPMS_URL}
      - PROPERTIES_SERVICE_URL=properties:8070
#      Only Needed if running Locally
#      - AWS_ACCESS_KEY_ID=null
#      - AWS_SECRET_KEY=null
    healthcheck:
      test: [ "CMD-SHELL", "curl -X GET http://localhost:8070/health --insecure" ]
      interval: 30s
      timeout: 5s
      retries: 5
    ports:
      - '8070:8070'
    expose:
      - 8070
    depends_on:
      db:
        condition: service_healthy
      # API must come up before contracts to create db schema
      api:
        condition: service_healthy
      localstack:
        condition: service_healthy
    volumes:
      - tmp-volume:/opt/ab2d
# This needs a shared volume so that both the API and worker module can access the ndjson files being generated
volumes:
  tmp-volume:
    driver: local
    driver_opts:
      type: none
      device: /opt/ab2d
      o: bind<|MERGE_RESOLUTION|>--- conflicted
+++ resolved
@@ -1,8 +1,5 @@
-<<<<<<< HEAD
-version: '3.0'
-=======
+
 version: '3'
->>>>>>> 220ef80f
 
 services:
   db:
