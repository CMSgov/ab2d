--- conflicted
+++ resolved
@@ -23,10 +23,7 @@
   mgmt_aws_account_number            = var.mgmt_aws_account_number
   aws_account_number                 = var.aws_account_number
   mgmt_target_aws_account_mgmt_roles = var.mgmt_target_aws_account_mgmt_roles
-<<<<<<< HEAD
   federated_login_role_policies      = var.federated_login_role_policies
-=======
->>>>>>> 23d7c28b
 }
 
 module "jenkins_master" {
@@ -48,7 +45,7 @@
   vpc_id                       = var.vpc_id
   public_subnet_ids            = var.public_subnet_ids
   private_subnet_ids           = var.private_subnet_ids
-  jenkins_master_sec_group_id  = "${data.aws_security_group.ab2d_jenkins_master_sg.id}"
+  jenkins_master_sec_group_id  = data.aws_security_group.ab2d_jenkins_master_sg.id
   vpn_private_sec_group_id     = var.vpn_private_sec_group_id
   ami_id                       = var.ami_id
   instance_type                = var.ec2_instance_type
