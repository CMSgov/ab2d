--- conflicted
+++ resolved
@@ -1,34 +1,6 @@
 #
 # Create KMS key
 #
-
-# resource "aws_kms_key" "a" {
-#   description = "ab2d-kms"
-#   tags = {
-#     Name = "ab2d-kms"
-#   }
-#   policy =<<EOF
-# {
-#     "Version": "2012-10-17",
-#     "Id": "key-default-1",
-#     "Statement": [
-#         {
-#             "Sid": "Enable IAM Permissions",
-#             "Effect": "Allow",
-#             "Principal": {
-#                 "AWS": [
-# 		    "arn:aws:iam::${var.aws_account_number}:root",
-# 		    "arn:aws:iam::${var.aws_account_number}:role/ct-ado-ab2d-application-admin",
-#                     "arn:aws:iam::${var.aws_account_number}:role/Ab2dInstanceRole"
-#                 ]
-#             },
-#             "Action": "kms:*",
-#             "Resource": "*"
-#         }
-#     ]
-# }
-# EOF
-# }
 
 resource "aws_kms_key" "a" {
   description = "ab2d-kms"
@@ -45,12 +17,8 @@
             "Effect": "Allow",
             "Principal": {
                 "AWS": [
-<<<<<<< HEAD
                     "arn:aws:iam::${var.aws_account_number}:role/delegatedadmin/developer/Ab2dMgmtV2Role",
                     "arn:aws:iam::${var.aws_account_number}:role/ct-ado-ab2d-application-admin",
-=======
-		    "arn:aws:iam::${var.aws_account_number}:role/ct-ado-ab2d-application-admin",
->>>>>>> 23d7c28b
                     "arn:aws:iam::${var.aws_account_number}:role/delegatedadmin/developer/Ab2dInstanceV2Role"
                 ]
             },
