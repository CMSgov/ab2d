--- conflicted
+++ resolved
@@ -51,12 +51,7 @@
 sudo mkdir /mnt/efs
 sudo cp /etc/fstab /etc/fstab.bak
 
-<<<<<<< HEAD
-# Note that there are issues with using TLS with EFS on gold disk EC2 instances.
-# TO DO: Switch to TLS, when we move to fargate.
-=======
 # TO DO: This will be handled differently when we move to fargate
->>>>>>> 3b634372
 #####
 # -----------
 # TO DO: Ensure stunnel is being used with the custom AMI
