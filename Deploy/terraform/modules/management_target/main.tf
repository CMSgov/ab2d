--- conflicted
+++ resolved
@@ -12,11 +12,7 @@
       type        = "AWS"
       identifiers = [
         "arn:aws:iam::${var.mgmt_aws_account_number}:role/ct-ado-ab2d-application-admin",
-<<<<<<< HEAD
         "arn:aws:iam::${var.mgmt_aws_account_number}:role/delegatedadmin/developer/Ab2dInstanceV2Role"
-=======
-	"arn:aws:iam::${var.mgmt_aws_account_number}:role/delegatedadmin/developer/Ab2dInstanceV2Role"
->>>>>>> 23d7c28b
       ]
     }
   }
@@ -25,22 +21,12 @@
 resource "aws_iam_role" "ab2d_mgmt_role" {
   name                 = "Ab2dMgmtV2Role"
   path                 = "/delegatedadmin/developer/"
-<<<<<<< HEAD
   assume_role_policy   = data.aws_iam_policy_document.allow_assume_role_in_mgmt_account_policy.json
   permissions_boundary = "arn:aws:iam::${var.aws_account_number}:policy/cms-cloud-admin/developer-boundary-policy"
 }
-
-# resource "aws_iam_role_policy_attachment" "mgmt_role_administrator_access_policy_attach" {
-#   role       = aws_iam_role.ab2d_mgmt_role.name
-#   policy_arn = "arn:aws:iam::aws:policy/AdministratorAccess"
-# }
 
 resource "aws_iam_role_policy_attachment" "mgmt_role_assume_policy_attach" {
   for_each   = toset(var.federated_login_role_policies)
   role       = aws_iam_role.ab2d_mgmt_role.name
   policy_arn = each.value
-=======
-  assume_role_policy   = "${data.aws_iam_policy_document.allow_assume_role_in_mgmt_account_policy.json}"
-  permissions_boundary = "arn:aws:iam::${var.aws_account_number}:policy/cms-cloud-admin/developer-boundary-policy"
->>>>>>> 23d7c28b
 }