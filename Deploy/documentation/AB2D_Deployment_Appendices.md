# AB2D Deployment Appendices

## Table of Contents

1. [Appendix A: Access the CMS AWS console](#appendix-a-access-the-cms-aws-console)
1. [Appendix B: View the current gold disk images](#appendix-b-view-the-current-gold-disk-images)
1. [Appendix C: Interact with the developer S3 bucket](#appendix-c-interact-with-the-developer-s3-bucket)
1. [Appendix D: Delete and recreate IAM instance profiles, roles, and policies](#appendix-d-delete-and-recreate-iam-instance-profiles-roles-and-policies)
   * [Delete instance profiles](#delete-instance-profiles)
   * [Delete roles](#delete-roles)
   * [Delete policies not used by IAM users](#delete-policies-not-used-by-iam-users)
1. [Appendix E: Interacting with IAM policy versions](#appendix-e-interacting-with-iam-policy-versions)
1. [Appendix F: Interacting with Elastic Container Repository](#appendix-f-interacting-with-elastic-container-repository)
1. [Appendix G: Generate and test the AB2D website](#appendix-g-generate-and-test-the-ab2d-website)
1. [Appendix H: Get log file from a node](#appendix-h-get-log-file-from-a-node)
1. [Appendix I: Connect to a running container](#appendix-i-connect-to-a-running-container)
1. [Appendix J: Delete and recreate database](#appendix-j-delete-and-recreate-database)
1. [Appendix K: Complete DevOps linting checks](#appendix-k-complete-devops-linting-checks)
   * [Complete terraform linting](#complete-terraform-linting)
   * [Complete python linting](#complete-python-linting)
1. [Appendix L: View existing EUA job codes](#appendix-l-view-existing-eua-job-codes)
1. [Appendix M: Make AB2D static website unavailable](#appendix-m-make-ab2d-static-website-unavailable)
   * [Delete the contents of the websites S3 bucket](#delete-the-contents-of-the-websites-s3-bucket)
   * [Delete the cached website files from the CloudFront edge caches before they expire](#delete-the-cached-website-files-from-the-cloudfront-edge-caches-before-they-expire)
1. [Appendix N: Destroy and redploy API and Worker nodes](#appendix-n-destroy-and-redploy-api-and-worker-nodes)
1. [Appendix O: Destroy complete environment](#appendix-o-destroy-complete-environment)
1. [Appendix P: Display disk space](#appendix-p-display-disk-space)
1. [Appendix Q: Test API using swagger](#appendix-q-test-api-using-swagger)
1. [Appendix R: Update userdata for auto scaling groups through the AWS console](#appendix-r-update-userdata-for-auto-scaling-groups-through-the-aws-console)
1. [Appendix S: Install Ruby on RedHat linux](#appendix-s-install-ruby-on-redhat-linux)
1. [Appendix T: Test getting and decrypting a file from S3](#appendix-t-test-getting-and-decrypting-a-file-from-s3)
1. [Appendix U: Interact with the New Relic infrastructure agent](#appendix-u-interact-with-the-new-relic-infrastructure-agent)
1. [Appendix V: Add a new environment variable for ECS docker containers](#appendix-v-add-a-new-environment-variable-for-ecs-docker-containers)
1. [Appendix W: Launch a base EC2 instance that is created from gold disk AMI](#appendix-w-launch-a-base-ec2-instance-that-is-created-from-gold-disk-ami)
<<<<<<< HEAD
1. [Appendix X: Verify access to the opt-out S3 bucket from sandbox worker nodes](#appendix-x-verify-access-to-the-opt-out-s3-bucket-from-sandbox-worker-nodes)
   * [Test getting a public S3 file using AWS CLI and no sign request](#test-getting-a-public-s3-file-using-aws-cli-and-no-sign-request)
   * [Test downloading a public S3 file using the AWS CLI without credentials](#test-downloading-a-public-s3-file-using-the-aws-cli-without-credentials)
   * [Test downloading a public S3 file using the AWS CLI with the "ab2d-s3-signing" profile](#test-downloading-a-public-s3-file-using-the-aws-cli-with-the-ab2d-s3-signing-profile)
   * [Test interacting with a public S3 file using the AWS Java SDK with environment variables](#test-interacting-with-a-public-s3-file-using-the-aws-java-sdk-with-environment-variables)
   * [Test interacting with a public S3 file on a worker node](#test-interacting-with-a-public-s3-file-on-a-worker-node)
=======
>>>>>>> d7950547

## Appendix A: Access the CMS AWS console

1. Log into Cisco AnyConnect client

   1. Select **Launchpad**
   
   1. Select **Cisco AnyConnect Secure Mobility Client**
   
   1. If a "Cisco AnyConnect Secure Mobility Client is not optimized for your Mac and needs to be updated" message appears, do the following:
      
      1. Select **OK**
   
      1. See the following for more information
   
         > https://support.apple.com/en-us/HT208436
   
   1. Enter the following in the **VPN** dropdown
   
      ```
      cloudvpn.cms.gov
      ```
   
   1. Select **Connect**
   
   1. Enter the following on the "Please enter your username and password" window
   
      - **USERNAME:** {your eua id}
   
      - **PASSWORD:** {password for CloudTamer and Cloud VPN}
   
      - **2nd Password:** {latest 6 number from the google authentication app on mobile phone}
   
   1. Select **OK**
   
   1. Select **Accept**
   
   1. If a "vpndownloader is not optimized for your Mac and needs to be updated" message appears, do the following:
      
      1. Select **OK**
   
      1. See the following for more information
   
         > https://support.apple.com/en-us/HT208436
   
   1. Verify that the VPN successfully connects

1. Log on to CloudTamer

   1. Open Chrome

   1. Enter the following in the address bar

      > https://cloudtamer.cms.gov

   1. Enter the following on the CloudTamer logon page

      - **Username:** {your eua id}

      - **Password:** {password for CloudTamer and Cloud VPN}

      - **Dropdown:** CMS Cloud Services

   1. Select **Log In**

1. Select **Projects** from the leftmost panel

1. Select **Filters**

1. Type the following in the **By Keyword** text box

   ab2d

1. Select **Apply Filters**

1. Select **Account Access** beside "Project AB2D"

1. Select the account
   
   ```
   aws-cms-oit-iusg-acct66 (349849222861)
   ```

1. Select the cloud access role

   
   ```
   West-AB2D
   ```

1. Select **Web Access**

1. Note that the AWS console for the AB2D project should now appear

## Appendix B: View the current gold disk images

1. Open Chrome

1. Enter the following in the address bar

   > https://github.cms.gov/CCSVDC/gold-image/blob/master/ami_latest.txt

## Appendix C: Interact with the developer S3 bucket

1. Set target AWS profile
   
   ```ShellSession
   $ export AWS_PROFILE=ab2d-shared
   ```

1. Verify that the "cms-ab2d-dev" bucket exists

   ```ShellSession
   $ aws --region us-east-1 s3api list-buckets \
     --query "Buckets[?Name=='cms-ab2d-dev'].Name" \
     --output text
   ```

1. Create a text file as an example (optional)

   ```ShellSession
   $ echo "test" > opt-out.txt
   ```
   
1. Put a file in the root of the bucket

   *Example using a file named opt-out.txt exists in the current directory:*
   
   ```ShellSession
   $ aws --region us-east-1 s3api put-object \
     --bucket cms-ab2d-dev \
     --key opt-out.txt \
     --body ./opt-out.txt
   ```

1. List objects in the root of the bucket

   ```ShellSession
   $ aws --region us-east-1 s3api list-objects \
     --bucket cms-ab2d-dev \
     --query 'Contents[].Key' \
     --output text
   ```

1. Get a file from the root of the bucket

   ```ShellSession
   $ aws --region us-east-1 s3api get-object \
     --bucket cms-ab2d-dev \
     --key opt-out.txt \
     ./opt-out-copy.txt
   ```

1. Delete a file from the root of the bucket

   ```ShellSession
   $ aws --region us-east-1 s3api delete-object \
     --bucket cms-ab2d-dev \
     --key opt-out.txt
   ```

1. Verify that the object is gone by listing objects in the root of the bucket again

   ```ShellSession
   $ aws --region us-east-1 s3api list-objects \
     --bucket cms-ab2d-dev \
     --query 'Contents[].Key' \
     --output text
   ```

## Appendix D: Delete and recreate IAM instance profiles, roles, and policies

### Delete instance profiles

1. Set target AWS profile
   
   ```ShellSession
   $ export AWS_PROFILE=ab2d-shared
   ```

1. Detach "Ab2dInstanceRole" from "Ab2dInstanceProfile"

   ```ShellSession
   $ aws iam remove-role-from-instance-profile \
     --role-name Ab2dInstanceRole \
     --instance-profile-name Ab2dInstanceProfile
   ```

1. Delete instance profile

   ```ShellSession
   $ aws iam delete-instance-profile \
     --instance-profile-name Ab2dInstanceProfile
   ```

### Delete roles

1. Set target AWS profile
   
   ```ShellSession
   $ export AWS_PROFILE=ab2d-shared
   ```

1. Detach policies from the "Ab2dManagedRole" role

   ```ShellSession
   $ aws iam detach-role-policy \
     --role-name Ab2dManagedRole \
     --policy-arn arn:aws:iam::349849222861:policy/Ab2dAccessPolicy
   ```

1. Delete "Ab2dManagedRole" role

   ```ShelSession
   $ aws iam delete-role \
     --role-name Ab2dManagedRole
   ```

1. Detach policies from the "Ab2dInstanceRole" role

   ```ShellSession
   $ aws iam detach-role-policy \
     --role-name Ab2dInstanceRole \
     --policy-arn arn:aws:iam::349849222861:policy/Ab2dAssumePolicy
   $ aws iam detach-role-policy \
     --role-name Ab2dInstanceRole \
     --policy-arn arn:aws:iam::349849222861:policy/Ab2dPackerPolicy
   $ aws iam detach-role-policy \
     --role-name Ab2dInstanceRole \
     --policy-arn arn:aws:iam::349849222861:policy/Ab2dS3AccessPolicy
   $ aws iam detach-role-policy \
     --role-name Ab2dInstanceRole \
     --policy-arn arn:aws:iam::aws:policy/service-role/AmazonEC2ContainerServiceforEC2Role
   ```

1. Delete "Ab2dInstanceRole" role

   ```ShelSession
   $ aws iam delete-role \
     --role-name Ab2dInstanceRole
   ```

### Delete policies not used by IAM users

1. Set target AWS profile
   
   ```ShellSession
   $ export AWS_PROFILE=ab2d-shared
   ```

1. Delete "Ab2dAccessPolicy"

   ```ShellSession
   $ aws iam delete-policy \
     --policy-arn arn:aws:iam::349849222861:policy/Ab2dAccessPolicy
   ```

1. Delete "Ab2dAssumePolicy"

   ```ShellSession
   $ aws iam delete-policy \
     --policy-arn arn:aws:iam::349849222861:policy/Ab2dAssumePolicy
   ```

1. Delete "Ab2dPackerPolicy"

   ```ShellSession
   $ aws iam delete-policy \
     --policy-arn arn:aws:iam::349849222861:policy/Ab2dPackerPolicy
   ```

1. Delete "Ab2dS3AccessPolicy"

   ```ShellSession
   $ aws iam delete-policy \
     --policy-arn arn:aws:iam::349849222861:policy/Ab2dS3AccessPolicy
   ```

## Appendix E: Interacting with IAM policy versions

1. List policy versions

   1. Enter the following
   
      *Example of listing policy versions of the "Ab2dAssumePolicy" policy:*
   
      ```ShellSession
      $ aws iam list-policy-versions \
        --policy-arn arn:aws:iam::114601554524:policy/Ab2dAssumePolicy
      ```

   1. Examine the output

      *Example of listing policy versions of the "Ab2dAssumePolicy" policy:*
      
      ```
      {
          "Versions": [
              {
                  "VersionId": "v2",
                  "IsDefaultVersion": true,
                  "CreateDate": "2019-10-11T23:23:54Z"
              },
              {
                  "VersionId": "v1",
                  "IsDefaultVersion": false,
                  "CreateDate": "2019-10-04T19:11:21Z"
              }
          ]
      }
      ```
   
1. Delete a policy version

   *Example of deleting "v1" of the "Ab2dAssumePolicy" policy:*

   ```ShellSession
   $ aws iam delete-policy-version \
     --policy-arn arn:aws:iam::114601554524:policy/Ab2dAssumePolicy \
     --version-id v1
   ```

## Appendix F: Interacting with Elastic Container Repository

1. List ECR repositories

   ```ShellSession
   $ aws --region us-east-1 ecr describe-repositories \
     --query "repositories[*].repositoryName" \
     --output text
   ```

1. Delete an ECR repository

   *Example deleting a repository named "ab2d_sbdemo-dev_api":*
   
   ```ShellSession
   $ aws --region us-east-1 ecr delete-repository \
     --repository-name ab2d_sbdemo-dev_api \
     --force
   ```

## Appendix G: Generate and test the AB2D website

1. Change to the "website" directory

   ```ShellSession
   $ cd ~/code/ab2d/website
   ```

1. Generate and test the website

   1. Ensure required gems are installed

      ```ShellSession
      $ bundle install
      ```

   1. Generate and serve website on the jekyll server

      ```ShellSession
      $ bundle exec jekyll serve
      ```
     
   1. Open Chrome

   1. Enter the following in the address bar
   
      > http://127.0.0.1:4000
      
   1. Verify that the website comes up

   1. Return to the terminal where the jekyll server is running
   
   1. Press **control+c** on the keyboard to stop the Jekyll server

1. Verify the generated site

   1. Note that a "_site" directory was automatically generated when you ran "bundle exec jekyll serve"
   
   1. List the contents of the directory

      ```ShellSession
      $ ls _site
      ```
    
   1. Note that the following two files are used as part of configuring the website within S3

      - index.html

      - 404.html

## Appendix H: Get log file from a node

1. Set target AWS profile

   *Example for "Dev" environment:*

   ```ShellSession
   $ export AWS_PROFILE=ab2d-dev
   ```

   *Example for "Sbx" environment:*

   ```ShellSession
   $ export AWS_PROFILE=ab2d-sbx-sandbox
   ```

1. Set target environment

   *Example for "Dev" environment:*

   ```ShellSession
   $ export TARGET_ENVIRONMENT=ab2d-dev
   ```

   *Example for "Sbx" environment:*

   ```ShellSession
   $ export TARGET_ENVIRONMENT=ab2d-sbx-sandbox
   ```

1. Set controller access variables

   *Example for "Dev" environment:*
   
   ```ShellSession
   $ export CONTROLLER_PUBLIC_IP=52.7.241.208
   $ export SSH_USER_NAME=ec2-user
   ```

   *Example for "Sbx" environment:*
   
   ```ShellSession
   $ export CONTROLLER_PUBLIC_IP=3.93.125.65
   $ export SSH_USER_NAME=ec2-user
   ```

1. Copy the key to the controller

   ```ShellSession
   $ scp -i ~/.ssh/${TARGET_ENVIRONMENT}.pem ~/.ssh/${TARGET_ENVIRONMENT}.pem ${SSH_USER_NAME}@${CONTROLLER_PUBLIC_IP}:~/.ssh
   ```
   
1. Connect to the controller

   *Format:*
   
   ```ShellSession
   $ ssh -i ~/.ssh/${TARGET_ENVIRONMENT}.pem ${SSH_USER_NAME}@${CONTROLLER_PUBLIC_IP}
   ```

1. Set node variables

   *Example for "Dev" environment:*
   
   ```ShellSession
   $ export TARGET_ENVIRONMENT=ab2d-dev
   $ export NODE_PRIVATE_IP=10.242.26.83
   $ export SSH_USER_NAME=ec2-user
   ```

   *Example for "Sbx" environment (api node 1):*
   
   ```ShellSession
   $ export TARGET_ENVIRONMENT=ab2d-sbx-sandbox
   $ export NODE_PRIVATE_IP=10.242.31.64
   $ export SSH_USER_NAME=ec2-user
   ```

   *Example for "Sbx" environment (api node 2):*
   
   ```ShellSession
   $ export TARGET_ENVIRONMENT=ab2d-sbx-sandbox
   $ export NODE_PRIVATE_IP=10.242.31.120
   $ export SSH_USER_NAME=ec2-user
   ```

   *Example for "Sbx" environment (worker node 1):*
   
   ```ShellSession
   $ export TARGET_ENVIRONMENT=ab2d-sbx-sandbox
   $ export NODE_PRIVATE_IP=10.242.31.153
   $ export SSH_USER_NAME=ec2-user
   ```

   *Example for "Sbx" environment (worker node 2):*
   
   ```ShellSession
   $ export TARGET_ENVIRONMENT=ab2d-sbx-sandbox
   $ export NODE_PRIVATE_IP=10.242.31.162
   $ export SSH_USER_NAME=ec2-user
   ```

1. Connect to a node

   *Format:*

   ```ShellSession
   $ ssh -i ~/.ssh/${TARGET_ENVIRONMENT}.pem ${SSH_USER_NAME}@${NODE_PRIVATE_IP}
   ```

1. Switch to root

   ```ShellSession
   $ sudo su
   ```

1. If you want to clear the log to get fresh logging, do the following:

   1. Clear the log

      ```ShellSession
      $ sudo cat /dev/null > /var/log/messages
      ```

   2. Wait a few minutes to get the fresh logging
   
1. Copy "messages" log to ec2-user home directory

   ```ShellSession
   $ cp /var/log/messages /home/ec2-user
   ```

1. Change the ownership on the file

   ```ShellSession
   $ chown ec2-user:ec2-user /home/ec2-user/messages
   ```

1. Exit the root user

   ```ShellSession
   $ exit
   ```

1. Log off node

   ```ShellSession
   $ logout
   ```

1. Copy messages file to the controller

   ```ShellSession
   $ scp -i ~/.ssh/${TARGET_ENVIRONMENT}.pem ${SSH_USER_NAME}@${NODE_PRIVATE_IP}:~/messages .
   ```

1. Log off controller

   ```ShellSession
   $ logout
   ```

1. Copy messages file to development machine

   ```ShellSession
   $ scp -i ~/.ssh/${TARGET_ENVIRONMENT}.pem ${SSH_USER_NAME}@${CONTROLLER_PUBLIC_IP}:~/messages ~/Downloads
   ```

1. Note that the messages file from the remote node can now be found here

   ```
   ~/Downloads/messages
   ```

## Appendix I: Connect to a running container

1. Set target AWS profile

   *Example for "Dev" environment:*

   ```ShellSession
   $ export AWS_PROFILE=ab2d-dev
   ```

   *Example for "Sbx" environment:*

   ```ShellSession
   $ export AWS_PROFILE=ab2d-sbx-sandbox
   ```

1. Set target environment

   *Example for "Dev" environment:*

   ```ShellSession
   $ export TARGET_ENVIRONMENT=ab2d-dev
   ```

   *Example for "Sbx" environment:*

   ```ShellSession
   $ export TARGET_ENVIRONMENT=ab2d-sbx-sandbox
   ```

1. Set controller access variables

   *Example for "Dev" environment:*
   
   ```ShellSession
   $ export CONTROLLER_PUBLIC_IP=52.7.241.208
   $ export SSH_USER_NAME=ec2-user
   ```

1. Copy the key to the controller

   ```ShellSession
   $ scp -i ~/.ssh/${TARGET_ENVIRONMENT}.pem ~/.ssh/${TARGET_ENVIRONMENT}.pem ${SSH_USER_NAME}@${CONTROLLER_PUBLIC_IP}:~/.ssh
   ```
   
1. Connect to the controller

   *Format:*
   
   ```ShellSession
   $ ssh -i ~/.ssh/${TARGET_ENVIRONMENT}.pem ${SSH_USER_NAME}@${CONTROLLER_PUBLIC_IP}
   ```

1. Set node variables

   *Example for "Dev" environment:*
   
   ```ShellSession
   $ export TARGET_ENVIRONMENT=ab2d-dev
   $ export NODE_PRIVATE_IP=10.242.26.231
   $ export SSH_USER_NAME=ec2-user
   ```
   
1. Connect to a node

   *Format:*

   ```ShellSession
   $ ssh -i ~/.ssh/${TARGET_ENVIRONMENT}.pem ${SSH_USER_NAME}@${NODE_PRIVATE_IP}
   ```

1. Connect to a running container

   *Example for connecting to an API container:*

   ```ShellSession
   $ docker exec -it $(docker ps -aqf "name=ecs-api-*" --filter "status=running") /bin/bash
   ```

   *Example for connecting to a worker container:*

   ```ShellSession
   $ docker exec -it $(docker ps -aqf "name=ecs-worker-*" --filter "status=running") /bin/bash
   ```

## Appendix J: Delete and recreate database

1. Set the target AWS profile

   *Example for "Dev" environment:*

   ```ShellSession
   $ export AWS_PROFILE=ab2d-dev
   ```

   *Example for "Sbx" environment:*

   ```ShellSession
   $ export AWS_PROFILE=ab2d-sbx-sandbox
   ```

1. Set target environment

   *Example for "Dev" environment:*

   ```ShellSession
   $ export TARGET_ENVIRONMENT=ab2d-dev
   ```

   *Example for "Sbx" environment:*

   ```ShellSession
   $ export TARGET_ENVIRONMENT=ab2d-sbx-sandbox
   ```

1. Set controller access variables
   
   ```ShellSession
   $ CONTROLLER_PUBLIC_IP=$(aws --region us-east-1 ec2 describe-instances \
     --filters "Name=tag:Name,Values=ab2d-deployment-controller" \
     --query="Reservations[*].Instances[?State.Name == 'running'].PublicIpAddress" \
     --output text)
   $ export SSH_USER_NAME=ec2-user
   ```
   
1. Connect to the controller

   *Format:*
   
   ```ShellSession
   $ ssh -i ~/.ssh/${TARGET_ENVIRONMENT}.pem ${SSH_USER_NAME}@${CONTROLLER_PUBLIC_IP}
   ```

1. Set target DB environment variables

   *Format:*
   
   ```ShellSession
   $ export MAIN_DB_NAME=postgres
   $ export TARGET_DB_NAME={target database name}
   $ export DB_HOST={database host}
   $ export DB_USER={database user}
   ```

1. Terminate all connections

   ```ShellSession
   $ psql --host  "${DB_HOST}" \
       --username "${DB_USER}" \
       --dbname "${MAIN_DB_NAME}" \
       --command "SELECT pg_terminate_backend(pg_stat_activity.pid) \
         FROM pg_stat_activity \
         WHERE pg_stat_activity.datname = '${TARGET_DB_NAME}' \
         AND pid <> pg_backend_pid();"
   ```

1. Delete the database

   ```ShellSession
   $ dropdb ${TARGET_DB_NAME} --host ${DB_HOST} --username ${DB_USER}
   ```

1. Create database

   ```ShellSession
   $ createdb ${TARGET_DB_NAME} --host ${DB_HOST} --username ${DB_USER}
   ```

## Appendix K: Complete DevOps linting checks

### Complete terraform linting

1. Change to the "Deploy" directory

   ```ShellSession
   $ cd ~/code/ab2d/Deploy
   ```

1. Do a linting check

   ```ShellSession
   $ ./bash/tflint-check.sh
   ```

### Complete python linting

1. Change to the "Deploy" directory

   ```ShellSession
   $ cd ~/code/ab2d/Deploy
   ```

1. Do a linting check

   ```ShellSession
   $ flake8 ./python3 > ~/Downloads/python3-linting.txt
   ```

1. Open the "python3-linting.txt" file and resolve any issues listed

   ```ShellSession
   $ vim ~/Downloads/python3-linting.txt
   ```

## Appendix L: View existing EUA job codes

1. Open Chrome

1. Enter the following in the address bar

   > https://eua.cms.gov/iam/im/pri/
   
1. Log on to EUA

   *Note that you should use the same username and password as you use for Jira and Confluence.*

1. Expand **EUA Info** in the leftmost panel

1. Select **Job Code Listing**

1. Select the following in the **Search for a group** section

   *Example searching for job codes with "SPLUNK" in the name:*
   
   ```
   where  Job Code  = *SPLUNK*	
   ```

## Appendix M: Make AB2D static website unavailable

### Delete the contents of the websites S3 bucket

1. Set target AWS profile
   
   ```ShellSession
   $ export AWS_PROFILE=ab2d-shared
   ```

1. Delete all files from the "cms-ab2d-website" S3 bucket

   ```ShellSession
   $ aws --region us-east-1 s3 rm s3://cms-ab2d-website \
     --recursive
   ```

### Delete the cached website files from the CloudFront edge caches before they expire

1. Set target AWS profile
   
   ```ShellSession
   $ export AWS_PROFILE=ab2d-shared
   ```

1. Invalidate the cloud distribution

   *Format:*
   
   ```ShellSession
   $ aws --region us-east-1 cloudfront create-invalidation \
     --distribution-id {cloudfront distribution id} \
     --paths "/*
   ```

   *Example:*
   
   ```ShellSession
   $ aws --region us-east-1 cloudfront create-invalidation \
     --distribution-id E8P2KHG7IH0TG \
     --paths "/*
   ```

1. Note the output

   *Format:*
   
   ```
   {
       "Location": "https://cloudfront.amazonaws.com/2019-03-26/distribution/{distribution id}/invalidation/{invalidation id}",
       "Invalidation": {
           "Id": "IKBNBOOJNM5OL",
           "Status": "InProgress",
           "CreateTime": "2019-12-16T15:22:16.488Z",
           "InvalidationBatch": {
               "Paths": {
                   "Quantity": 1,
                   "Items": [
                       "/*"
                   ]
               },
               "CallerReference": "cli-{caller reference id}"
           }
       }
   }
   ```

1. Note that the status says "InProgress"

1. Wait a few minutes to all the invalidation process to complete

1. Verify that the invalidation has completed

   1. Enter the following

      *Format:*
      
      ```ShellSession
      $ aws --region us-east-1 cloudfront list-invalidations \
        --distribution-id {cloudfront distribution id}
      ```

      *Example:*
      
      ```ShellSession
      $ aws --region us-east-1 cloudfront list-invalidations \
        --distribution-id E8P2KHG7IH0TG
      ```

   1. Verify that "Status" is "Completed"

      *Example:*
      
      ```
      {
          "InvalidationList": {
              "Items": [
                  {
                      "Id": "IKBNBOOJNM5OL",
                      "CreateTime": "2019-12-16T15:22:16.488Z",
                      "Status": "Completed"
                  }
              ]
          }
      }
      ```

1. Note that the invalidation will remain under the "Invalidations" tab for auditing purposes even if you redeploy the website

## Appendix N: Destroy and redploy API and Worker nodes

1. Set target AWS profile

   *Example for "Dev" environment:*

   ```ShellSession
   $ export AWS_PROFILE=ab2d-dev
   ```

   *Example for "Sbx" environment:*

   ```ShellSession
   $ export AWS_PROFILE=ab2d-sbx-sandbox
   ```

1. Change to the "Deploy" directory

   ```ShellSession
   $ cd ~/code/ab2d/Deploy
   ```

1. Destroy and redploy API and Worker nodes

   *Example for "Dev" environment:*
   
   ```ShellSession
   $ ./bash/redeploy-api-and-worker-nodes.sh \
     --profile=ab2d-dev \
     --environment=ab2d-dev \
     --vpc-id=vpc-0c6413ec40c5fdac3 \
     --ssh-username=ec2-user \
     --owner=842420567215 \
     --ec2-instance-type=m5.xlarge \
     --debug-level=WARN
   ```

   *Example for "Sbx" environment:*
   
   ```ShellSession
   $ ./bash/redeploy-api-and-worker-nodes.sh \
     --profile=ab2d-sbx-sandbox \
     --environment=ab2d-sbx-sandbox \
     --vpc-id=vpc-08dbf3fa96684151c \
     --ssh-username=ec2-user \
     --owner=842420567215 \
     --ec2-instance-type=m5.xlarge \
     --debug-level=WARN
   ```

## Appendix O: Destroy complete environment

1. Change to the deploy directory

   *Format:*
   
   ```ShellSession
   $ cd {code directory}/ab2d/Deploy
   ```

   *Example:*
   
   ```ShellSession
   $ cd ~/code/ab2d/Deploy
   ```
   
1. Destroy the "dev" environment

   *Example to destroy the Dev environment:*
   
   ```ShellSession
   $ ./bash/destroy-environment.sh \
     --environment=ab2d-dev \
     --shared-environment=ab2d-dev-shared
   ```

   *Example to destroy the Dev environment, but preserve the AMIs:*
   
   ```ShellSession
   $ ./bash/destroy-environment.sh \
     --environment=ab2d-dev \
     --shared-environment=ab2d-dev-shared \
     --keep-ami
   ```

1. Destroy the "sbx" environment

   *Example to destroy the Sbx environment:*

   ```ShellSession
   $ ./bash/destroy-environment.sh \
     --environment=ab2d-sbx-sandbox \
     --shared-environment=ab2d-sbx-sandbox-shared
   ```

   *Example to destroy the Sbx environment, but preserve the AMIs:*
   
   ```ShellSession
   $ ./bash/destroy-environment.sh \
     --environment=ab2d-sbx-sandbox \
     --shared-environment=ab2d-sbx-sandbox-shared \
     --keep-ami
   ```

## Appendix P: Display disk space

1. Set target AWS profile

   *Example for "Dev" environment:*

   ```ShellSession
   $ export AWS_PROFILE=ab2d-dev
   ```

   *Example for "Sbx" environment:*

   ```ShellSession
   $ export AWS_PROFILE=ab2d-sbx-sandbox
   ```

1. Set target environment

   *Example for "Dev" environment:*

   ```ShellSession
   $ export TARGET_ENVIRONMENT=ab2d-dev
   ```

   *Example for "Sbx" environment:*

   ```ShellSession
   $ export TARGET_ENVIRONMENT=ab2d-sbx-sandbox
   ```

1. Set controller access variables

   *Example for "Dev" environment:*
   
   ```ShellSession
   $ export CONTROLLER_PUBLIC_IP=52.7.241.208
   $ export SSH_USER_NAME=ec2-user
   ```

   *Example for "Sbx" environment:*
   
   ```ShellSession
   $ export CONTROLLER_PUBLIC_IP=3.93.125.65
   $ export SSH_USER_NAME=ec2-user
   ```

1. Copy the key to the controller

   ```ShellSession
   $ scp -i ~/.ssh/${TARGET_ENVIRONMENT}.pem ~/.ssh/${TARGET_ENVIRONMENT}.pem ${SSH_USER_NAME}@${CONTROLLER_PUBLIC_IP}:~/.ssh
   ```
   
1. Connect to the controller
   
   ```ShellSession
   $ ssh -i ~/.ssh/${TARGET_ENVIRONMENT}.pem ${SSH_USER_NAME}@${CONTROLLER_PUBLIC_IP}
   ```

1. Set node variables

   *Example for "Dev" environment:*
   
   ```ShellSession
   $ export TARGET_ENVIRONMENT=ab2d-dev
   $ export NODE_PRIVATE_IP=10.242.31.196
   $ export SSH_USER_NAME=ec2-user
   ```
   
1. Connect to node

   ```ShellSession
   $ ssh -i ~/.ssh/${TARGET_ENVIRONMENT}.pem ${SSH_USER_NAME}@${NODE_PRIVATE_IP}
   ```

1. Display the amount of disk space available on each file system in a human readable manner

   1. Enter the following

      ```ShellSession
      $ sudo df -h
      ```

   1. Note the output

      ```
      Filesystem                        Size  Used Avail Use% Mounted on
      devtmpfs                          7.6G     0  7.6G   0% /dev
      tmpfs                             7.6G   16K  7.6G   1% /dev/shm
      tmpfs                             7.6G   57M  7.5G   1% /run
      tmpfs                             7.6G     0  7.6G   0% /sys/fs/cgroup
      /dev/mapper/VolGroup00-rootVol     10G  2.4G  7.7G  24% /
      /dev/nvme0n1p1                   1014M  275M  740M  28% /boot
      /dev/mapper/VolGroup00-homeVol    3.0G   33M  3.0G   2% /home
      /dev/mapper/VolGroup00-tmpVol    1014M   34M  981M   4% /tmp
      /dev/mapper/VolGroup00-varVol     6.0G  1.8G  4.3G  30% /var
      /dev/mapper/VolGroup00-vartmpVol 1014M   33M  982M   4% /var/tmp
      /dev/mapper/VolGroup00-logVol     4.0G   43M  4.0G   2% /var/log
      /dev/mapper/VolGroup00-auditVol   4.0G   53M  4.0G   2% /var/log/audit
      overlay                           6.0G  1.8G  4.3G  30% /var/lib/docker/overlay2/806c002b8d5a7e51925854155c7f40808d6501908f17e58560a78e8e70a7d521/merged
      shm                                64M     0   64M   0% /var/lib/docker/containers/831e3b41737ee1174af0a93aa991543831565f3a523f62c35e026661d818bf7d/mounts/shm
      overlay                           6.0G  1.8G  4.3G  30% /var/lib/docker/overlay2/a608f39b66941b6333aaf7b6b1e0346f42f5f1c160a26528a4382da2b4fcb774/merged
      shm                                64M     0   64M   0% /var/lib/docker/containers/617e4a4ec4195e1f47d8e6e4c4e743eeb2d60c26309e42598d318fc53da9dd08/mounts/shm
      tmpfs                             1.6G     0  1.6G   0% /run/user/1000
      ```

## Appendix Q: Test API using swagger

1. Open Chrome

1. Enter the following in the address bar

   > https://confluence.cms.gov/display/AB2D/Step+By+Step+Tutorial

1. Note the following information from this document

   - Client Id

   - Client Password

   - username

   - password

   - OKTA server URL
   
1. Open Postman

1. Create an "ab2d" collection

   1. Select "New"

   1. Select "Collection"

   1. Enter the following on the "CREATE A NEW COLLECTION" page

      - **Name:** ab2d

   1. Select "Create"

1. Add an "retrieve-a-token" request to the "ab2d" collection

   1. Select **...** beside the "ab2d" collection

   1. Select **Add Request**

   1. Enter the following on the "SAVE REQUEST" page

      - **Request name:** retreive-a-token

   1. Select **Save to ab2d**

1. Configure the "retreive-a-token" request

   1. Expand the "ab2d" collection node

   1. Select the following

      ```
      GET retreive-a-token
      ```

   1. Change "GET" to "POST"

   1. Enter the noted OKTA server URL in the "Enter request URL" text box

   1. Select the **Params** tab

   1. Add the following key value pairs

      Key       |Value
      ----------|----------
      grant_type|password
      scope     |openid
      username  |{noted username}
      password  |{noted password}

   1. Note that add parameters now appear as part of the OKTA server URL

   1. Select the **Headers** tab

   1. Add the following key value pairs

      Key         |Value
      ------------|----------
      Content-Type|application/x-www-form-urlencoded
      Accept      |application/json
   
   1. Select the **Authorization** tab

   1. Select "Basic Auth" from the "TYPE" dropdown

   1. Configure the "Authorization" page

      - **Username:** {noted username}

      - **Password:** {noted password}

   1. Select **Send**

   1. Verify that you get an "access_token" within the JSON response

   1. Note the "access_token"

   1. Note that this "access_token" is the JWT access token that you will use within the swagger-ui)

   1. Note that you can get a cURL version of the request by doing the following

      1. Select **Code** to the far right of the tabbed options (Params, Authorization, etc.)

      1. Select **cURL** from the leftmost panel of the "GENERATE CODE SNIPPETS" page

      1. Note the "cURL" statement

1. Open Chrome

1. Enter the "swagger-ui.html" URL for the target environment in the address bar

1. Select **bulk-data-access-api**

1. Note the list of API endpoints that are displayed

1. Authorize the endpoints using the JWT access token

   1. Select **Authorize**

   1. Paste the JWT access token value in the **Value** text box using the following format

      *Format:*

      ```
      Bearer {jwt access token}
      ```

   1. Select **Authorize**

   1. Verify that "Authorized" is displayed under "Authorization (apiKey)"

   1. Select **Close**

   1. Verify that all the lock icons are now displayed as locked

   1. Note that locked icons does not mean that you typed in the authorization token correctly

1. Test the "/api/v1/fhir/Patient/$export" API

   1. Select **GET** beside the "/api/v1/fhir/Patient/$export" API

   1. Note the information about "Parameters" and "Responses"

   1. Select **Try it out**

   1. Configure the "Parameters" as follows

      - **Accept:** application/fhir+json
      
      - **Prefer:** respond-async
      
      - **_outputFormat:** application/fhir_ndjson
      
      - **_type:** ExplanationOfBenefits

   1. Select **Execute**

   1. Note the 202 response which means the export request has started

   1. Note the response

      *Example:*
      
      ```
      cache-control: no-cache, no-store, max-age=0, must-revalidate 
      connection: keep-alive 
      content-length: 0 
      content-location: http://{alb domain}/api/v1/fhir/Job/{job id}/$status 
      date: Tue, 14 Jan 2020 21:09:35 GMT 
      expires: 0 
      pragma: no-cache 
      x-content-type-options: nosniff 
      x-frame-options: DENY 
      x-xss-protection: 1; mode=block 
      ```

   1. Note the job id in the response

   1. Select **GET** again beside the "/api/v1/fhir/Patient/$export" API to collapse the section

1. Test the "/api/v1/fhir/Job/{jobUuid}/$status" API

   1. Select **GET** beside the "/api/v1/fhir/Job/{jobUuid}/$status" API

   1. Select **Try it out**

   1. Configure the "Parameters" as follows

      - **jobUuid:** {noted job id from the patient export api response}

   1. Select **Execute**
   
   1. Note the 200 response which means the job has completed

   1. Note the following attribute in the output

      *Format:*
      
      ```
      "url": "http://{alb domain}/api/v1/fhir/Job/{jobUuid}/file/{ndjson file}"
      ```

   1. Note the name of the ndjson file in the output

   1. Select **GET** again beside the "/api/v1/fhir/Job/{jobUuid}/$status" API to collapse the section

1. Test the "/api/v1/fhir/Job/{jobUuid}/file/{filename}" API

   1. Select **GET** beside the "/api/v1/fhir/Job/{jobUuid}/file/{filename}" API

   1. Select **Try it out**

   1. Configure the "Parameters" as follows

      - **Accept:** application/fhir+json

      - **filename:** {noted ndjson file}

      - **jobUuid:** {noted job id from the patient export api response}

   1. Select **Execute**

      > *** TO DO ***: determine why it isn't working

1. Verify EFS is working
   
   1. Set target AWS profile
   
      *Example for "Dev" environment:*
   
      ```ShellSession
      $ export AWS_PROFILE=ab2d-dev
      ```
   
      *Example for "Sbx" environment:*
   
      ```ShellSession
      $ export AWS_PROFILE=ab2d-sbx-sandbox
      ```
   
   1. Set target environment
   
      *Example for "Dev" environment:*
   
      ```ShellSession
      $ export TARGET_ENVIRONMENT=ab2d-dev
      ```
   
      *Example for "Sbx" environment:*
   
      ```ShellSession
      $ export TARGET_ENVIRONMENT=ab2d-sbx-sandbox
      ```
   
   1. Set controller access variables
   
      *Example for "Dev" environment:*
      
      ```ShellSession
      $ export CONTROLLER_PUBLIC_IP=52.7.241.208
      $ export SSH_USER_NAME=ec2-user
      ```
   
      *Example for "Sbx" environment:*
      
      ```ShellSession
      $ export CONTROLLER_PUBLIC_IP=3.93.125.65
      $ export SSH_USER_NAME=ec2-user
      ```
   
   1. Copy the key to the controller
   
      ```ShellSession
      $ scp -i ~/.ssh/${TARGET_ENVIRONMENT}.pem ~/.ssh/${TARGET_ENVIRONMENT}.pem ${SSH_USER_NAME}@${CONTROLLER_PUBLIC_IP}:~/.ssh
      ```
      
   1. Connect to the controller
   
      *Format:*
      
      ```ShellSession
      $ ssh -i ~/.ssh/${TARGET_ENVIRONMENT}.pem ${SSH_USER_NAME}@${CONTROLLER_PUBLIC_IP}
      ```

1. Connect to each host node and docker container

   1. Note that you will want to repeat this section for api nodes 1-2 and worker nodes 1-2

   1. Set node variables
   
      *Example for "Dev" environment (api node 1):*
      
      ```ShellSession
      $ export TARGET_ENVIRONMENT=ab2d-dev
      $ export NODE_PRIVATE_IP=10.242.26.201
      $ export SSH_USER_NAME=ec2-user
      ```

      *Example for "Dev" environment (api node 2):*
      
      ```ShellSession
      $ export TARGET_ENVIRONMENT=ab2d-dev
      $ export NODE_PRIVATE_IP=10.242.26.34
      $ export SSH_USER_NAME=ec2-user
      ```

      *Example for "Dev" environment (worker node 1):*
      
      ```ShellSession
      $ export TARGET_ENVIRONMENT=ab2d-dev
      $ export NODE_PRIVATE_IP=10.242.26.4
      $ export SSH_USER_NAME=ec2-user
      ```

      *Example for "Dev" environment (worker node 2):*
      
      ```ShellSession
      $ export TARGET_ENVIRONMENT=ab2d-dev
      $ export NODE_PRIVATE_IP=10.242.26.196
      $ export SSH_USER_NAME=ec2-user
      ```

      *Example for "Sbx" environment (api node 1):*
      
      ```ShellSession
      $ export TARGET_ENVIRONMENT=ab2d-sbx-sandbox
      $ export NODE_PRIVATE_IP=10.242.31.151
      $ export SSH_USER_NAME=ec2-user
      ```
   
      *Example for "Sbx" environment (api node 2):*
      
      ```ShellSession
      $ export TARGET_ENVIRONMENT=ab2d-sbx-sandbox
      $ export NODE_PRIVATE_IP=10.242.31.120
      $ export SSH_USER_NAME=ec2-user
      ```
   
      *Example for "Sbx" environment (worker node 1):*
      
      ```ShellSession
      $ export TARGET_ENVIRONMENT=ab2d-sbx-sandbox
      $ export NODE_PRIVATE_IP=10.242.31.153
      $ export SSH_USER_NAME=ec2-user
      ```
   
      *Example for "Sbx" environment (worker node 2):*
      
      ```ShellSession
      $ export TARGET_ENVIRONMENT=ab2d-sbx-sandbox
      $ export NODE_PRIVATE_IP=10.242.31.25
      $ export SSH_USER_NAME=ec2-user
      ```
   
   1. Connect to a node
   
      *Format:*
   
      ```ShellSession
      $ ssh -i ~/.ssh/${TARGET_ENVIRONMENT}.pem ${SSH_USER_NAME}@${NODE_PRIVATE_IP}
      ```

   1. Verify the ndjson file for the job under the mounted EFS on the EC2 host

      *Format:*
      
      ```ShellSession
      $ cat /mnt/efs/{job id}/{ndjson file}
      ```

   1. Connect to a running container
   
      *Example for connecting to an API container:*
   
      ```ShellSession
      $ docker exec -it $(docker ps -aqf "name=ecs-api-*" --filter "status=running") /bin/bash
      ```
   
      *Example for connecting to a worker container:*
   
      ```ShellSession
      $ docker exec -it $(docker ps -aqf "name=ecs-worker-*" --filter "status=running") /bin/bash
      ```

   1. Verify the ndjson file for the job under the mounted EFS in the docker container

      *Format:*
      
      ```ShellSession
      $ cat /mnt/efs/{job id}/{ndjson file}
      ```

   1. Exit the docker container

      ```ShellSession
      $ exit
      ```

   1. Exit the EC2 host node

      ```ShellSession
      $ exit
      ```

   1. Make sure that you repeat this section for all host nodes and docker containers

## Appendix R: Update userdata for auto scaling groups through the AWS console

1. Log on to AWS

1. Select **EC2**

1. Select **Launch Configurations** under "AUTO SCALING" in the leftmost panel

1. Modify the API launch configuration

   1. Select the API launch configuration

      *Format:*

      ```
      {environment}-api-{timestamp}
      ```

   1. Select **Copy launch configuarion**

   1. Select **Configure details**

   1. Expand **Advanced Details**

   1. Modify **User data** edit box as desired

   1. Select **Skip to review**

   1. Select **Create launch configuration**

   1. Note that the following is already filled out

      *Format:*
   
      - **First dropdown:** Choose an existing key pair

      - **Select a key pair:** {environment key pair}

   1. Check **I acknowledge...**

   1. Select **Create launch configuration**

   1. Select **Close**

1. Modify the worker launch configuration

   1. Select the worker launch configuration

      *Format:*

      ```
      {environment}-worker-{timestamp}
      ```

   1. Select **Copy launch configuarion**

   1. Select **Configure details**

   1. Expand **Advanced Details**

   1. Modify **User data** edit box as desired

   1. Select **Skip to review**

   1. Select **Create launch configuration**

   1. Note that the following is already filled out

      *Format:*
   
      - **First dropdown:** Choose an existing key pair

      - **Select a key pair:** {environment key pair}

   1. Check **I acknowledge...**

   1. Select **Create launch configuration**

   1. Select **Close**

1. Select **Auto Scaling Groups** under "AUTO SCALING" in the leftmost panel

1. Modify the API auto scaling group

   1. Select the API auto scaling group

      *Format:*

      ```
      {environment}-api-{timestamp}
      ```

   1. Select **Actions**

   1. Select **Edit**

   1. Select the newly created API launch configuration with "Copy" at the end of its name from the **Launch Configuration** dropdown

      *Format:*

      ```
      {environment}-api-{timestamp}Copy
      ```

   1. Select **Save**

1. Modify the worker auto scaling group

   1. Select the worker auto scaling group

      *Format:*

      ```
      {environment}-worker-{timestamp}
      ```

   1. Select **Actions**

   1. Select **Edit**

   1. Select the newly created worker launch configuration with "Copy" at the end of its name from the **Launch Configuration** dropdown

      *Format:*

      ```
      {environment}-worker-{timestamp}Copy
      ```

   1. Select **Save**

1. Terminate the instances that were created by the old launch configuration

1. Wait for the new launch configurations to create new API and worker instances

1. Verify that the API instances received the userdata change

   1. Select **Instances** in the leftmost panel

   1. Select one of the newly created API instances

   1. Select **Actions**

   1. Select **Instance Settings**

   1. Select **View/Change User Data**

   1. Verify the userdata changes that you made are in the **User data** edit box

   1. Select **Cancel**

1. Verify that the worker instances received the userdata change

   1. Select **Instances** in the leftmost panel

   1. Select one of the newly created worker instances

   1. Select **Actions**

   1. Select **Instance Settings**

   1. Select **View/Change User Data**

   1. Verify the userdata changes that you made are in the **User data** edit box

   1. Select **Cancel**

1. Delete the original API launch configuration

   1. Select **Lauch Configurations** under the "AUTO SCALING" section in the leftmost panel

   1. Select the original API launch configuration

      *Format:*

      ```
      {environment}-api-{timestamp}
      ```

   1. Select **Actions**

   1. Select **Delete launch configuration**

   1. Select **Yes, Delete**

1. Delete the original worker launch configuration

   1. Select **Lauch Configurations** under the "AUTO SCALING" section in the leftmost panel

   1. Select the original API launch configuration

      *Format:*

      ```
      {environment}-worker-{timestamp}
      ```

   1. Select **Actions**

   1. Select **Delete launch configuration**

   1. Select **Yes, Delete**

1. Update "tfstate" file

   1. Select **S3**

   1. Navigate to automation bucket path of the changed environment

      *Example for "Dev" environment:*

      ```
      ab2d-dev-automation/ab2d-dev/terraform
      ```
      
      *Example for "Sbx" environment:*

      ```
      ab2d-sbx-sandbox-automation/ab2d-sbx-sandbox/terraform
      ```

   1. Download the "tfstate" file

   1. Note the downloaded file's name changed to the following

      ```
      terraform.json
      ```

   1. Rename the "tfstate" file in S3 to the following

      ```
      terraform.tfstate.backup
      ```

   1. Open the "terraform.json" file

      ```ShellSession
      $ vim ~/Downloads/terraform.json
      ```

   1. Change the API "launch_configuration" line as follows

      ```
      "launch_configuration": "{environment}-api-{timestamp}Copy",     
      ```

   1. Change the worker "launch_configuration" line as follows

      ```
      "launch_configuration": "{environment}-worker-{timestamp}Copy",     
      ```

   1. Save and close the file

   1. Select **S3**

   1. Navigate to automation bucket path of the changed environment

      *Example for "Dev" environment:*

      ```
      ab2d-dev-automation/ab2d-dev/terraform
      ```
      
      *Example for "Sbx" environment:*

      ```
      ab2d-sbx-sandbox-automation/ab2d-sbx-sandbox/terraform
      ```

   1. Upload the modified "terraform.json" to S3

   1. Rename "terraform.json" in S3 to the following

      ```
      terraform.tfstate
      ```

## Appendix S: Install Ruby on RedHat linux

1. Install rbenv dependencies

   ```ShellSession
   $ sudo yum install -y git-core zlib zlib-devel gcc-c++ patch readline \
     readline-devel libyaml-devel libffi-devel openssl-devel make bzip2 \
     autoconf automake libtool bison curl sqlite-devel
   ```

1. Install rbenv and ruby-build

   ```ShellSession
   $ curl -sL https://github.com/rbenv/rbenv-installer/raw/master/bin/rbenv-installer | bash -
   ```

1. Note that will see output that looks similar to this

   ```
   Running doctor script to verify installation...
   Checking for `rbenv' in PATH: which: no rbenv in (/usr/local/bin:/usr/bin:/usr/local/sbin:/usr/sbin:/opt/puppetlabs/bin:/home/ec2-user/.local/bin:/home/ec2-user/bin)
   not found
     You seem to have rbenv installed in `/home/ec2-user/.rbenv/bin', but that
     directory is not present in PATH. Please add it to PATH by configuring
     your `~/.bashrc', `~/.zshrc', or `~/.config/fish/config.fish'.
   ```

1. Add rbenv to path

   ```ShellSession
   $ echo 'export PATH="$HOME/.rbenv/bin:$PATH"' >> ~/.bashrc
   $ echo 'eval "$(rbenv init -)"' >> ~/.bashrc
   $ source ~/.bashrc
   ```

1. Note that you can the determine that latest stable version of Ruby available via rbenv by doing the following

   ```ShellSession
   $ rbenv install -l | grep -v - | tail -1
   ```

1. Note the current pinned version of Ruby on your development machine

   1. Open a new terminal
   
   1. Enter the following on your Mac
   
      ```ShellSession
      $ ruby --version
      ```

   1. Note the base ruby version

      ```
      2.6.5
      ```

   1. Note that you will to use the same version on RedHat because that is the version that was used to test ruby scripts

1. Return to the RedHat node terminal session tab

1. Install the noted version of Ruby

   ```ShellSession
   $ rbenv install 2.6.5
   ```

1. Wait for the installation to complete

   *Note that the installation will take a while. Be patient.*
   
1. Set the global version of Ruby 
   
   ```ShellSession
   $ rbenv global 2.6.5
   ```

1. Verify the Ruby version

   ```ShellSession
   $ ruby --version
   ```

1. Install bundler

   ```ShellSession
   $ gem install bundler
   ```

1. Update Ruby Gems

   ```ShellSession
   $ gem update --system
   ```
   
## Appendix T: Test getting and decrypting a file from S3

1. Copy Gemfile and Rakefile to the controller

   *Example for "Dev" environment:*
   
   ```ShellSession
   $ scp -i ~/.ssh/ab2d-dev.pem ruby/Gemfile ec2-user@52.7.241.208:/tmp
   $ scp -i ~/.ssh/ab2d-dev.pem ruby/Rakefile ec2-user@52.7.241.208:/tmp
   ```

   *Example for "Sbx" environment:*
   
   ```ShellSession
   $ scp -i ~/.ssh/ab2d-sbx-sandbox.pem ruby/Gemfile ec2-user@3.93.125.65:/tmp
   $ scp -i ~/.ssh/ab2d-sbx-sandbox.pem ruby/Rakefile ec2-user@3.93.125.65:/tmp
   ```

1. Connect to the controller

   *Example for "Dev" environment:*
   
   ```ShellSession
   $ ssh -i ~/.ssh/ab2d-dev.pem ec2-user@52.7.241.208
   ```

   *Example for "Sbx" environment:*

   ```ShellSession
   $ ssh -i ~/.ssh/ab2d-sbx-sandbox.pem ec2-user@3.93.125.65
   ```

1. Copy Gemfile and Rakefile to a worker node

   *Example for "Dev" environment:*
   
   ```ShellSession
   $ scp -i ~/.ssh/ab2d-dev.pem /tmp/Gemfile ec2-user@10.242.26.249:/tmp
   $ scp -i ~/.ssh/ab2d-dev.pem /tmp/Rakefile ec2-user@10.242.26.249:/tmp
   ```

   *Example for "Sbx" environment:*
   
   ```ShellSession
   $ scp -i ~/.ssh/ab2d-sbx-sandbox.pem /tmp/Gemfile ec2-user@10.242.31.50:/tmp
   $ scp -i ~/.ssh/ab2d-sbx-sandbox.pem /tmp/Rakefile ec2-user@10.242.31.50:/tmp
   ```

1. Connect to the worker node where the Gemfile and Rakefile were copied

   *Example for "Dev" environment:*
   
   ```ShellSession
   $ ssh -i ~/.ssh/ab2d-dev.pem ec2-user@10.242.26.249
   ```

   *Example for "Sbx" environment:*
   
   ```ShellSession
   $ ssh -i ~/.ssh/ab2d-sbx-sandbox.pem ec2-user@10.242.31.50
   ```

1. Install rbenv dependencies

   ```ShellSession
   $ sudo yum install -y git-core zlib zlib-devel gcc-c++ patch readline \
     readline-devel libyaml-devel libffi-devel openssl-devel make bzip2 \
     autoconf automake libtool bison curl sqlite-devel
   ```

1. Install rbenv and ruby-build

   ```ShellSession
   $ curl -sL https://github.com/rbenv/rbenv-installer/raw/master/bin/rbenv-installer | bash -
   ```

1. Note that will see output that looks similar to this

   ```
   Running doctor script to verify installation...
   Checking for `rbenv' in PATH: which: no rbenv in (/usr/local/bin:/usr/bin:/usr/local/sbin:/usr/sbin:/opt/puppetlabs/bin:/home/ec2-user/.local/bin:/home/ec2-user/bin)
   not found
     You seem to have rbenv installed in `/home/ec2-user/.rbenv/bin', but that
     directory is not present in PATH. Please add it to PATH by configuring
     your `~/.bashrc', `~/.zshrc', or `~/.config/fish/config.fish'.
   ```

1. Add rbenv to path

   ```ShellSession
   $ echo 'export PATH="$HOME/.rbenv/bin:$PATH"' >> ~/.bashrc
   $ echo 'eval "$(rbenv init -)"' >> ~/.bashrc
   $ source ~/.bashrc
   ```

1. Note that you can the determine that latest stable version of Ruby available via rbenv by doing the following

   ```ShellSession
   $ rbenv install -l | grep -v - | tail -1
   ```

1. Note the current pinned version of Ruby on your development machine

   1. Open a new terminal
   
   1. Enter the following on your Mac
   
      ```ShellSession
      $ ruby --version
      ```

   1. Note the base ruby version

      ```
      2.6.5
      ```

   1. Note that you will to use the same version on RedHat because that is the version that was used to test ruby scripts

1. Return to the RedHat node terminal session tab

1. Install the noted version of Ruby

   ```ShellSession
   $ rbenv install 2.6.5
   ```

1. Wait for the installation to complete

   *Note that the installation will take a while. Be patient.*
   
1. Set the global version of Ruby 
   
   ```ShellSession
   $ rbenv global 2.6.5
   ```

1. Verify the Ruby version

   ```ShellSession
   $ ruby --version
   ```

1. Install bundler

   ```ShellSession
   $ gem install bundler
   ```

1. Update Ruby Gems

   ```ShellSession
   $ gem update --system
   ```

1. Change to the "/tmp" directory

   ```ShellSession
   $ cd /tmp
   ```

1. Ensure required gems are installed

   ```ShellSession
   $ bundle install
   ```
   
1. Get keystore from S3 and decrypt it

   *Example for "Dev" environment:*
   
   ```ShellSession
   $ bundle exec rake get_file_from_s3_and_decrypt['./test-file.txt','ab2d-dev-automation']
   ```

   *Example for "Sbx" environment:*

   ```ShellSession
   $ bundle exec rake get_file_from_s3_and_decrypt['./test-file.txt','ab2d-sbx-sandbox-automation']
   ```

   *Example for "Impl" environment:*

   > *** TO DO ***: Run this after deploying to IMPL

   ```ShellSession
   $ bundle exec rake get_file_from_s3_and_decrypt['./test-file.txt','ab2d-east-impl-automation']
   ```

1. Verify that decrypted file is in the "/tmp" directory

   ```ShellSession
   $ cat /tmp/test-file.txt
   ```

1. Create a "bfd-keystore" directory under EFS (if doesn't exist)

   ```ShellSession
   $ sudo mkdir -p /mnt/efs/bfd-keystore
   ```

1. Move file to the "bfd-keystore" directory

   ```ShellSession
   $ sudo mv /tmp/test-file.txt /mnt/efs/bfd-keystore
   ```

## Appendix U: Interact with the New Relic infrastructure agent

1. Connect to any EC2 instance

1. Check the status of the New Relic infrastructure agent

   ```ShellSession
   $ sudo systemctl status newrelic-infra
   ```

1. If New Relic infrastructure agent is stopped, you can start it by running the following command

   ```ShellSession
   $ sudo systemctl start newrelic-infra
   ```

1. If New Relic infrastructure agent is started, you can stop it by running the following command

   ```ShellSession
   $ sudo systemctl stop newrelic-infra
   ```

1. If New Relic infrastructure agent is started, you can stop and restart it by running the following command

   ```ShellSession
   $ sudo systemctl restart newrelic-infra
   ```

## Appendix V: Add a new environment variable for ECS docker containers

1. In order to add a new environment variable for api ECS docker containers, the following files should be changed

   - ~/code/ab2d/Deploy/deploy-ab2d-to-cms.sh

     - add "Create or get '???' secret" section

     - add an error check for a failue to retireve the secret

     - add to "not auto-approved" module.api call

     - add to "auto-approved" module.api call

   - ~/code/ab2d/Deploy/documentation/AB2D_Deployment.md

     - add data entry for '???' secret
   
   - ~/code/ab2d/Deploy/terraform/modules/api/main.tf

     - modify aws_ecs_task_definition

   - ~/code/ab2d/Deploy/terraform/modules/api/variables.tf

     - add variable

   - ~/code/ab2d/Deploy/terraform/environments/ab2d-east-impl/main.tf

     - add variable to the api call

   - ~/code/ab2d/Deploy/terraform/environments/ab2d-east-impl/variables.tf

     - add variable

   - ~/code/ab2d/Deploy/terraform/environments/ab2d-dev/main.tf

     - add variable to the api call
   
   - ~/code/ab2d/Deploy/terraform/environments/ab2d-dev/variables.tf

     - add variable
   
   - ~/code/ab2d/Deploy/terraform/environments/ab2d-sbx-sandbox/main.tf

     - add variable to the api call

   - ~/code/ab2d/Deploy/terraform/environments/ab2d-sbx-sandbox/variables.tf

     - add variable

1. In order to add a new environment variable for worker ECS docker containers, the following files should be changed

   - ~/code/ab2d/Deploy/deploy-ab2d-to-cms.sh

     - add "Create or get '???' secret" section

     - add an error check for a failue to retireve the secret

     - add to "not auto-approved" module.worker call

     - add to "auto-approved" module.worker call

   - ~/code/ab2d/Deploy/documentation/AB2D_Deployment.md

     - add data entry for '???' secret
   
   - ~/code/ab2d/Deploy/terraform/modules/worker/main.tf

     - modify aws_ecs_task_definition

   - ~/code/ab2d/Deploy/terraform/modules/worker/variables.tf

     - add variable

   - ~/code/ab2d/Deploy/terraform/environments/ab2d-east-impl/main.tf

     - add variable to the worker call

   - ~/code/ab2d/Deploy/terraform/environments/ab2d-east-impl/variables.tf

     - add variable

   - ~/code/ab2d/Deploy/terraform/environments/ab2d-dev/main.tf

     - add variable to the worker call
   
   - ~/code/ab2d/Deploy/terraform/environments/ab2d-dev/variables.tf

     - add variable
   
   - ~/code/ab2d/Deploy/terraform/environments/ab2d-sbx-sandbox/main.tf

     - add variable to the worker call

   - ~/code/ab2d/Deploy/terraform/environments/ab2d-sbx-sandbox/variables.tf

     - add variable

## Appendix W: Launch a base EC2 instance that is created from gold disk AMI

1. Open Chrome

1. Log to AWS account

1. Select **EC2**

1. Select **Instances** in the leftmost panel

1. Select **Launch Instance**

1. Enter the following in the "Search for an AMI by entering a search term" text box

   ```
   842420567215
   ```

1. Note that a "results" link will appear in the main part of the page

   *Example:**

   ```
   12 results
   ```

1. Select the "XX results" link (where XX equals the number of results)

   *Example:**

   ```
   12 results
   ```

1. Uncheck **Owned by me** in the leftmost panel

1. Select the most recent "EAST-RH 7-7 Gold Image*" on the "Step 1: Choose an Amazon Machine Image (AMI)" page

   *Example:*

   ```
   EAST-RH 7-7 Gold Image V.1.05 (HVM) 01-23-20 - ami-0f2d8f925de453e46
   Root device type: ebs Virtualization type: hvm Owner: 842420567215 ENA Enabled: Yes
   ```

1. Select the following
    
   ```
   m5.xlarge
   ```

1. Select **Next: Configure Instance Details**

1. Configre the instance details as follows

   - **Number of instances:** 1

   - **Purchasing option:** {unchecked}

   - **Network:** {vpc id} | ab2d-mgmt-east-dev

   - **Subnet:** {subnet id} | ab2d-mgmt-east-dev-public-a | us-east-1a

   - **Auto-assign Public IP:** Enable

   - **Placement group:** {unchecked}

   - **Capacity reservation:** Open

   - **IAM Role:** Ab2dInstanceProfile

   - **CPU Options:** {unchecked}

   - **Shutdown behavior:** Stop

   - **Stop - Hibernate behavior:** {unchecked}

   - **Enable terminate protection:** {checked}

   - **Monitoring:** {unchecked}

   - **EBS-optimized instance:** {checked}

   - **Tenancy:** Shared - Run a shared hardware instance

   - **Elastic Inference:** {unchecked}

1. Select **Next: Add Storage**

1. Change "Size (GiB)" for the "Root" volume

   ```
   250
   ```

1. Select **Next: Add Tags**

1. Select **Next:: Configure Security Group**

1. Configure the "Step 6: Configure Security Group" page as follows

   - **Create a new security group:** {selected}

   - **Security group name:** ab2d-mgmt-east-dev-jenkins-sg

   - **Description:** ab2d-mgmt-east-dev-jenkins-sg

   - **Type:** All traffic

   - **Protocol:** All

   - **Port range:** 0 - 65535

   - **Source:** 10.232.32.0/19

   - **Description:** VPN Access

1. Select **Review and Launch**

1. Review the settings

1. Select **Launch**

1. Select the following from the first dropdown

   ```
   Choose an existing key pair
   ```

1. Select the following from the **Select a key pair** dropdown

   ```
   ab2d-mgmt-east-dev
   ```

1. Check **I acknowledge...**

1. Select **Launch Instances**

1. Select **aws** on the top left of the page

1. Select **EC2**

1. Select **Instances**

1. Wait for the instance to finish starting up with successful status checks

1. SSH into the instance

1. View the available disk devices

   1. Enter the following
   
      ```ShellSession
      $ lsblk
      ```

   1. Note the output

      *Example for an "m5.xlarge" instance:*

      ```
      nvme0n1                  259:0    0  30G  0 disk 
      ├─nvme0n1p1              259:1    0   1G  0 part /boot
      └─nvme0n1p2              259:2    0  29G  0 part 
        ├─VolGroup00-auditVol  253:0    0   4G  0 lvm  /var/log/audit
        ├─VolGroup00-homeVol   253:1    0   3G  0 lvm  /home
        ├─VolGroup00-logVol    253:2    0   4G  0 lvm  /var/log
        ├─VolGroup00-rootVol   253:3    0  10G  0 lvm  /
        ├─VolGroup00-tmpVol    253:4    0   2G  0 lvm  /tmp
        ├─VolGroup00-varVol    253:5    0   5G  0 lvm  /var
        └─VolGroup00-vartmpVol 253:6    0   1G  0 lvm  /var/tmp
      ```

   1. Note the root device in the output

      *Example for an "m5.xlarge" instance:*

      - nvme0n1

   1. Note the existing partitions

      *Example for an "m5.xlarge" instance:*

      - nvme0n1p1

      - nvme0n1p2

1. Create a new partition from unallocated space

   1. View the available disk devices again
   
      ```ShellSession
      $ lsblk
      ```

   1. Note the output

      *Example for an "m5.xlarge" instance:*

      ```
      nvme0n1                  259:0    0  30G  0 disk 
      ├─nvme0n1p1              259:1    0   1G  0 part /boot
      └─nvme0n1p2              259:2    0  29G  0 part 
        ├─VolGroup00-auditVol  253:0    0   4G  0 lvm  /var/log/audit
        ├─VolGroup00-homeVol   253:1    0   3G  0 lvm  /home
        ├─VolGroup00-logVol    253:2    0   4G  0 lvm  /var/log
        ├─VolGroup00-rootVol   253:3    0  10G  0 lvm  /
        ├─VolGroup00-tmpVol    253:4    0   2G  0 lvm  /tmp
        ├─VolGroup00-varVol    253:5    0   5G  0 lvm  /var
        └─VolGroup00-vartmpVol 253:6    0   1G  0 lvm  /var/tmp
      ```

   1. Note the root device in the output

      *Example for an "m5.xlarge" instance:*

      - nvme0n1

   1. Enter the following:
   
      *Format:*
   
      ```ShellSession
      $ sudo fdisk /dev/{root device}
      ```
   
      *Example for an "m5.xlarge" instance:*
   
      ```ShellSession
      $ sudo fdisk /dev/nvme0n1
      ```

   1. Request that the operating system re-reads the partition table

      ```ShellSession
      $ sudo partprobe
      ```

   1. View the available disk devices again
   
      ```ShellSession
      $ lsblk
      ```

   1. Note the output

      *Example for an "m5.xlarge" instance:*
      
      ```
      nvme0n1                  259:0    0  250G  0 disk 
      ├─nvme0n1p1              259:1    0    1G  0 part /boot
      ├─nvme0n1p2              259:2    0   29G  0 part 
      │ ├─VolGroup00-auditVol  253:0    0    4G  0 lvm  /var/log/audit
      │ ├─VolGroup00-homeVol   253:1    0    3G  0 lvm  /home
      │ ├─VolGroup00-logVol    253:2    0    4G  0 lvm  /var/log
      │ ├─VolGroup00-rootVol   253:3    0   10G  0 lvm  /
      │ ├─VolGroup00-tmpVol    253:4    0    2G  0 lvm  /tmp
      │ ├─VolGroup00-varVol    253:5    0    5G  0 lvm  /var
      │ └─VolGroup00-vartmpVol 253:6    0    1G  0 lvm  /var/tmp
      └─nvme0n1p3              259:3    0  220G  0 part 
      ```

   1. Note the newly creating partition

      *Example for an "m5.xlarge" instance:*

      - nvme0n1p3

1. Extend home partition

   1. View the available disk devices again
   
      ```ShellSession
      $ lsblk
      ```

   1. Note the output

      *Example for an "m5.xlarge" instance:*
      
      ```
      nvme0n1                  259:0    0  250G  0 disk 
      ├─nvme0n1p1              259:1    0    1G  0 part /boot
      ├─nvme0n1p2              259:2    0   29G  0 part 
      │ ├─VolGroup00-auditVol  253:0    0    4G  0 lvm  /var/log/audit
      │ ├─VolGroup00-homeVol   253:1    0    3G  0 lvm  /home
      │ ├─VolGroup00-logVol    253:2    0    4G  0 lvm  /var/log
      │ ├─VolGroup00-rootVol   253:3    0   10G  0 lvm  /
      │ ├─VolGroup00-tmpVol    253:4    0    2G  0 lvm  /tmp
      │ ├─VolGroup00-varVol    253:5    0    5G  0 lvm  /var
      │ └─VolGroup00-vartmpVol 253:6    0    1G  0 lvm  /var/tmp
      └─nvme0n1p3              259:3    0  220G  0 part 
      ```

   1. Note the newly creating partition again

      *Example for an "m5.xlarge" instance:*

      - nvme0n1p3

   1. Create physical volume by initializing the partition for use by the Logical Volume Manager (LVM)

      ```ShellSession
      $ sudo pvcreate /dev/nvme0n1p3
      ```

   1. Note the output

      ```
      Physical volume "/dev/nvme0n1p3" successfully created.
      ```

   1. View the available disk devices again
   
      ```ShellSession
      $ lsblk
      ```

   1. Note the output

      *Example for an "m5.xlarge" instance:*
      
      ```
      nvme0n1                  259:0    0  250G  0 disk 
      ├─nvme0n1p1              259:1    0    1G  0 part /boot
      ├─nvme0n1p2              259:2    0   29G  0 part 
      │ ├─VolGroup00-auditVol  253:0    0    4G  0 lvm  /var/log/audit
      │ ├─VolGroup00-homeVol   253:1    0    3G  0 lvm  /home
      │ ├─VolGroup00-logVol    253:2    0    4G  0 lvm  /var/log
      │ ├─VolGroup00-rootVol   253:3    0   10G  0 lvm  /
      │ ├─VolGroup00-tmpVol    253:4    0    2G  0 lvm  /tmp
      │ ├─VolGroup00-varVol    253:5    0    5G  0 lvm  /var
      │ └─VolGroup00-vartmpVol 253:6    0    1G  0 lvm  /var/tmp
      └─nvme0n1p3              259:3    0  220G  0 part 
      ```

   1. Note the volume group

      ```
      VolGroup00
      ```

   1. Add the new physical volume to the volume group

      ```ShellSession
      $ sudo vgextend VolGroup00 /dev/nvme0n1p3
      ```

   1. Note the output

      ```
      Volume group "VolGroup00" successfully extended
      ```

   1. Extend the size of the home logical volume

      ```ShellSession
      $ sudo lvextend -l +100%FREE /dev/mapper/VolGroup00-homeVol
      ```

   1. Note the output

      ```
      Size of logical volume VolGroup00/homeVol changed from <3.00 GiB (767 extents) to 222.99 GiB (57086 extents).
  Logical volume VolGroup00/homeVol successfully resized.
      ```

   1. Expands the existing XFS filesystem

      ```ShellSession
      $ sudo xfs_growfs -d /dev/mapper/VolGroup00-homeVol
      ```

   1. Note the output

      ```
      meta-data=/dev/mapper/VolGroup00-homeVol isize=512    agcount=4, agsize=196352 blks
               =                       sectsz=512   attr=2, projid32bit=1
               =                       crc=1        finobt=0 spinodes=0
      data     =                       bsize=4096   blocks=785408, imaxpct=25
               =                       sunit=0      swidth=0 blks
      naming   =version 2              bsize=4096   ascii-ci=0 ftype=1
      log      =internal               bsize=4096   blocks=2560, version=2
               =                       sectsz=512   sunit=0 blks, lazy-count=1
      realtime =none                   extsz=4096   blocks=0, rtextents=0
      data blocks changed from 785408 to 58456064
<<<<<<< HEAD
      ```

## Appendix X: Verify access to the opt-out S3 bucket from sandbox worker nodes

### Test getting a public S3 file using AWS CLI and no sign request

1. Open a new terminal

1. Change to the abd2 repo code directory

   ```ShellSession
   $ cd ~/code/ab2d
   ```
   
1. Gather opt-out S3 bucket information

   ```ShellSession
   $ cat optout/src/main/resources/application.optout.properties | grep "s3."
   ```

1. Note the output

   ```
   s3.region=${AB2D_S3_REGION:us-east-1}
   s3.bucket=${AB2D_S3_OPTOUT_BUCKET:ab2d-optout-data-dev}
   s3.filename=${AB2D_S3_OPTOUT_FILE:T#EFT.ON.ACO.NGD1800.DPRF.D191029.T1135430}
   ```

1. Delete s3 file (if exists locally)

   ```ShellSession
   $ rm -f /tmp/T#EFT.ON.ACO.NGD1800.DPRF.D191029.T1135430
   ```

1. Note the following

   - the S3 file that we want to download is from a public s3 bucket

   - in order to download a public S3 file without requiring AWS credentials, we need to include the "--no-sign-request" parameter

1. Test getting the file from local machine

   ```ShellSession
   $ aws --region us-east-1 --no-sign-request s3 cp \
     s3://ab2d-optout-data-dev/T#EFT.ON.ACO.NGD1800.DPRF.D191029.T1135430 \
     /tmp/.
   ```

### Test downloading a public S3 file using the AWS CLI without credentials

1. Open a new terminal

1. Test getting a public S3 file

   ```ShellSession
   $ aws --region us-east-1 s3 cp \
     s3://ab2d-optout-data-dev/T#EFT.ON.ACO.NGD1800.DPRF.D191029.T1135430 \
     /tmp/.
   ```

1. Note that this will fail with the following output

   ```
   fatal error: Unable to locate credentials
   ```

### Test downloading a public S3 file using the AWS CLI with the "ab2d-s3-signing" profile

1. Open a new terminal

1. Set AWS profile

   ```ShellSession
   $ export AWS_PROFILE=ab2d-s3-signing
   ```

1. Test getting a public S3 file

   ```ShellSession
   $ aws --region us-east-1 s3 cp \
     s3://ab2d-optout-data-dev/T#EFT.ON.ACO.NGD1800.DPRF.D191029.T1135430 \
     /tmp/.
   ```

### Test interacting with a public S3 file using the AWS Java SDK with environment variables

1. Change to the "s3-client-test" directory

   ```ShellSession
   $ cd ~/code/ab2d/Deploy/java/s3-client-test
   ```

1. Build "s3-client-test"

   ```ShellSession
   $ mvn clean package
   ```

1. Set AWS region

   ```ShellSession
   $ export AWS_REGION={'ab2d-s3-signing AWS region' in 1Password}
   ```

1. Set AWS access key id

   ```ShellSession
   $ export AWS_ACCESS_KEY_ID={'ab2d-s3-signing AWS access key id' in 1Password}
   ```

1. Set AWS secret access key

   ```ShellSession
   $ export AWS_SECRET_ACCESS_KEY={'ab2d-s3-signing AWS secret access key' in 1Password}
   ```

1. Test interacting with a public S3 file

   ```ShellSession
   $ java -jar target/s3client-0.0.1-SNAPSHOT.jar
   ```

### Test interacting with a public S3 file on a worker node

1. Change to the "s3-client-test" directory

   ```ShellSession
   $ cd ~/code/ab2d/Deploy/java/s3-client-test
   ```

1. Build "s3-client-test"

   ```ShellSession
   $ mvn clean package
   ```

1. Zip up the target directory

   ```ShellSession
   $ tar -czvf target.tgz target
   ```

1. Copy the zipped target directory to a worker node

   *Format:*

   ```
   $ scp -i ~/.ssh/ab2d-dev.pem \
     -o ProxyCommand="ssh ec2-user@{controller private ip} nc {worker private ip} 22" \
	target.tgz \
	ec2-user@{worker private ip}:~
   ```

   *Example for Dev environment:*

   ```
   $ scp -i ~/.ssh/ab2d-dev.pem \
     -o ProxyCommand="ssh ec2-user@10.242.5.190 nc 10.242.26.94 22" \
	target.tgz \
	ec2-user@10.242.26.94:~
   ```

1. Connect to the worker node

   *Format:*
   
   ```ShellSession
   $ ssh -i ~/.ssh/ab2d-dev.pem ec2-user@{worker private ip} \
     -o ProxyCommand="ssh -W %h:%p ec2-user@{controller private ip}"
   ```
   
   *Example for Dev environment:*
   
   ```ShellSession
   $ ssh -i ~/.ssh/ab2d-dev.pem ec2-user@10.242.26.94 \
     -o ProxyCommand="ssh -W %h:%p ec2-user@10.242.5.190"
   ```

1. Copy zipped target directory to a worker docker container
   
   ```ShellSession
   $ docker cp target.tgz $(docker ps -aqf "name=ecs-worker-*" --filter "status=running"):/tmp
   ```

1. Connect to a running container

   *Example for connecting to a worker container:*

   ```ShellSession
   $ docker exec -it $(docker ps -aqf "name=ecs-worker-*" --filter "status=running") /bin/bash
   ```

1. Change to the "/tmp" directory

   ```ShellSession
   $ cd /tmp
   ```

1. Unzip the zipped target file

   ```ShellSession
   $ tar -xzf target.tgz
   ```

1. Run the jar file

   ```ShellSession
   $ java -jar target/s3client-0.0.1-SNAPSHOT.jar
   ```
=======
      ```
>>>>>>> d7950547
<|MERGE_RESOLUTION|>--- conflicted
+++ resolved
@@ -32,15 +32,12 @@
 1. [Appendix U: Interact with the New Relic infrastructure agent](#appendix-u-interact-with-the-new-relic-infrastructure-agent)
 1. [Appendix V: Add a new environment variable for ECS docker containers](#appendix-v-add-a-new-environment-variable-for-ecs-docker-containers)
 1. [Appendix W: Launch a base EC2 instance that is created from gold disk AMI](#appendix-w-launch-a-base-ec2-instance-that-is-created-from-gold-disk-ami)
-<<<<<<< HEAD
 1. [Appendix X: Verify access to the opt-out S3 bucket from sandbox worker nodes](#appendix-x-verify-access-to-the-opt-out-s3-bucket-from-sandbox-worker-nodes)
    * [Test getting a public S3 file using AWS CLI and no sign request](#test-getting-a-public-s3-file-using-aws-cli-and-no-sign-request)
    * [Test downloading a public S3 file using the AWS CLI without credentials](#test-downloading-a-public-s3-file-using-the-aws-cli-without-credentials)
    * [Test downloading a public S3 file using the AWS CLI with the "ab2d-s3-signing" profile](#test-downloading-a-public-s3-file-using-the-aws-cli-with-the-ab2d-s3-signing-profile)
    * [Test interacting with a public S3 file using the AWS Java SDK with environment variables](#test-interacting-with-a-public-s3-file-using-the-aws-java-sdk-with-environment-variables)
    * [Test interacting with a public S3 file on a worker node](#test-interacting-with-a-public-s3-file-on-a-worker-node)
-=======
->>>>>>> d7950547
 
 ## Appendix A: Access the CMS AWS console
 
@@ -2653,7 +2650,6 @@
                =                       sectsz=512   sunit=0 blks, lazy-count=1
       realtime =none                   extsz=4096   blocks=0, rtextents=0
       data blocks changed from 785408 to 58456064
-<<<<<<< HEAD
       ```
 
 ## Appendix X: Verify access to the opt-out S3 bucket from sandbox worker nodes
@@ -2862,7 +2858,4 @@
 
    ```ShellSession
    $ java -jar target/s3client-0.0.1-SNAPSHOT.jar
-   ```
-=======
-      ```
->>>>>>> d7950547
+   ```