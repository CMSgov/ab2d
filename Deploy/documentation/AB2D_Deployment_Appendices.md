--- conflicted
+++ resolved
@@ -146,13 +146,10 @@
 1. [Appendix XXX: Fix CloudTamer scripts broken by ITOPS role change](#appendix-xxx-fix-cloudtamer-scripts-broken-by-itops-role-change)
 1. [Appendix YYY: Add IAM components under the new ITOPS restrictions](#appendix-yyy-add-iam-components-under-the-new-itops-restrictions)
 1. [Appendix ZZZ: Revert your branch to a previous commit and force push to GitHub](#appendix-zzz-revert-your-branch-to-a-previous-commit-and-force-push-to-github)
-<<<<<<< HEAD
-=======
 1. [Appendix AAAA: Change encryption key of AWS RDS Instance](#appendix-aaaa-change-encryption-key-of-aws-rds-instance)
    * [Create manual snapshot of RDS DB instance](#create-manual-snapshot-of-rds-db-instance)
    * [Copy manual snapshot using desired KMS key](#restore-manual-snapshot-using-desired-kms-key
    * [Create new RDS DB instance from the snapshot copy](#create-new-rds-db-instance-from-the-snapshot-copy)
->>>>>>> c1fdec90
 
 ## Appendix A: Access the CMS AWS console
 
@@ -8682,92 +8679,6 @@
 
 1. Verify that the import was successful
 
-<<<<<<< HEAD
-## Appendix WW: Use an SSH tunnel to query production database from local machine
-
-1. Ensure that you are connected to VPN
-
-1. Download "AB2D Prod - EC2 Instances - Private Key" from 1Password
-
-   ```
-   ab2d-east-prod.pem
-   ```
-   
-1. Save the key to the "~/.ssh" directory
-
-1. Change the permissions on the key
-
-   ```ShellSession
-   $ chmod 600 ~/.ssh/ab2d-east-prod.pem
-   ```
-
-1. Change to your "ab2d" repo directory
-
-   *Example:*
-
-   ```ShellSession
-   $ cd ~/code/ab2d
-   ```
-
-1. Set the production environment
-
-   ```ShellSession
-   $ source ./Deploy/bash/set-env.sh
-   ```
-
-1. Choose a local port that you want to use for the SSH tunnel and set an environment variable
-
-   *Example:*
-
-   ```ShellSession
-   $ LOCAL_DB_PORT=1234
-   ```
-
-1. Set controller private IP address
-
-   ```ShellSession
-   $ CONTROLLER_PRIVATE_IP=$(aws --region us-east-1 ec2 describe-instances \
-     --filters "Name=tag:Name,Values=ab2d-deployment-controller" \
-     --query="Reservations[*].Instances[?State.Name == 'running'].PrivateIpAddress" \
-     --output text)
-   ```
-
-1. Get database host
-
-   ```ShellSession
-   $ DATABASE_SECRET_DATETIME="2020-01-02-09-15-01" \
-     && DATABASE_HOST=$(./Deploy/python3/get-database-secret.py $CMS_ENV database_host $DATABASE_SECRET_DATETIME)
-   ```
-
-1. Start the SSH tunnel to the production database
-
-   ```ShellSession
-   $ ssh -N -L \
-     "${LOCAL_DB_PORT}:${DATABASE_HOST}:5432" \
-     ec2-user@"${CONTROLLER_PRIVATE_IP}" \
-     -i "~/.ssh/${SSH_PRIVATE_KEY}"
-   ```
-
-1. Note that the terminal tab will not return to the prompt while the tunnel is running, so don't close the terminal tab while using the tunnel
-
-1. Connect to the production database using your desired method (I tested it with pgAdmin)
-
-   - **host:** 127.0.0.1
-   
-   - **port:** 1234
-   
-   - **username:** {database username}
-   
-   - **password:** {database password}
-   
-1. Note the following:
-
-   - if you don't maintain your connection to the database, the EC2 instance that you are tunneling through will auto-logout (this is due to the inactivity timeout set on the gold disks)
-
-   - if your tunnel closes, you will need to rerun the SSH tunnel command
-
-=======
->>>>>>> c1fdec90
 ## Appendix XX: Create a self-signed certificate for an EC2 load balancer
 
 1. Remove existing directory (if exists)
@@ -12576,9 +12487,6 @@
 
    ```ShellSession
    $ git push --force
-<<<<<<< HEAD
-   ```
-=======
    ```
 
 ## Appendix AAAA: Change encryption key of AWS RDS Instance
@@ -12863,5 +12771,4 @@
 
    1. Select **Delete**
 
-   1. Wait for the deletion to complete
->>>>>>> c1fdec90
+   1. Wait for the deletion to complete