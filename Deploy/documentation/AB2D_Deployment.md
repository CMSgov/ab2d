# AB2D Deployment

## Table of Contents

1. [Note the starting state of the customer AWS account](#note-the-starting-state-of-the-customer-aws-account)
   * [Note dev components](#note-dev-components)
   * [Note ignored components under the dev AWS account](#note-ignored-components-under-the-dev-aws-account)
   * [Note sbx components](#note-sbx-components)
   * [Note ignored components under the sbx AWS account](#note-ignored-components-under-the-sbx-aws-account)
1. [Create an Administrators IAM group](#create-an-administrators-iam-group)
1. [Create an AWS IAM user](#create-an-aws-iam-user)
1. [Configure AWS CLI](#configure-aws-cli)
1. [Configure Terraform logging](#configure-terraform-logging)
1. [Configure base AWS components](#configure-base-aws-components)
   * [Create AWS keypair](#create-aws-keypair)
   * [Create policies](#create-policies)
   * [Create roles](#create-roles)
   * [Create instance profiles](#create-instance-profiles)
   * [Configure IAM user deployers](#configure-iam-user-deployers)
   * [Create required S3 buckets](#create-required-s3-buckets)
1. [Create or update base aws environment](#create-or-update-base-aws-environment)
1. [Update application](#update-application)
1. [Obtain and import ab2d.cms.gov certificate](#obtain-and-import-ab2dcmsgov-certificate)
   * [Download the AB2D domain certificates and get private key from CMS](#download-the-ab2d-domain-certificates-and-get-private-key-from-cms)
   * [Import the AB2D domain certificate into certificate manager](#import-the-ab2d-domain-certificate-into-certificate-manager)
1. [Create initial AB2D static website in development](#create-initial-ab2d-static-website-in-development)
   * [Generate and test the website for development](#generate-and-test-the-website-for-development)
   * [Create an S3 bucket for the website in development](#create-an-s3-bucket-for-the-website-in-development)
   * [Upload initial website to S3 in development](#upload-initial-website-to-s3-in-development)
   * [Create CloudFront distribution in development](#create-cloudfront-distribution-in-development)
1. [Create initial AB2D static website in production](#create-initial-ab2d-static-website-in-production)
   * [Generate and test the website for production](#generate-and-test-the-website-for-production)
   * [Create an S3 bucket for the website in production](#create-an-s3-bucket-for-the-website-in-production)
   * [Upload initial website to S3 in production](#upload-initial-website-to-s3-in-production)
   * [Create CloudFront distribution in production](#create-cloudfront-distribution-in-production)
   * [Submit an "Internet DNS Change Request Form" to product owner](#submit-an-internet-dns-change-request-form-to-product-owner)
1. [Configure New Relic](#configure-new-relic)
   * [Set up a New Relic free trial](#set-up-a-new-relic-free-trial)
   * [Inventory the New Relic installation included with Gold Disk](#inventory-the-new-relic-installation-included-with-gold-disk)
   * [Configure the New Relic Infrastructure agent](#configure-the-new-relic-infrastructure-agent)
   * [Request access to the project's New Relic subaccount](#request-access-to-the-projects-new-relic-subaccount)
   * [Access the project's New Relic subaccount](#access-the-projects-new-relic-subaccount)
   * [Configure a solution for using New Relic with ECS](#configure-a-solution-for-using-new-relic-with-ecs)
1. [Configure Splunk](#configure-splunk)
   * [Inventory the Splunk installation included with Gold Disk](#inventory-the-splunk-installation-included-with-gold-disk)
   * [Request that the CMS technical contact add a new job code for Splunk](#request-that-the-cms-technical-contact-add-a-new-job-code-for-splunk)
   * [Request job code for your EUA ID user](#request-job-code-for-your-eua-id-user)
   * [Create a Jira ticket to connect job code to Splunk website](#create-a-jira-ticket-to-connect-job-code-to-splunk-website)
   * [Configure Splunk forwarder](#configure-splunk-forwarder)
1. [Configure New Relic and Splunk within the deployment AMI](#configure-new-relic-and-splunk-within-the-deployment-ami)
1. [Create an ab2d vault in 1Password](#create-an-ab2d-vault-in-1password)
1. [Add an entrust certificate to the ab2d vault in 1Password](#add-an-entrust-certificate-to-the-ab2d-vault-in-1password)
1. [Add a private key to the ab2d vault in 1Password](#add-a-private-key-to-the-ab2d-vault-in-1password)
1. [Initiate BFD integration process](#initiate-bfd-integration-process)
1. [Peer AB2D Dev, Sandbox, Impl environments with the BFD Sbx VPC and peer AB2D Prod with BFD Prod VPC](#peer-ab2d-dev-sandbox-impl-environments-with-the-bfd-sbx-vpc-and-peer-ab2d-prod-with-bfd-prod-vpc)
1. [Encrypt BFD keystore and put in S3](#encrypt-bfd-keystore-and-put-in-s3)
1. [Configure New Relic infrastructure](#configure-new-relic-infrastructure)
1. [Configure New Relic users](#configure-new-relic-users)
1. [Download the sandbox domain certificates and get private key from CMS](#download-the-sandbox-domain-certificates-and-get-private-key-from-cms)
1. [Import the sandbox domain certificate into certificate manager](#import-the-sandbox-domain-certificate-into-certificate-manager)
1. [Map the application load balancer for sandbox certificate](#map-the-application-load-balancer-for-sandbox-certificate)
1. [Submit an "Internet DNS Change Request Form" to product owner for the sandbox application load balancer](#submit-an-internet-dns-change-request-form-to-product-owner-for-the-sandbox-application-load-balancer)
1. [Create jenkins IAM users](#create-jenkins-iam-users)
   [Create jenkins IAM user in the management AWS account](#create-jenkins-iam-user-in-the-management-aws-account)
   [Create jenkins IAM user in the development AWS account](#create-jenkins-iam-user-in-the-development-aws-account)
1. [Setup Jenkins master in management AWS account](#setup-jenkins-master-in-management-aws-account)
1. [Configure Jenkins master](#configure-jenkins-master)
   [Enable Jenkins](#enable-jenkins)
   [Initialize the Jenkins GUI](#initialize-the-jenkins-gui)
   [Configure SSH on Jenkins master](#configure-ssh-on-jenkins-master)
1. [Setup Jenkins agent in management AWS account](#setup-jenkins-agent-in-management-aws-account)
1. [Configure Jenkins agent](#configure-jenkins-master)
   [Create a local jenkins user](#create-a-local-jenkins-user)
   [Install development tools on Jenkins agent](#install-development-tools-on-jenkins-agent)
   [Configure AWS CLI for management environment on Jenkins agent](#configure-aws-cli-for-management-environment-on-jenkins-agent)
   [Configure AWS CLI for Dev environment on Jenkins agent](#configure-aws-cli-for-dev-environment-on-jenkins-agent)
   [Allow password authentication on Jenkins agent](#allow-password-authentication-on-jenkins-agent)
   [Install python3, pip3, and required pip modules on Jenkins agent](#install-python3-pip3-and-required-pip-modules-on-jenkins-agent)
   [Install Terraform on Jenkins agent](#install-terraform-on-jenkins-agent)
   [Configure Terraform logging on Jenkins agent](#configure-terraform-logging-on-jenkins-agent)
   [Install maven on Jenkins agent](#install-maven-on-jenkins-agent)
   [Install jq on Jenkins agent](#install-jq-on-jenkins-agent)
1. [Configure Jenkins for AB2D](#configure-jenkins-for-ab2d)
   [Configure jenkins SSH credentials](#configure-jenkins-ssh-credentials)
   [Configure "personal access token" public GitHub credentials](#configure-personal-access-token-public-github-credentials)
   [Configure public GitHub credentials](#configure-public-github-credentials)
   [Install the SSH plugin](#install-the-ssh-plugin)
   [Configure the SSH plugin](#configure-the-ssh-plugin)
   [Install the "Scheduled Build" plugin](#install-the-scheduled-build-plugin)
   [Configure GitHub plugin](#configure-github-plugin)
   [Install and configure the Authorize Project plugin](#install-and-configure-the-authorize-project-plugin)
   [Install and configure the GitHub Authentication plugin](#install-and-configure-the-github-uthentication-plugin)
   [Add the Jenkins agent node](#add-the-jenkins-agent-node)
   [Create a "development" folder in Jenkins](#create-a-development-folder-in-jenkins)
   [Configure a Jenkins project for development application deploy](#configure-a-jenkins-project-for-development-application-deploy)
   [Create a "sandbox" folder in Jenkins](#create-a-sandbox-folder-in-jenkins)
   [Configure a Jenkins project for sandbox application deploy](#configure-a-jenkins-project-for-sandbox-application-deploy)
1. [Upgrade Jenkins](#upgrade-jenkins)
1. [Configure Jenkins user to allow for SSH](#configure-jenkins-user-to-allow-for-ssh)
1. [Configure executors for Jenkins master](#configure-executors-for-jenkins-master)
1. [Configure Jenkins CLI](#configure-jenkins-cli)
1. [Export Jenkins projects](#export-jenkins-projects)
1. [Verify VPC peering between the management and development AWS accounts](#verify-vpc-peering-between-the-management-and-development-aws-accounts)
1. [Update existing AB2D static website in development](#update-existing-ab2d-static-website-in-development)
1. [Update existing AB2D static website in production](#update-existing-ab2d-static-website-in-production)

## Note the starting state of the customer AWS account

### Note dev components

1. Note the dev VPC

   Tag     |VPC ID               |IPv4 CIDR Count|IPv4 CIDR #1  |IPv4 CIDR #2   
   --------|---------------------|---------------|--------------|---------------
   ab2d-dev|vpc-0c6413ec40c5fdac3|2              |10.242.26.0/24|10.242.5.128/26

1. Note the dev VPC attributes

   Attribute       |Value
   ----------------|-------------
   DHCP options set|dopt-90a65fea
   DNS resolution  |enable
   DNS hostnames   |disable
   
1. Note the dev subnets

   Tag               |Subnet ID               |IPv4 CIDR       |Availability Zone
   ------------------|------------------------|----------------|-----------------
   ab2d-dev-private-a|subnet-03d5b59872d950c7d|10.242.26.0/25  |us-east-1a
   ab2d-dev-private-b|subnet-0118d0d6af946bd66|10.242.26.128/25|us-east-1b
   ab2d-dev-public-a |subnet-0044ee15d254fe18b|10.242.5.128/27 |us-east-1a
   ab2d-dev-public-b |subnet-05c149659e3061ef6|10.242.5.160/27 |us-east-1b

1. Note the dev public subnet attributes

   Public Subnet    |Attribute       |Value
   -----------------|----------------|--------
   ab2d-dev-public-a|Auto-assign IPv4|disabled
   ab2d-dev-public-b|Auto-assign IPv4|disabled

1. Note the dev route tables

   Tag               |Route Table ID       |Main|Associated Subnet Count|Associalted Subnet #1   |Associalted Subnet #2
   ------------------|---------------------|----|-----------------------|------------------------|------------------------
   None              |rtb-0950b57584f20d93b|Yes |0                      |                        |
   ab2d-dev-private-a|rtb-0c55acf18e7d3cd87|No  |1                      |subnet-03d5b59872d950c7d|
   ab2d-dev-private-b|rtb-09c40213a10ea6406|No  |1                      |subnet-0118d0d6af946bd66|
   ab2d-dev-public   |rtb-090372c9ee83aa450|No  |2                      |subnet-05c149659e3061ef6|subnet-0044ee15d254fe18b

1. Note the dev routes for "ab2d-dev-private-a"

   Destination      |Target
   -----------------|-------------
   10.242.5.128/26  |local
   10.242.26.0/24   |local
   0.0.0.0/0        |nat-060fbd5ddb57a2f18
   10.223.120.0/22  |tgw-080644ad8f49ecafa
   10.223.126.0/23  |tgw-080644ad8f49ecafa
   10.232.32.0/19   |tgw-080644ad8f49ecafa
   10.242.7.192/26  |tgw-080644ad8f49ecafa
   10.242.193.192/26|tgw-080644ad8f49ecafa
   10.244.96.0/19   |tgw-080644ad8f49ecafa

1. Note the dev routes for "ab2d-dev-private-b"

   Destination      |Target
   -----------------|-------------
   10.242.5.128/26  |local
   10.242.26.0/24   |local
   0.0.0.0/0        |nat-060fbd5ddb57a2f18
   10.223.120.0/22  |tgw-080644ad8f49ecafa
   10.223.126.0/23  |tgw-080644ad8f49ecafa
   10.232.32.0/19   |tgw-080644ad8f49ecafa
   10.242.7.192/26  |tgw-080644ad8f49ecafa
   10.242.193.192/26|tgw-080644ad8f49ecafa
   10.244.96.0/19   |tgw-080644ad8f49ecafa

1. Note the dev routes for "ab2d-dev-public"

   Destination      |Target
   -----------------|-------------
   10.242.5.128/26  |local
   10.242.26.0/24   |local
   0.0.0.0/0        |igw-0014bff62a3c1211d

1. Note the dev internet gateway

   Tag     |ID                   
   --------|---------------------
   ab2d-dev|igw-0014bff62a3c1211d

1. Note the dev DHCP options sets

   Tag |ID           |Owner       |Options
   ----|-------------|------------|--------------------------------------------------------------------
   None|dopt-90a65fea|349849222861|domain-name = ec2.internal; domain-name-servers = AmazonProvidedDNS;
   
1. Note the dev Elastic IPs

   Tag                   |Allocation ID             |Elastic IP   |Private IP  |Network Interface Availability Zone
   ----------------------|--------------------------|-------------|------------|-----------------------------------
   ab2d-dev-nat-gateway-a|eipalloc-0048cd31435409e20|54.208.106.70|10.242.5.158|us-east-1a
   ab2d-dev-nat-gateway-b|eipalloc-0fc6dbdc2a1e412ff|3.218.184.81 |10.242.5.187|us-east-1b

1. Note the dev NAT gateways

   Tag       |NAT Gateway ID       |Elastic IP Address|Private IP  |Network Interface Availability Zone
   ----------|---------------------|------------------|------------|-----------------------------------
   ab2d-dev-a|nat-060fbd5ddb57a2f18|54.208.106.70     |10.242.5.158|us-east-1a
   ab2d-dev-b|nat-0f4d22a3e997d73c2|3.218.184.81      |10.242.5.187|us-east-1b

1. Note the dev Network ACLs

   Tag |Network ACL ID       |Associated Subnet Count
   ----|---------------------|-----------------------
   None|acl-0eb267c6c0801f8c9|4


1. Note the dev Security Groups

   Tag |Group ID            
   ----|--------------------
   None|sg-05752fb69a1a89f86

1. Note the dev Transit Gateways

   Tag |Transit Gateway ID   |Owner account ID
   ----|---------------------|---------------------
   None|tgw-080644ad8f49ecafa|921617238787 (shared)

1. Note the dev Transit Gateway Attachments

   Tag                        |Transit Gateway attachment ID|Transit Gateway owner ID|Resource owner account ID
   ---------------------------|-----------------------------|------------------------|-------------------------
   ab2d-dev-InterVPC-East-Prod|tgw-attach-06bf47fa39e5d1578 |921617238787 (shared)   |349849222861

1. Note the dev Network Interfaces

   Tag |Network interface ID |IPv4 Public IP|Primary private IPv4 IP|Availability Zone|Description
   ----|---------------------|--------------|-----------------------|-----------------|-----------------------------------------------
   None|eni-01f9447520f6efa28|54.208.106.70 |10.242.5.158           |us-east-1a       |Interface for NAT Gateway nat-060fbd5ddb57a2f18
   None|eni-045fc3c9aa02b671c|3.218.184.81  |10.242.5.187           |us-east-1b       |Interface for NAT Gateway nat-0f4d22a3e997d73c2
   None|eni-0e8baa25388577d46|N/A           |10.242.26.60           |us-east-1a       |Network Interface for Transit Gateway Attachment tgw-attach-06bf47fa39e5d1578
   None|eni-0c4ed76f356525098|N/A           |10.242.26.148          |us-east-1b       |Network Interface for Transit Gateway Attachment tgw-attach-06bf47fa39e5d1578
   
### Note ignored components

1. Note that Stephen said that he doesn't know why these components were created

1. Note the ignored VPC

   Tag |ID          |IPv4 CIDR Count|IPv4 CIDR  
   ----|------------|---------------|-------------
   None|vpc-85520eff|1              |172.31.0.0/16

1. Note the ignored subnets

   Tag |ID             |IPv4 CIDR     |Availability Zone
   ----|---------------|--------------|-----------------
   None|subnet-23212144|172.31.0.0/20 |us-east-1c
   None|subnet-5d2fff10|172.31.16.0/20|us-east-1a
   None|subnet-c9909d95|172.31.32.0/20|us-east-1b
   None|subnet-0214ee0c|172.31.48.0/20|us-east-1f
   None|subnet-77eeba49|172.31.64.0/20|us-east-1e
   None|subnet-fea7a8d0|172.31.80.0/20|us-east-1d

1. Note the ignored route tables

   Tag               |ID          |Main|Associated Subnet Count|Associalted Subnet #1   |Associalted Subnet #2
   ------------------|------------|----|-----------------------|------------------------|------------------------
   None              |rtb-e9d60d97|Yes |0                      |                        |

1. Note the ignored internet gateway

   Tag |ID                   
   ----|---------------------
   None|igw-0fd15274

1. Note the Network ACLs

   Tag |Network ACL ID       |Associated Subnet Count
   ----|---------------------|-----------------------
   None|acl-6a9e1917         |6

1. Note the Security Groups

   Tag |Group ID            
   ----|-----------
   None|sg-778f2822

### Note sbx components

1. Note the sbx VPC

   Tag             |VPC ID               |IPv4 CIDR Count|IPv4 CIDR #1  |IPv4 CIDR #2   
   ----------------|---------------------|---------------|--------------|---------------
   ab2d-sbx-sandbox|vpc-08dbf3fa96684151c|2              |10.242.31.0/24|10.242.36.0/26

1. Note the sbx VPC attributes

   Attribute       |Value
   ----------------|-------------
   DHCP options set|dopt-c105c4bb
   DNS resolution  |enable
   DNS hostnames   |disable
   
1. Note the sbx subnets

   Tag                       |Subnet ID               |IPv4 CIDR       |Availability Zone
   --------------------------|------------------------|----------------|-----------------
   ab2d-sbx-sandbox-private-a|subnet-0002caeb5751aec0d|10.242.31.0/25  |us-east-1a
   ab2d-sbx-sandbox-private-b|subnet-01dca7e0c3f93f55a|10.242.31.128/25|us-east-1b
   ab2d-sbx-sandbox-public-a |subnet-0e9f505bc63649211|10.242.36.0/27  |us-east-1a
   ab2d-sbx-sandbox-public-b |subnet-0c0b9e44faab73ba3|10.242.36.32/27 |us-east-1b

1. Note the sbx public subnet attributes

   Public Subnet    |Attribute       |Value
   -----------------|----------------|--------
   ab2d-dev-public-a|Auto-assign IPv4|disabled
   ab2d-dev-public-b|Auto-assign IPv4|disabled

1. Note the sbx route tables

   Tag                       |Route Table ID       |Main|Associated Subnet Count|Associalted Subnet #1   |Associalted Subnet #2
   --------------------------|---------------------|----|-----------------------|------------------------|------------------------
   None                      |rtb-0d09f616686be1dfb|Yes |0                      |                        |
   ab2d-sbx-sandbox-private-a|rtb-0b182cb712cb4481b|No  |1                      |subnet-0002caeb5751aec0d|
   ab2d-sbx-sandbox-private-b|rtb-0c1733bdc06688f19|No  |1                      |subnet-01dca7e0c3f93f55a|
   ab2d-sbx-sandbox-public   |rtb-0b9e43e78ed265975|No  |2                      |subnet-0c0b9e44faab73ba3|subnet-0e9f505bc63649211

1. Note the sbx routes for "ab2d-dev-private-a"

   Destination      |Target
   -----------------|-------------
   10.242.36.0/26   |local
   10.242.31.0/24   |local
   0.0.0.0/0        |nat-0b7abeab3b574cc67
   10.223.120.0/22  |tgw-080644ad8f49ecafa
   10.223.126.0/23  |tgw-080644ad8f49ecafa
   10.232.32.0/19   |tgw-080644ad8f49ecafa
   10.242.7.192/26  |tgw-080644ad8f49ecafa
   10.242.193.192/26|tgw-080644ad8f49ecafa
   10.244.96.0/19   |tgw-080644ad8f49ecafa

1. Note the sbx routes for "ab2d-dev-private-b"

   Destination      |Target
   -----------------|-------------
   10.242.36.0/26   |local
   10.242.31.0/24   |local
   0.0.0.0/0        |nat-055a7d8b4b86987b3
   10.223.120.0/22  |tgw-080644ad8f49ecafa
   10.223.126.0/23  |tgw-080644ad8f49ecafa
   10.232.32.0/19   |tgw-080644ad8f49ecafa
   10.242.7.192/26  |tgw-080644ad8f49ecafa
   10.242.193.192/26|tgw-080644ad8f49ecafa
   10.244.96.0/19   |tgw-080644ad8f49ecafa

1. Note the sbx routes for "ab2d-dev-public"

   Destination      |Target
   -----------------|-------------
   10.242.36.0/26   |local
   10.242.31.0/24   |local
   0.0.0.0/0        |igw-0cb6e5264d08610a0

1. Note the sbx internet gateway

   Tag             |ID                   
   ----------------|---------------------
   ab2d-sbx-sandbox|igw-0cb6e5264d08610a0

1. Note the sbx DHCP options sets

   Tag |ID           |Owner       |Options
   ----|-------------|------------|--------------------------------------------------------------------
   None|dopt-c105c4bb|777200079629|domain-name = ec2.internal; domain-name-servers = AmazonProvidedDNS;

1. Note the sbx Elastic IPs

   Tag                           |Allocation ID             |Elastic IP  |Private IP  |Network Interface Availability Zone
   ------------------------------|--------------------------|------------|------------|-----------------------------------
   ab2d-sbx-sandbox-nat-gateway-a|eipalloc-07133bdf5781c46cd|52.23.57.49 |10.242.36.30|us-east-1a
   ab2d-sbx-sandbox-nat-gateway-b|eipalloc-0688fab939ab8fcd7|52.0.216.183|10.242.36.38|us-east-1b

1. Note the sbx NAT gateways

   Tag               |NAT Gateway ID       |Elastic IP Address|Private IP  |Network Interface Availability Zone
   ------------------|---------------------|------------------|------------|-----------------------------------
   ab2d-sbx-sandbox-a|nat-0b7abeab3b574cc67|52.23.57.49       |10.242.36.30|us-east-1a
   ab2d-sbx-sandbox-b|nat-055a7d8b4b86987b3|52.0.216.183      |10.242.36.38|us-east-1b

1. Note the sbx Network ACLs

   Tag |Network ACL ID       |Associated Subnet Count
   ----|---------------------|-----------------------
   None|acl-002d000b5cf05cc55|4


1. Note the sbx Security Groups

   Tag       |Group ID            |Group Name
   ----------|--------------------|----------
   None      |sg-03bfe80b30b7b302b|default
   VPN access|sg-08448aec3f4c1bf3d|VPN access

1. Note the sbx Transit Gateways

   Tag |Transit Gateway ID   |Owner account ID
   ----|---------------------|---------------------
   None|tgw-080644ad8f49ecafa|921617238787 (shared)

1. Note the sbx Transit Gateway Attachments

   Tag                                |Transit Gateway attachment ID|Transit Gateway owner ID|Resource owner account ID
   -----------------------------------|-----------------------------|------------------------|-------------------------
   ab2d-sbx-sandbox-InterVPC-East-Prod|tgw-attach-0878b16d2bf55e7ad |921617238787 (shared)   |777200079629

1. Note the sbx Network Interfaces

   Tag |Network interface ID |IPv4 Public IP|Primary private IPv4 IP|Availability Zone|Description
   ----|---------------------|--------------|-----------------------|-----------------|-----------------------------------------------
   None|eni-01f9447520f6efa28|52.23.57.49   |10.242.36.30           |us-east-1a       |Interface for NAT Gateway nat-0b7abeab3b574cc67
   None|eni-045fc3c9aa02b671c|52.0.216.183  |10.242.36.38           |us-east-1b       |Interface for NAT Gateway nat-055a7d8b4b86987b3
   None|eni-0e8baa25388577d46|N/A           |10.242.31.78           |us-east-1a       |Network Interface for Transit Gateway Attachment tgw-attach-0878b16d2bf55e7ad
   None|eni-0c4ed76f356525098|N/A           |10.242.31.205          |us-east-1b       |Network Interface for Transit Gateway Attachment tgw-attach-0878b16d2bf55e7ad

### Note ignored components under the sbx AWS account

1. Note that Stephen said that he doesn't know why these components were created

1. Note the ignored VPC

   Tag |ID          |IPv4 CIDR Count|IPv4 CIDR  
   ----|------------|---------------|-------------
   None|vpc-daceeaa0|1              |172.31.0.0/16

1. Note the ignored subnets

   Tag |ID             |IPv4 CIDR     |Availability Zone
   ----|---------------|--------------|-----------------
   None|subnet-b8fef6df|172.31.0.0/20 |us-east-1b
   None|subnet-af865de2|172.31.16.0/20|us-east-1d
   None|subnet-5a7b6f06|172.31.32.0/20|us-east-1a
   None|subnet-be4d1280|172.31.48.0/20|us-east-1e
   None|subnet-0489440a|172.31.64.0/20|us-east-1f
   None|subnet-59180e77|172.31.80.0/20|us-east-1c

1. Note the ignored route tables

   Tag               |ID          |Main|Associated Subnet Count|Associalted Subnet #1   |Associalted Subnet #2
   ------------------|------------|----|-----------------------|------------------------|------------------------
   None              |rtb-5647e428|Yes |0                      |                        |

1. Note the ignored internet gateway

   Tag |ID                   
   ----|---------------------
   None|igw-39a82342

1. Note the Network ACLs

   Tag |Network ACL ID       |Associated Subnet Count
   ----|---------------------|-----------------------
   None|acl-5a7df227         |6

1. Note the Security Groups

   Tag |Group ID            
   ----|-----------
   None|sg-dcadb488

## Create an Administrators IAM group

1. Access the CMS AWS console

   *See the following appendix, if you don't know how to access the CMS AWS console:*

   [Instructions for accessing the CMS AWS console](./AB2D_Deployment_Appendices.md#appendix-a-access-the-cms-aws-console)

1. Select **IAM**

1. Select **Groups** in the leftmost panel

1. Select **Create New Group**

1. Type the following in the **Group Name** text box

   ```
   Administrators
   ```

1. Select **Next Step** on the "Set Group Name" page

1. Type the following in the **Search** text box

   ```
   AdministratorAccess
   ```

1. Check the checkbox beside **AdministratorAccess**

1. Select **Next Step** on the "Attach Policy" page

1. Select **Create Group**

## Create an AWS IAM user

1. Access the CMS AWS console

   *See the following appendix, if you don't know how to access the CMS AWS console:*

   [Instructions for accessing the CMS AWS console](./AB2D_Deployment_Appendices.md#appendix-a-access-the-cms-aws-console)
   
1. Select **IAM**

1. Select **Users** in the leftmost panel

1. Select **Add user**

1. Configure the user as follows

   - **User name:** {semanticbits email}

   - **Programmatic access:** checked

   - **AWS Management Console access:** checked

   - **Console password:** {desired password}

   - **Require password reset:** {unchecked}

1. Select **Next: Permissions**

1. Check the checkbox beside **Administrators**

1. Select **Next: Tags**

1. Select **Next: Review**

1. Select **Create user**

1. Select **Download .csv**

1. Select **Close**

1. Note that the following can be found in the "credentials.csv" file that you downloaded

   *Format:*
   
   - **User name:** {your semanticbits email}

   - **Password:** {blank because you did custom password}

   - **Access key ID:** {your access key}

   - **Secret access key:** {your secret access key}

   - **Console login link:** https://{aws account number}.signin.aws.amazon.com/console

1. Save these credentials in 1Password

1. Note that if you want AWS console access with your IAM user, you will need to enable multi-factor authentication (MFA)

1. Note that there are three ways to enable MFA

   - Virtual MFA device (Authenticator app installed on your mobile device or computer)

   - U2F security key (YubiKey or any other compliant U2F device)

   - Other hardware MFA device (Gemalto token)

1. If you can't do any of those three options, disable console access for your user and access the AWS Console via CloudTamer instead

1. If you have a SemanticBits YubiKey, set up MFA

   1. Select your newly created user from the IAM Users list

   1. Select the **Security credentials** tab

   1. Select **Manage** beside "Assigned MFA device"

   1. Select **U2F security key**

   1. Select **Continue** on the "Choose the type of MFA device to assign" page

   1. When prompted, tap your YubiKey with your fingers

   1. If a "console.aws.amazon.com wants to 'See the make and model of your Security Key'" prompt appears within Chrome, select **Allow**

   1. Select **Close** on the "Set up U2F security key" page

   1. Note the following now appears beside "Assigned MFA device":

      *Format:*
      
      ```
      arn:aws:iam::{aws account number}:u2f/user/{iam user}/{u2f security key} (U2F security key) 
      ```

1. Verify MFA login

   1.Sign out of the current AWS console session

   1. Enter the following in the address bar

      *Format:*
      
      > https://{aws account number or alias}.signin.aws.amazon.com/console

   1. Enter the following on the console logon page

      *Format:*
      
      - **Account ID or alias:** {aws account number}

      - **IAM user name:** {your semanticbits email}

      - **Password:** {your password}

   1. When prompted, touch the SemanticBits YubiKey to complete the logon process

   1. Verify that you were able to successfully log on to the AWS console
   
## Configure AWS CLI

1. Configure AWS CLI

   *Format:*

   ```ShellSession
   $ aws configure --profile={vpc tag}
   ```

   *Example for "Mgmt" environment:*
   
   ```ShellSession
   $ aws configure --profile=ab2d-mgmt-east-dev
   ```

   *Example for "Dev" environment:*
   
   ```ShellSession
   $ aws configure --profile=ab2d-dev
   ```

   *Example for "Sbx" environment:*
   
   ```ShellSession
   $ aws configure --profile=ab2d-sbx-sandbox
   ```

   *Example for "Impl" environment:*
   
   ```ShellSession
   $ aws configure --profile=ab2d-east-impl
   ```

1. Enter {your aws access key} at the **AWS Access Key ID** prompt

1. Enter {your aws secret access key} at the AWS Secret Access Key prompt

1. Enter the following at the **Default region name** prompt

   ```
   us-east-1
   ```

1. Enter the following at the **Default output format** prompt

   ```
   json
   ```

1. Examine the contents of your AWS credentials file

   ```ShellSession
   $ cat ~/.aws/credentials
   ```

## Configure Terraform logging

1. Modify the SSH config file

   1. Open the SSH config file

      ```ShellSession
      $ vim ~/.ssh/config
      ```

   2. Add or modify SSH config file to include the following line

      ```
      StrictHostKeyChecking no
      ```

1. Ensure terraform log directory exists

   ```ShellSession
   $ sudo mkdir -p /var/log/terraform
   $ sudo chown -R "$(id -u)":"$(id -g -nr)" /var/log/terraform
   ```

## Configure base AWS components

### Create AWS keypair

1. Set target AWS profile

   *Example for "Mgmt" environment:*

   ```ShellSession
   $ export AWS_PROFILE=ab2d-mgmt-east-dev
   ```

   *Example for "Dev" environment:*

   ```ShellSession
   $ export AWS_PROFILE=ab2d-dev
   ```

   *Example for "Sbx" environment:*

   ```ShellSession
   $ export AWS_PROFILE=ab2d-sbx-sandbox
   ```

   *Example for "Impl" environment:*

   ```ShellSession
   $ export AWS_PROFILE=ab2d-east-impl
   ```

1. Create keypair

   1. Set the key name

      *Example for "Mgmt" environment:*
      
      ```ShellSession
      $ export KEY_NAME=ab2d-mgmt-east-dev
      ```

      *Example for "Dev" environment:*
      
      ```ShellSession
      $ export KEY_NAME=ab2d-dev
      ```

      *Example for "Sbx" environment:*

      ```ShellSession
      $ export KEY_NAME=ab2d-sbx-sandbox
      ```

      *Example for "Impl" environment:*

      ```ShellSession
      $ export KEY_NAME=ab2d-east-impl
      ```

   1. Create the keypair
   
      ```ShellSession
      $ aws --region us-east-1 ec2 create-key-pair \
        --key-name ${KEY_NAME} \
        --query 'KeyMaterial' \
        --output text \
        > ~/.ssh/${KEY_NAME}.pem
      ```

1. Change permissions of the key

   ```ShellSession
   $ chmod 600 ~/.ssh/${KEY_NAME}.pem
   ```

1. Update the "authorized_keys" file for the environment
      
   1. Open a second terminal
   
   1. Open the "authorized_keys" file for the environment

      *Example for "Mgmt" environment:*

      ```ShellSession
      $ vim ~/code/ab2d/Deploy/terraform/environments/ab2d-mgmt-east-dev-shared/authorized_keys
      ```

      *Example for "Dev" environment:*
      
      ```ShellSession
      $ vim ~/code/ab2d/Deploy/terraform/environments/ab2d-dev-shared/authorized_keys
      ```

      *Example for "Sbx" environment:*

      ```ShellSession
      $ vim ~/code/ab2d/Deploy/terraform/environments/ab2d-sbx-sandbox-shared/authorized_keys
      ```

      *Example for "Impl" environment:*

      ```ShellSession
      $ vim ~/code/ab2d/Deploy/terraform/environments/ab2d-east-impl-shared/authorized_keys
      ```

   1. Return to the first terminal
   
   1. Output the public key to the clipboard

      *Used for accessing controller instance(s):*

      ```ShellSession
      $ ssh-keygen -y -f ~/.ssh/${KEY_NAME}.pem | pbcopy
      ```

   1. Return to the second terminal
   
   1. Paste the public key under the "Keys included with gold image" section
   
   1. Save and close the file

### Create policies

1. Set target AWS profile

   *Example for "Mgmt" environment:*

   ```
   $ export AWS_PROFILE=ab2d-mgmt-east-dev
   ```

   *Example for "Dev" environment:*

   ```ShellSession
   $ export AWS_PROFILE=ab2d-dev
   ```

   *Example for "Sbx" environment:*

   ```ShellSession
   $ export AWS_PROFILE=ab2d-sbx-sandbox
   ```

   *Example for "Impl" environment:*

   ```ShellSession
   $ export AWS_PROFILE=ab2d-east-impl
   ```

1. Change to the shared environment directory

   *Example for "Mgmt" environment:*
   
   ```ShellSession
   $ cd ~/code/ab2d/Deploy/terraform/environments/ab2d-mgmt-east-dev-shared
   ```

   *Example for "Dev" environment:*
   
   ```ShellSession
   $ cd ~/code/ab2d/Deploy/terraform/environments/ab2d-dev-shared
   ```
   
   *Example for "Sbx" environment:*
   
   ```ShellSession
   $ cd ~/code/ab2d/Deploy/terraform/environments/ab2d-sbx-sandbox-shared
   ```

   *Example for "Impl" environment:*
   
   ```ShellSession
   $ cd ~/code/ab2d/Deploy/terraform/environments/ab2d-east-impl-shared
   ```

1. Create "Ab2dAccessPolicy"

   ```ShellSession
   $ aws iam create-policy \
     --policy-name Ab2dAccessPolicy \
     --policy-document file://ab2d-access-policy.json
   ```

1. Create "Ab2dPackerPolicy"

   ```ShellSession
   $ aws iam create-policy \
     --policy-name Ab2dPackerPolicy \
     --policy-document file://ab2d-packer-policy.json
   ```

1. Create "Ab2dS3AccessPolicy"

   ```ShellSession
   $ aws iam create-policy \
     --policy-name Ab2dS3AccessPolicy \
     --policy-document file://ab2d-s3-access-policy.json
   ```

1. Create "Ab2dKmsPolicy"

   ```ShellSession
   $ aws iam create-policy \
     --policy-name Ab2dKmsPolicy \
     --policy-document file://ab2d-kms-policy.json
   ```

1. Create "Ab2dCloudWatchLogsPolicy"

   ```ShellSession
   $ aws iam create-policy \
     --policy-name Ab2dCloudWatchLogsPolicy \
     --policy-document file://ab2d-cloudwatch-logs-policy.json
   ```

1. Change to the environment-specific directory

   *Example for "Mgmt" environment:*

   ```ShellSession
   $ cd ~/code/ab2d/Deploy/terraform/environments/ab2d-mgmt-east-dev
   ```

   *Example for "Dev" environment:*
   
   ```ShellSession
   $ cd ~/code/ab2d/Deploy/terraform/environments/ab2d-dev
   ```

   *Example for "Sbx" environment:*
   
   ```ShellSession
   $ cd ~/code/ab2d/Deploy/terraform/environments/ab2d-sbx-sandbox
   ```

   *Example for "Impl" environment:*
   
   ```ShellSession
   $ cd ~/code/ab2d/Deploy/terraform/environments/ab2d-east-impl
   ```

1. Create "Ab2dAssumePolicy"

   ```ShellSession
   $ aws iam create-policy \
     --policy-name Ab2dAssumePolicy \
     --policy-document file://ab2d-assume-policy.json
   ```

1. Create "Ab2dPermissionToPassRolesPolicy"

   ```ShellSession
   $ aws iam create-policy \
     --policy-name Ab2dPermissionToPassRolesPolicy \
     --policy-document file://ab2d-permission-to-pass-roles-policy.json
   ```

1. Create "Ab2dSecretsPolicy"

   > *** TO DO ***: Create process to implement this
   
   ```ShellSession
   $ aws iam create-policy \
     --policy-name Ab2dSecretsPolicy \
     --policy-document file://ab2d-secrets-policy.json
   ```

### Create roles

1. Set target AWS profile

   *Example for "Mgmt" environment:*

   ```ShellSession
   $ export AWS_PROFILE=ab2d-mgmt-east-dev
   ```

   *Example for "Dev" environment:*

   ```ShellSession
   $ export AWS_PROFILE=ab2d-dev
   ```

   *Example for "Sbx" environment:*

   ```ShellSession
   $ export AWS_PROFILE=ab2d-sbx-sandbox
   ```

   *Example for "Impl" environment:*

   ```ShellSession
   $ export AWS_PROFILE=ab2d-east-impl
   ```

1. Change to the shared environment directory

   *Example for "Mgmt" environment:*

   ```ShellSession
   $ cd ~/code/ab2d/Deploy/terraform/environments/ab2d-mgmt-east-dev-shared
   ```

   *Example for "Dev" environment:*
   
   ```ShellSession
   $ cd ~/code/ab2d/Deploy/terraform/environments/ab2d-dev-shared
   ```
   
   *Example for "Sbx" environment:*
   
   ```ShellSession
   $ cd ~/code/ab2d/Deploy/terraform/environments/ab2d-sbx-sandbox-shared
   ```

   *Example for "Impl" environment:*
   
   ```ShellSession
   $ cd ~/code/ab2d/Deploy/terraform/environments/ab2d-east-impl-shared
   ```

1. Create "Ab2dInstanceRole" role

   ```ShelSession
   $ aws iam create-role \
     --role-name Ab2dInstanceRole \
     --assume-role-policy-document file://ab2d-instance-role-trust-relationship.json
   ```

1. Set AWS account number

   *Example for "Mgmt" environment:*

   ```ShellSession
   $ export AWS_ACCOUNT_NUMBER=653916833532
   ```

   *Example for "Dev" environment:*

   ```ShellSession
   $ export AWS_ACCOUNT_NUMBER=349849222861
   ```

   *Example for "Sbx" environment:*

   ```ShellSession
   $ export AWS_ACCOUNT_NUMBER=777200079629
   ```

   *Example for "Impl" environment:*

   ```ShellSession
   $ export AWS_ACCOUNT_NUMBER=330810004472
   ```

1. Attach required policies to the "Ab2dInstanceRole" role

   ```ShellSession
   $ aws iam attach-role-policy \
     --role-name Ab2dInstanceRole \
     --policy-arn "arn:aws:iam::${AWS_ACCOUNT_NUMBER}:policy/Ab2dAssumePolicy"
   $ aws iam attach-role-policy \
     --role-name Ab2dInstanceRole \
     --policy-arn "arn:aws:iam::${AWS_ACCOUNT_NUMBER}:policy/Ab2dPackerPolicy"
   $ aws iam attach-role-policy \
     --role-name Ab2dInstanceRole \
     --policy-arn "arn:aws:iam::${AWS_ACCOUNT_NUMBER}:policy/Ab2dS3AccessPolicy"
   $ aws iam attach-role-policy \
     --role-name Ab2dInstanceRole \
     --policy-arn "arn:aws:iam::aws:policy/service-role/AmazonEC2ContainerServiceforEC2Role"
   $ aws iam attach-role-policy \
     --role-name Ab2dInstanceRole \
     --policy-arn "arn:aws:iam::${AWS_ACCOUNT_NUMBER}:policy/Ab2dKmsPolicy"
   $ aws iam attach-role-policy \
     --role-name Ab2dInstanceRole \
     --policy-arn "arn:aws:iam::${AWS_ACCOUNT_NUMBER}:policy/Ab2dCloudWatchLogsPolicy"
   ```

1. Attach secrets policy to the "Ab2dInstanceRole" role

   > *** TO DO ***: Create process to implement this
   
   ```ShellSession
   $ aws iam attach-role-policy \
     --role-name Ab2dInstanceRole \
     --policy-arn "arn:aws:iam::${AWS_ACCOUNT_NUMBER}:policy/Ab2dSecretsPolicy"
   ```

1. Change to the environment-specific directory

   *Example for "Mgmt" environment:*
   
   ```ShellSession
   $ cd ~/code/ab2d/Deploy/terraform/environments/ab2d-mgmt-east-dev
   ```

   *Example for "Dev" environment:*
   
   ```ShellSession
   $ cd ~/code/ab2d/Deploy/terraform/environments/ab2d-dev
   ```

   *Example for "Sbx" environment:*
   
   ```ShellSession
   $ cd ~/code/ab2d/Deploy/terraform/environments/ab2d-sbx-sandbox
   ```

   *Example for "Impl" environment:*
   
   ```ShellSession
   $ cd ~/code/ab2d/Deploy/terraform/environments/ab2d-east-impl
   ```

1. Create "Ab2dManagedRole" role

   ```ShelSession
   $ aws iam create-role \
     --role-name Ab2dManagedRole \
     --assume-role-policy-document file://ab2d-managed-role-trust-relationship.json
   ```

1. Attach required policies to the "Ab2dManagedRole" role

   ```ShellSession
   $ aws iam attach-role-policy \
     --role-name Ab2dManagedRole \
     --policy-arn arn:aws:iam::${AWS_ACCOUNT_NUMBER}:policy/Ab2dAccessPolicy
   ```

### Create instance profiles

1. Set target AWS profile

   *Example for "Mgmt" environment:*

   ```ShellSession
   $ export AWS_PROFILE=ab2d-mgmt-east-dev
   ```

   *Example for "Dev" environment:*

   ```ShellSession
   $ export AWS_PROFILE=ab2d-dev
   ```

   *Example for "Sbx" environment:*

   ```ShellSession
   $ export AWS_PROFILE=ab2d-sbx-sandbox
   ```

   *Example for "Impl" environment:*

   ```ShellSession
   $ export AWS_PROFILE=ab2d-east-impl
   ```

1. Create instance profile

   ```ShellSession
   $ aws iam create-instance-profile \
     --instance-profile-name Ab2dInstanceProfile
   ```

1. Attach "Ab2dInstanceRole" to "Ab2dInstanceProfile"

   ```ShellSession
   $ aws iam add-role-to-instance-profile \
     --role-name Ab2dInstanceRole \
     --instance-profile-name Ab2dInstanceProfile
   ```

### Configure IAM user deployers

1. Set target AWS profile

   *Example for "Mgmt" environment:*

   ```ShellSession
   $ export AWS_PROFILE=ab2d-mgmt-east-dev
   ```

   *Example for "Dev" environment:*

   ```ShellSession
   $ export AWS_PROFILE=ab2d-dev
   ```

   *Example for "Sbx" environment:*

   ```ShellSession
   $ export AWS_PROFILE=ab2d-sbx-sandbox
   ```

   *Example for "Impl" environment:*

   ```ShellSession
   $ export AWS_PROFILE=ab2d-east-impl
   ```

1. Set AWS account number

   *Example for "Mgmt" environment:*

   ```ShellSession
   $ export AWS_ACCOUNT_NUMBER=653916833532
   ```

   *Example for "Dev" environment:*

   ```ShellSession
   $ export AWS_ACCOUNT_NUMBER=349849222861
   ```

   *Example for "Sbx" environment:*

   ```ShellSession
   $ export AWS_ACCOUNT_NUMBER=777200079629
   ```

   *Example for "Impl" environment:*

   ```ShellSession
   $ export AWS_ACCOUNT_NUMBER=330810004472
   ```

1. Attach the Ab2dPermissionToPassRolesPolicy to an IAM user that runs the automation

   *Example for lonnie.hanekamp@semanticbits.com:*
   
   ```ShellSession
   $ aws iam attach-user-policy \
     --policy-arn arn:aws:iam::${AWS_ACCOUNT_NUMBER}:policy/Ab2dPermissionToPassRolesPolicy \
     --user-name lonnie.hanekamp@semanticbits.com
   ```

2. Repeat this step for all users

### Create required S3 buckets

1. Set target AWS profile

   *Example for "Mgmt" environment:*

   ```ShellSession
   $ export AWS_PROFILE=ab2d-mgmt-east-dev
   ```

   *Example for "Dev" environment:*

   ```ShellSession
   $ export AWS_PROFILE=ab2d-dev
   ```

   *Example for "Sbx" environment:*

   ```ShellSession
   $ export AWS_PROFILE=ab2d-sbx-sandbox
   ```

   *Example for "Impl" environment:*

   ```ShellSession
   $ export AWS_PROFILE=ab2d-east-impl
   ```

1. Set automation bucket name

   *Example for "Mgmt" environment:*
   
   ```ShellSession
   $ export S3_AUTOMATION_BUCKET=ab2d-mgmt-east-dev-automation
   ```

   *Example for "Dev" environment:*
   
   ```ShellSession
   $ export S3_AUTOMATION_BUCKET=ab2d-dev-automation
   ```

   *Example for "Sbx" environment:*
   
   ```ShellSession
   $ export S3_AUTOMATION_BUCKET=ab2d-sbx-sandbox-automation
   ```

   *Example for "Impl" environment:*
   
   ```ShellSession
   $ export S3_AUTOMATION_BUCKET=ab2d-east-impl-automation
   ```

1. Create S3 bucket for automation

   ```ShellSession
   $ aws --region us-east-1 s3api create-bucket \
     --bucket ${S3_AUTOMATION_BUCKET}
   ```

1. Block public access on bucket

   ```ShellSession
   $ aws s3api put-public-access-block \
     --bucket ${S3_AUTOMATION_BUCKET} \
     --region us-east-1 \
     --public-access-block-configuration BlockPublicAcls=true,IgnorePublicAcls=true,BlockPublicPolicy=true,RestrictPublicBuckets=true
   ```

## Create or update base aws environment

1. Change to the deploy directory

   *Format:*
   
   ```ShellSession
   $ cd {code directory}/ab2d/Deploy
   ```

   *Example:*
   
   ```ShellSession
   $ cd ~/code/ab2d/Deploy
   ```
   
1. If creating the AWS environment for Dev, do one of the following

   *Deploy Dev by creating new api and worker images:*

   ```ShellSession
   $ ./deploy-ab2d-to-cms.sh \
     --environment=ab2d-dev \
     --shared-environment=ab2d-dev-shared \
     --ecr-repo-environment=ab2d-mgmt-east-dev \
     --region=us-east-1 \
     --vpc-id=vpc-0c6413ec40c5fdac3 \
     --ssh-username=ec2-user \
     --owner=842420567215 \
     --ec2_instance_type_api=m5.xlarge \
     --ec2_instance_type_worker=m5.xlarge \
     --ec2_instance_type_other=m5.xlarge \
     --ec2_desired_instance_count_api=1 \
     --ec2_minimum_instance_count_api=1 \
     --ec2_maximum_instance_count_api=1 \
     --ec2_desired_instance_count_worker=1 \
     --ec2_minimum_instance_count_worker=1 \
     --ec2_maximum_instance_count_worker=1 \
     --database-secret-datetime=2020-01-02-09-15-01 \
     --build-new-images \
     --internet-facing=false \
     --auto-approve
   ```

   *Deploy Dev by using the latest existing api and worker images:*

   ```ShellSession
   $ ./deploy-ab2d-to-cms.sh \
     --environment=ab2d-dev \
     --shared-environment=ab2d-dev-shared \
     --ecr-repo-environment=ab2d-mgmt-east-dev \
     --region=us-east-1 \
     --vpc-id=vpc-0c6413ec40c5fdac3 \
     --ssh-username=ec2-user \
     --owner=842420567215 \
     --ec2_instance_type_api=m5.xlarge \
     --ec2_instance_type_worker=m5.xlarge \
     --ec2_instance_type_other=m5.xlarge \
     --ec2_desired_instance_count_api=1 \
     --ec2_minimum_instance_count_api=1 \
     --ec2_maximum_instance_count_api=1 \
     --ec2_desired_instance_count_worker=1 \
     --ec2_minimum_instance_count_worker=1 \
     --ec2_maximum_instance_count_worker=1 \
     --database-secret-datetime=2020-01-02-09-15-01 \
     --use-existing-images \
     --internet-facing=false \
     --auto-approve
   ```

1. If creating the AWS environment for Sandbox, do one of the following

   *Deploy Sandbox by creating new api and worker images:*

   ```ShellSession
   $ ./deploy-ab2d-to-cms.sh \
     --environment=ab2d-sbx-sandbox \
     --shared-environment=ab2d-sbx-sandbox-shared \
     --ecr-repo-environment=ab2d-mgmt-east-dev \
     --region=us-east-1 \
     --vpc-id=vpc-08dbf3fa96684151c \
     --ssh-username=ec2-user \
     --owner=842420567215 \
     --ec2_instance_type_api=m5.xlarge \
     --ec2_instance_type_worker=m5.4xlarge \
     --ec2_instance_type_other=m5.xlarge \
     --ec2_desired_instance_count_api=2 \
     --ec2_minimum_instance_count_api=2 \
     --ec2_maximum_instance_count_api=2 \
     --ec2_desired_instance_count_worker=2 \
     --ec2_minimum_instance_count_worker=2 \
     --ec2_maximum_instance_count_worker=2 \
     --database-secret-datetime=2020-01-02-09-15-01 \
     --build-new-images \
     --internet-facing=true \
     --auto-approve
   ```

   *Deploy Sandbox by using the latest existing api and worker images:*

   ```ShellSession
   $ ./deploy-ab2d-to-cms.sh \
     --environment=ab2d-sbx-sandbox \
     --shared-environment=ab2d-sbx-sandbox-shared \
     --ecr-repo-environment=ab2d-mgmt-east-dev \
     --region=us-east-1 \
     --vpc-id=vpc-08dbf3fa96684151c \
     --ssh-username=ec2-user \
     --owner=842420567215 \
     --ec2_instance_type_api=m5.xlarge \
     --ec2_instance_type_worker=m5.4xlarge \
     --ec2_instance_type_other=m5.xlarge \
     --ec2_desired_instance_count_api=2 \
     --ec2_minimum_instance_count_api=2 \
     --ec2_maximum_instance_count_api=2 \
     --ec2_desired_instance_count_worker=2 \
     --ec2_minimum_instance_count_worker=2 \
     --ec2_maximum_instance_count_worker=2 \
     --database-secret-datetime=2020-01-02-09-15-01 \
     --use-existing-images \
     --internet-facing=true \
     --auto-approve
   ```

1. If creating the AWS environment for Impl, do one of the following

   *Deploy Impl by creating new api and worker images:*

   ```ShellSession
   $ ./deploy-ab2d-to-cms.sh \
     --environment=ab2d-east-impl \
     --shared-environment=ab2d-east-impl-shared \
     --ecr-repo-environment=ab2d-mgmt-east-dev \
     --region=us-east-1 \
     --vpc-id=vpc-0e5d2e88de7f9cad4 \
     --ssh-username=ec2-user \
     --owner=842420567215 \
     --ec2_instance_type_api=m5.xlarge \
     --ec2_instance_type_worker=m5.4xlarge \
     --ec2_instance_type_other=m5.xlarge \
     --ec2_desired_instance_count_api=2 \
     --ec2_minimum_instance_count_api=2 \
     --ec2_maximum_instance_count_api=2 \
     --ec2_desired_instance_count_worker=2 \
     --ec2_minimum_instance_count_worker=2 \
     --ec2_maximum_instance_count_worker=2 \
     --database-secret-datetime=2020-01-02-09-15-01 \
     --build-new-images \
     --internet-facing=false \
     --auto-approve
   ```

   *Deploy Impl by using the latest existing api and worker images:*

   ```ShellSession
   $ ./deploy-ab2d-to-cms.sh \
     --environment=ab2d-east-impl \
     --shared-environment=ab2d-east-impl-shared \
     --ecr-repo-environment=ab2d-mgmt-east-dev \
     --region=us-east-1 \
     --vpc-id=vpc-0e5d2e88de7f9cad4 \
     --ssh-username=ec2-user \
     --owner=842420567215 \
     --ec2_instance_type_api=m5.xlarge \
     --ec2_instance_type_worker=m5.4xlarge \
     --ec2_instance_type_other=m5.xlarge \
     --ec2_desired_instance_count_api=2 \
     --ec2_minimum_instance_count_api=2 \
     --ec2_maximum_instance_count_api=2 \
     --ec2_desired_instance_count_worker=2 \
     --ec2_minimum_instance_count_worker=2 \
     --ec2_maximum_instance_count_worker=2 \
     --database-secret-datetime=2020-01-02-09-15-01 \
     --use-existing-images \
     --internet-facing=false \
     --auto-approve
   ```

1. If prompted, enter database user at the "Enter desired database_user" prompt

1. If prompted, enter database password at the "Enter desired database_password" prompt

1. If prompted, enter database name at the "Enter desired database_name" prompt

   *IMPORTANT: Since databases are sharing the same database instance, the database names should be unique for each environment and must contain only alphanumeric characters.*
   
   *Example database names:*

   - dev

   - sbx

   - impl

   - prod

1. If prompted, enter database user at the "Enter desired database_user" prompt

1. If prompted, enter database password at the "Enter desired database_password" prompt

1. If prompted, enter database name at the "Enter desired database_name" prompt

   *IMPORTANT: Since databases are sharing the same database instance, the database names should be unique for each environment and must contain only alphanumeric characters.*
   
   *Example database names:*

   - dev

   - sbx

   - impl

   - prod

1. If prompted, enter bfd url at the "Enter desired bfd_url" prompt

1. If prompted, enter bfd keystore location at the "Enter desired bfd_keystore_location" prompt

1. If prompted, enter bfd keystore password at the "Enter desired bfd_keystore_password" prompt

1. If prompted, enter hicn hash pepper at the "Enter desired hicn_hash_pepper" prompt

1. If prompted, enter hicn hash iter at the "Enter desired hicn_hash_iter" prompt

1. If prompted, enter new relic app name at the "Enter desired new_relic_app_name" prompt

1. If prompted, enter new relic license key at the "Enter desired new_relic_license_key" prompt

## Update application

1. Change to the "Deploy" directory

   ```ShellSession
   $ cd ~/code/ab2d/Deploy
   ```

1. Deploy application components

   *Example for Dev environment testing within SemanticBits demo environment:*
   
   ```ShellSession
   $ ./deploy.sh \
     --environment=sbdemo-dev \
     --shared-environment=sbdemo-shared \
     --ssh-username=centos \
     --database-secret-datetime=2019-10-25-14-55-07 \
     --auto-approve
   ```

   *Example for Sandbox environment testing within SemanticBits demo environment:*

   ```ShellSession
   $ ./deploy.sh \
     --environment=sbdemo-sbx \
     --shared-environment=sbdemo-shared \
     --ssh-username=centos \
     --database-secret-datetime=2019-10-25-14-55-07 \
     --auto-approve
   ```

## Obtain and import ab2d.cms.gov certificate

### Download the AB2D domain certificates and get private key from CMS

1. Note that CMS will request a domain certificate from Entrust for the following domain

   ```
   ab2d.cms.gov
   ```

1. Wait for CMS to provide the following

   - private key used to make the domain certificate request

   - forwarded email from Entrust to download the certificate

1. Select the link under "Use the following URL to pick up and install your certificate" in the forwarded Entrust email

1. Select "Other" from the "...server type" dropdown

1. Select **Next** on the "Select Server Type" page

1. Select **Download Certificates**

1. Wait for the download to complete

1. Note the following file has been downloaded

   ```
   entrust.zip
   ```

1. Open a terminal

1. Change to the downloads directory

   ```ShellSession
   $ cd ~/Downloads
   ```
   
1. Unzip "entrust.zip"

   ```ShellSession
   $ 7z x entrust.zip
   ```

1. Save the "entrust.zip" file and private key in 1Password

   > *** TO DO ***

### Import the AB2D domain certificate into certificate manager

1. Open Chrome

1. Log on to AWS

1. Navigate to Certificate Manager

1. Select **Get Started** under "Provision certificates"

1. Select **Import a certificate**

1. Open a terminal

1. Copy the contents of "ServerCertificate.crt" to the clipboard

   ```ShellSession
   $ cat ~/Downloads/ServerCertificate.crt | pbcopy
   ```

1. Return to the "Import a Certificate" page in Chrome

1. Paste the contents of the "ServerCertificate.crt" into the **Certificate body** text box

1. Copy the contents of the private key to the clipboard

   ```ShellSession
   $ cat ~/Downloads/ab2d_cms_gov.key | pbcopy
   ```
   
1. Paste the contents of the the private key that was provided separately by CMS into the **Certificate private key** text box

1. Return to the terminal

1. Copy the certificate key chain (Intermediate.crt + Root.crt) to the clipboard

   ```ShellSession
   $ echo -ne "$(cat ~/Downloads/Intermediate.crt)\n$(cat ~/Downloads/Root.crt)" | pbcopy
   ```

1. Paste the combined intermediate and root certificates into the **Certificate chain** text box

1. Select **Next** on the "Import certificate" page

1. Select **Review and import**

1. Note that the following information should be displayed

   *Format:*

   **Domains:** ab2d.cms.gov

   **Expires in:** {number} Days

   **Public key info:** RSA-2048

   **Signature algorithm:** SHA256WITHRSA
   
1. Select **Import**

## Create initial AB2D static website in development

### Generate and test the website for development

1. Change to the "website" directory

   ```ShellSession
   $ cd ~/code/ab2d/website
   ```

1. Generate and test the website

   1. Ensure required gems are installed

      ```ShellSession
      $ bundle install
      ```

   1. Generate and serve website on the jekyll server

      ```ShellSession
      $ bundle exec jekyll serve
      ```
     
   1. Open Chrome

   1. Enter the following in the address bar
   
      > http://127.0.0.1:4000
      
   1. Verify that the website comes up

   1. Return to the terminal where the jekyll server is running
   
   1. Press **control+c** on the keyboard to stop the Jekyll server

1. Verify the generated site

   1. Note that a "_site" directory was automatically generated when you ran "bundle exec jekyll serve"
   
   1. List the contents of the directory

      ```ShellSession
      $ ls _site
      ```
    
   1. Note the following two files that will be used in CloudFront distribution configuration

      - index.html

      - 404.html

### Create an S3 bucket for the website in development

1. Note that IMPL is acting as development at the current time

   > *** TO DO ***: Change this after production is available.
   
1. Set the target AWS profile
   
   ```ShellSession
   $ export AWS_PROFILE=ab2d-east-impl
   ```

1. Create S3 bucket for the website
   
   ```ShellSession
   $ aws --region us-east-1 s3api create-bucket \
     --bucket ab2d-east-impl-website
   ```

1. Block public access on the bucket

   ```ShellSession
   $ aws --region us-east-1 s3api put-public-access-block \
      --bucket ab2d-east-impl-website \
      --public-access-block-configuration BlockPublicAcls=true,IgnorePublicAcls=true,BlockPublicPolicy=true,RestrictPublicBuckets=true
   ```

### Upload initial website to S3 in development

1. Note that IMPL is acting as development at the current time

   > *** TO DO ***: Change this after production is available.

1. Note that the uploaded website will be used to create an S3 API endpoint as the origin within CloudFront

1. Change to the "website" directory

   ```ShellSession
   $ cd ~/code/ab2d/website
   ```

1. Set the target AWS profile
   
   ```ShellSession
   $ export AWS_PROFILE=ab2d-east-impl
   ```

1. Upload website to S3
   
   ```ShellSession
   $ aws s3 cp --recursive _site/ s3://ab2d-east-impl-website/
   ```

### Create CloudFront distribution in development

1. Note that IMPL is acting as development at the current time

   > *** TO DO ***: Change this after production is available.

1. Open Chrome

1. Log on to AWS

1. Navigate to CloudFront

1. Select **Create Distribution**

1. Select **Get Started** under the *Web* section

1. Note the following very important information before configuring the "Origin Settings"

   1. Note that there are two "Origin Domain Name" values that can be used for doing a distribution for an S3 website

      - S3 API Endpoint <-- this is the method that we want to use

      - S3 Website Endpoint

   1. Note that the "Origin ID" will automatically fill-in based on the "Origin Domain Name"
   
1. Configure "Origin Settings" as follows:
   
   - **Origin Domain Name:** ab2d-east-impl-website.s3.amazonaws.com
   
   - **Origin ID:** S3-ab2d-east-impl-website

   - **Restrict Bucket Access:** Yes

   - **Origin Access Identity:** Create a New Identity

   - **Comment:** access-identity-ab2d-east-impl-website.s3.amazonaws.com

   - **Grant Read Permissions on Bucket:** Yes, Update Bucket Policy

1. Configure "Default Cache Behavior Settings" as follows

   - **Viewer Protocol Policy:** Redirect HTTP to HTTPS

1. Configure "Distribution Settings" as follows
   
   **SSL Certificate:** Default CloudFront Certificate

   **Default Root Object:** index.html

1. Select **Create Distribution**

1. Select **Distributions** in the leftmost panel

1. Note the distribution row that was created
   
   - **Delivery Method:** Web

   - **Domain Name:** {unique id}.cloudfront.net

   - **Origin:** ab2d-east-impl-website.s3.amazonaws.com

1. Note that it will take about 30 minutes for the CloudFront distribution to complete

1. Wait for the "Status" to change to the following

   ```
   Deployed
   ```

## Create initial AB2D static website in production

### Generate and test the website for production

1. Change to the "website" directory

   ```ShellSession
   $ cd ~/code/ab2d/website
   ```

1. Change the head from 'dev' to 'prod'

   *Note that you will later be reverting this change after you deploy the "ab2d.cms.gov" site.*

   ```ShellSession
   $ sed -i "" 's%cms-ab2d[\/]dev%cms-ab2d/prod%g' _includes/head.html
   ```

1. Generate and test the website

   1. Ensure required gems are installed

      ```ShellSession
      $ bundle install
      ```

   1. Generate and serve website on the jekyll server

      ```ShellSession
      $ bundle exec jekyll serve
      ```
     
   1. Open Chrome

   1. Enter the following in the address bar
   
      > http://127.0.0.1:4000
      
   1. Verify that the website comes up

   1. Return to the terminal where the jekyll server is running
   
   1. Press **control+c** on the keyboard to stop the Jekyll server

1. Verify the generated site

   1. Note that a "_site" directory was automatically generated when you ran "bundle exec jekyll serve"
   
   1. List the contents of the directory

      ```ShellSession
      $ ls _site
      ```
    
   1. Note the following two files that will be used in CloudFront distribution configuration

      - index.html

      - 404.html

### Create an S3 bucket for the website in production

1. Note that DEV is acting as production at the current time

   > *** TO DO ***: Change this after production is available.

1. Set the target AWS profile

   ```ShellSession
   $ export AWS_PROFILE=ab2d-dev
   ```

1. Create S3 bucket for the website
   
   ```ShellSession
   $ aws --region us-east-1 s3api create-bucket \
     --bucket cms-ab2d-website
   ```

1. Block public access on the bucket
   
   ```ShellSession
   $ aws --region us-east-1 s3api put-public-access-block \
      --bucket cms-ab2d-website \
      --public-access-block-configuration BlockPublicAcls=true,IgnorePublicAcls=true,BlockPublicPolicy=true,RestrictPublicBuckets=true
   ```

### Upload initial website to S3 in production

1. Note that DEV is acting as production at the current time

   > *** TO DO ***: Change this after production is available.

1. Note that the uploaded website will be used to create an S3 API endpoint as the origin within CloudFront

1. Change to the "website" directory

   ```ShellSession
   $ cd ~/code/ab2d/website
   ```

1. Set the target AWS profile
   
   ```ShellSession
   $ export AWS_PROFILE=ab2d-dev
   ```

1. Upload website to S3
   
   ```ShellSession
   $ aws s3 cp --recursive _site/ s3://cms-ab2d-website/
   ```

1. Revert head from 'prod' back to 'dev'

   *Note that you will later be reverting this change after you deploy the "ab2d.cms.gov" site.*

   ```ShellSession
   $ sed -i "" 's%cms-ab2d[\/]prod%cms-ab2d/dev%g' _includes/head.html
   ```

### Create CloudFront distribution in production

1. Note that DEV is acting as production at the current time

   > *** TO DO ***: Change this after production is available.

1. Open Chrome

1. Log on to AWS

1. Navigate to CloudFront

1. Select **Create Distribution**

1. Select **Get Started** under the *Web* section

1. Note the following very important information before configuring the "Origin Settings"

   1. Note that there are two "Origin Domain Name" values that can be used for doing a distribution for an S3 website

      - S3 API Endpoint <-- this is the method that we want to use

      - S3 Website Endpoint

   1. Note that the "Origin ID" will automatically fill-in based on the "Origin Domain Name"
   
1. Configure "Origin Settings" as follows:
   
   - **Origin Domain Name:** cms-ab2d-website.s3.amazonaws.com
   
   - **Origin ID:** S3-cms-ab2d-website

   - **Restrict Bucket Access:** Yes

   - **Origin Access Identity:** Create a New Identity

   - **Comment:** access-identity-cms-ab2d-website.s3.amazonaws.com

   - **Grant Read Permissions on Bucket:** Yes, Update Bucket Policy

1. Configure "Default Cache Behavior Settings" as follows

   - **Viewer Protocol Policy:** Redirect HTTP to HTTPS

1. Configure "Distribution Settings" as follows
   
   **Alternate Domain Names (CNAMES):** ab2d.cms.gov

   **SSL Certificate:** Custom SSL Certificate

   **Custom SSL Certificate:** ab2d.cms.gov

   **Default Root Object:** index.html

1. Select **Create Distribution**

1. Select **Distributions** in the leftmost panel

1. Note the distribution row that was created
   
   - **Delivery Method:** Web

   - **Domain Name:** {unique id}.cloudfront.net

   - **Origin:** cms-ab2d-website.s3.amazonaws.com

   - **CNAMEs:** ab2d.cms.gov

1. Note that it will take about 30 minutes for the CloudFront distribution to complete

1. Wait for the "Status" to change to the following

   ```
   Deployed
   ```

### Submit an "Internet DNS Change Request Form" to product owner

1. Open Chrome

1. Enter the following in the address bar

   > https://confluence.cms.gov/pages/viewpage.action?pageId=138595233

1. If the Confluence logon page appears, log on to Confluence

1. Note that the "CNAME/DNS Change Requests" page should be displayed

1. Select the **DNS change request form** link under the "Process" section

1. Select the **Download** icon in the top right of the page

1. Wait for the download to complete

1. Open the downloaded form

   ```
   Internet DNS Change Request (2).pdf
   ```

1. Note that Lonnie Hanekamp has product owner and business owner information saved in his "stakeholders" private slack channel

1. Fill out the form as follows

   *Requestor Information:*

   - **Name:** {product owner first name} {product owner last name}

   - **Organization:** {product owner organization}

   - **Email:** {product owner email}

   - **Phone:** {product owner phone}

   *CMS Business Owner Information*

   - **Name:** {business owner first name} {business owner last name}

   - **Organization:** {business owner organization}

   - **Email:** {business owner email}

   - **Phone:** {business owner phone}

   - **Reason:** To support data sharing with PDP sponsor.  This static webpage will provide information for the PDP sponsors.

   *DNS Change Information*

   - **DNS Zone:** cms.gov

   - **Type of change:** CNAME

   - **Actual Change:** ab2d.cms.gov CNAME {unique id}.cloudfront.net

   - **Change Date & Time:** ASAP

   - **Purpose of the change:** Initial launch of new informational page for AB2D API

1. Submit the completed for to the product owner

1. Note that the product owner will complete the process

## Configure New Relic

### Set up a New Relic free trial

1. Open Chrome

1. Enter the following in the address bar

   > https://newrelic.com

1. Select **Sign Up**

1. Enter the following information

   - **First Name:** {your first name}

   - **Last Name:** {your last name}

   - **Your Business Email Address:** {your semanticbits email}

   - **Retype Your Business Email Address:** {your semanticbits email}

   - **Your Phone Number:** {your phone number}

   - **Select Your Country:** {your country}

   - **Select Your State:** {your state (if displayed)}

   - **What's Your Postal Code:** {your postal code (if displayed)}

   - **Where do you want your data house:** {United States|European Union}

   - **Your company:** SemanticBits

   - **Your role:** {your role}

   - **Number of Employees:** 101-1,000

   - **Number of App Servers:** 3-10 Servers

   - **I'm not a robot:** checked

   - **I agree to the Terms and Service:** checked

1. Select **Sign Up for New Relic**

1. Wait for email from New Relic

1. Select **Verify your email** in the email from New Relic

1. Set your password

   - **Password:** {your password}

   - **Password confirmation:** {your password}

1. Select **Update**

1. Log into New Relic

   - **Email:** {your semanticbits email}

   - **Password:** {your password}

1. Select **Sign in**

1. Select **New Relic Infrastructure**

1. Select **Start my 30 day free trial**

1. Note that you have a New Relic subaccount for your trial

   *Example:*

   ```
   SemanticBits_16
   ```
   
1. Note that you will receive access to a New Relic subaccount for your project that you can switch to later

### Inventory the New Relic installation included with Gold Disk

1. Inventory New Relic files

   *New Relic configuration file*
   
   ```
   /etc/newrelic-infra.yml <--- need to configure license
   ```
   
   *New Relic infrastrucure agent*
   
   ```
   /etc/systemd/system/newrelic-infra.service
   /etc/systemd/system/multi-user.target.wants/newrelic-infra.service
   /usr/bin/newrelic-infra
   /usr/bin/newrelic-infra-ctl
   /usr/bin/newrelic-infra-service
   ```
   
   *New Relic user*
   
   ```
   /home/newrelic <--- empty directory
   /var/spool/mail/newrelic
   ```
   
   *New Relic opt directory*
   
   ```
   /opt/newrelic <--- empty directory
   ```
   
   *New Relic log directory*
   
   ```
   /var/log/newrelic-infra <--- empty directory
   ```
   
   *New Relic integrations*
   
   ```
   /etc/newrelic-infra/integrations.d
   /var/db/newrelic-infra/LICENSE.txt
   /var/db/newrelic-infra/custom-integrations
   /var/db/newrelic-infra/integrations.d
   /var/db/newrelic-infra/newrelic-integrations
   ```
   
   *New Relic yum repo, cache, and gpg*
   
   ```
   /etc/yum.repos.d/newrelic-infra.repo
   /var/cache/yum/x86_64/7Server/newrelic-infra
   /var/cache/yum/x86_64/7Server/newrelic-infra/cachecookie
   /var/cache/yum/x86_64/7Server/newrelic-infra/gen
   /var/cache/yum/x86_64/7Server/newrelic-infra/packages
   /var/cache/yum/x86_64/7Server/newrelic-infra/primary.sqlite.bz2
   /var/cache/yum/x86_64/7Server/newrelic-infra/repomd.xml
   /var/cache/yum/x86_64/7Server/newrelic-infra/repomd.xml.asc
   /var/cache/yum/x86_64/7Server/newrelic-infra/gen/filelists_db.sqlite
   /var/cache/yum/x86_64/7Server/newrelic-infra/gen/other_db.sqlite
   /var/cache/yum/x86_64/7Server/newrelic-infra/gen/primary_db.sqlite
   /var/lib/yum/repos/x86_64/7Server/newrelic-infra
   /var/lib/yum/repos/x86_64/7Server/newrelic-infra/gpgdir
   /var/lib/yum/repos/x86_64/7Server/newrelic-infra/gpgdir-ro
   /var/lib/yum/repos/x86_64/7Server/newrelic-infra/gpgdir/gpg.conf
   /var/lib/yum/repos/x86_64/7Server/newrelic-infra/gpgdir/pubring.gpg
   /var/lib/yum/repos/x86_64/7Server/newrelic-infra/gpgdir/pubring.gpg~
   /var/lib/yum/repos/x86_64/7Server/newrelic-infra/gpgdir/secring.gpg
   /var/lib/yum/repos/x86_64/7Server/newrelic-infra/gpgdir/trustdb.gpg
   /var/lib/yum/repos/x86_64/7Server/newrelic-infra/gpgdir-ro/gpg.conf
   /var/lib/yum/repos/x86_64/7Server/newrelic-infra/gpgdir-ro/pubring.gpg
   /var/lib/yum/repos/x86_64/7Server/newrelic-infra/gpgdir-ro/pubring.gpg~
   /var/lib/yum/repos/x86_64/7Server/newrelic-infra/gpgdir-ro/secring.gpg
   /var/lib/yum/repos/x86_64/7Server/newrelic-infra/gpgdir-ro/trustdb.gpg
   ```

1. Note the initial state of New Relic

   1. Check the status of the New Relic infrastructure agent

      ```ShellSession
      $ sudo systemctl status newrelic-infra
      ```

   1. Note the output

      ```
      newrelic-infra.service - New Relic Infrastructure Agent
       Loaded: loaded (/etc/systemd/system/newrelic-infra.service; enabled; vendor preset: disabled)
       Active: activating (auto-restart) (Result: exit-code) since Wed 2019-12-11 17:48:28 EST; 3s ago
       Process: 11823 ExecStart=/usr/bin/newrelic-infra-service (code=exited, status=2)
      Main PID: 11823 (code=exited, status=2)
      ```

   1. Note the following from the system log "/var/log/messages"

      ```
      Dec 11 17:53:52 ip-10-242-26-192 newrelic-infra-service: time="2019-12-11T17:53:52-05:00" level=error
      msg="can't load configuration file" component="New Relic Infrastructure Agent" error="no license key,
      please add it to agent's config file or NRIA_LICENSE_KEY environment variable"
      ```
   
   1. Note that New Relic keeps stopping and starting because there is no license key configured
      
### Configure the New Relic Infrastructure agent

1. Check the status of the New Relic infrastructure agent

   ```ShellSession
   $ sudo systemctl status newrelic-infra
   ```

1. Stop the New Relic infrastructure agent

   ```ShellSession
   $ sudo systemctl stop newrelic-infra
   ```

1. Start the New Relic infrastructure agent

   ```ShellSession
   $ sudo systemctl start newrelic-infra
   ```

1. Restart the New Relic infrastructure agent

   ```ShellSession
   $ sudo systemctl restart newrelic-infra
   ```

### Request access to the project's New Relic subaccount

1. Open Chrome

1. Enter the following in the address bar

   > https://jira.cms.gov/servicedesk/customer/portal/1/create/355

1. Complete the form as follows

   *Format:*
   
   - **Summary:** New Relic Access

   - **Organization:** CMS

   - **Phone Number:** {your mobile phone number}

   - **OC Tool:** New Relic

   - **Description:**

     ```
     I need access to New Relic. I am a DevOps Engineer working on the AB2D project which falls under BCDA.
     ```

1. Wait for access to be provided

### Access the project's New Relic subaccount

1. Open Chrome

1. Enter the following in the address bar

   > http://newrelic.com

1. Select **Log In**

1. Log in to New Relic

   - **Email:** {your semanticbits email}

   - **Password:** {your password for New Relic}

1. Select the subaccount dropdown in the upper right of the page

1. Select **Switch account**

1. Select your project's account

   *Example:*

   ```
   AWS BlueButton
   ```

### Configure a solution for using New Relic with ECS

> *** TO DO ***

*See the following:*

> https://confluence.cms.gov/display/BEDAP/New+Relic

## Configure Splunk

> *** TO DO ***: Determine if this section should be eliminated or if anything can be merged in with new Splunk section.

### Inventory the Splunk installation included with Gold Disk

1. Inventory Splunk files

   *Splunk indexer service:*

   ```
   /etc/rc.d/init.d/splunk
   /etc/rc.d/rc0.d/K60splunk
   /etc/rc.d/rc1.d/K60splunk
   /etc/rc.d/rc2.d/S90splunk
   /etc/rc.d/rc3.d/S90splunk
   /etc/rc.d/rc4.d/S90splunk
   /etc/rc.d/rc5.d/S90splunk
   /etc/rc.d/rc6.d/K60splunk
   ```

   *Splunk Forwarder:*
   
   ```
   /opt/splunkforwarder/*
   /opt/splunkforwarder/README-splunk.txt
   /opt/splunkforwarder/bin/*
   /opt/splunkforwarder/etc/*
   /opt/splunkforwarder/etc/system/local/README
   /opt/splunkforwarder/etc/system/local/inputs.conf
   /opt/splunkforwarder/etc/system/local/server.conf
   /opt/splunkforwarder/etc/apps/ccs_all_deploymentclients/local/deploymentclient.conf
   /opt/splunkforwarder/include/*
   /opt/splunkforwarder/lib/*
   /opt/splunkforwarder/openssl/*
   /opt/splunkforwarder/share/*
   /opt/splunkforwarder/var/*
   ```
   
1. Note the initial state of New Relic

   1. Check the status of the New Relic infrastructure agent

      ```ShellSession
      $ systemctl status splunk
      ```

   1. Note the output

      ```
      splunk.service - SYSV: Splunk indexer service
       Loaded: loaded (/etc/rc.d/init.d/splunk; bad; vendor preset: disabled)
       Active: active (running) since Tue 2019-12-03 18:52:02 EST; 1 weeks 1 days ago
         Docs: man:systemd-sysv-generator(8)
       Memory: 166.6M
       CGroup: /system.slice/splunk.service
               ├─2547 splunkd -p 8089 start
               └─2549 [splunkd pid=2547] splunkd -p 8089 start [process-runner]

      Warning: Journal has been rotated since unit was started. Log output is incomplete or unavailable.
      ```

### Request that the CMS technical contact add a new job code for Splunk

1. Ask a CMS technical contact to add a new job for Splunk

1. Note that the new job code will like look like this

   *Format:*
   
   ```
   AWS_{project}_SPLUNK
   ```

   *Example:*
   
   ```
   AWS_AB2D_SPLUNK
   ```

### Request job code for your EUA ID user

1. Open Chrome

1. Log on to the EUA site

   > https://eua.cms.gov/iam/im/pri/

1. Expand **Home** in the leftmost panel

1. Select **Modify My Job Codes**

1. Select **Add a Job Code**

1. Select the following in the **Search for a group** section

   *Example searching for job codes with "SPLUNK" in the name:*
   
   ```
   where  Job Code  = AWS_AB2D_SPLUNK
   ```

1. Select **Search**

1. Check the checkbox beside the following

   ```
   AWS_AB2D_SPLUNK
   ```

1. Select **Select**

1. Select **Next** on the "My Job Codes" page

1. Type the following in the **Justification Reason** checkbox

   ```
   I am a DevOps engineer working on the AB2D project.
   ```

1. Select the "No" radio button beside **Is Job Code Temporary**

1. Select **Finish**

1. Note that two users should request and be approved for to the Splunk Job code before proceeding to the next section

### Create a Jira ticket to connect job code to Splunk website

1. Open Chrome

1. Enter the following in the address bar

   > https://jira.cms.gov/projects/CMSAWSOPS/issues/CMSAWSOPS-49590?filter=allopenissues

1. Select **Create**

1. Fill out the form as follows

   **Issue Type:** Task

   **Summary:** Request "AWS_AB2D_SPLUNK" job code to be plumbed to Splunk website

   **Project Name:** Project 058 BCDA

   **Account Alias:** None

   **Service Category:** Access Management

   **Task:** None

   **Severity:** Minimal

   **Urgency:** Medium

   **Description:**

   ```
   We need the new "AWS_AB2D_SPLUNK" job code to be plumbed to the Splunk website, so that anyone that that has been approved for the "AWS_AB2D_SPLUNK" job code can access the Splunk website:

   https://splunk.aws.healthcare.gov/en-US

   This is for the AB2D project that falls under the BCDA project.

   Thanks for your consideration.
   ```

   **Reported Source:** Self Service

1. Select **Create**

1. Verify that you receive an email regarding the issue

### Configure Splunk forwarder

1. Note that the controller cannot connect to the splunk server

1. Note that the API and worker nodes can connect to the splunk server

1. Connect to an API or worker node from the controller

1. Change to the root user

   ```ShellSession
   sudo su
   ```
   
1. Check the status of the Splunk indexer service

   ```ShellSession
   $ systemctl status splunk
   ```

1. Note the IP addess and port for the splunk server

   1. View the contents of the "deploymentclient.conf" that is included with Gold Disk

      ```ShellSession
      $ cat /opt/splunkforwarder/etc/apps/ccs_all_deploymentclients/local/deploymentclient.conf
      ```

   1. Note the output

      ```
      [deployment-client]

      [target-broker:deploymentServer]
      targetUri = 10.244.112.51:8089
      ```

   1. Note the target URI

      ```
      10.244.112.51:8089
      ```

1. Verify that you can connect to the target URI via telnet

   1. Enter the following
   
      ```ShellSession
      $ telnet 10.244.112.51 8089
      ```

   1. Verify that the following output is displayed

      ```
      Trying 10.244.112.51...
      Connected to 10.244.112.51.
      Escape character is '^]'.
      ```

   1. Press **control+c** on the keyboard to return to the terminal

1. Configure "deploymentclient.conf" file in the "ab2d" repo

   1. Enter the following
   
      ```ShellSession
      $ vim ~/code/ab2d/Deploy/packer/app/splunk-deploymentclient.conf
      ```

   1. Modify the file as follows

      > *** TO DO ***: verify that these settings are correct after Splunk on-boarding complete
            
      ```
      [deployment-client]
      clientName = cms-ab2d

      [target-broker:deployment-server]
      targetUri = 10.244.112.51:8089
      ```

## Configure New Relic and Splunk within the deployment AMI

1. Change to the "app" directory under packer

   ```ShellSession
   $ cd ~/code/ab2d/Deploy/packer/app
   ```

1. Open the "provision-app-instance.sh" file

   ```ShellSession
   $ vim provision-app-instance.sh
   ```

1. Modify splunk and new relic code so that it deploys Splunk and New Relic configuration with the AMI

1. Save and close the file

## Create an ab2d vault in 1Password

1. Open Chrome

1. Enter the following in the address bar

   > https://my.1password.com/signin?l=en

1. Log on to 1Password

1. Select **New Vault**

1. Type the following in the **Vault Title** text box

   ```
   ab2d
   ```

1. Keep **Let administrators manage this vault** checked

1. Select **Create Vault**

1. Note the newly created "ab2d" vault

1. Select the gear icon within the "ab2d" vault

1. Select **Manage** beside "People"

1. Add team members

   1. Type a team member's name in the search box

   1. Check the checkbox beside the team member in the search results

   1. Clear the search box

   1. Repeat this step for all team members

1. Note that the person creating the vault already has full access

1. Select **Update Team Members**

1. Note that added team members default to "View & Edit"

1. Grant full acess to desired users

   1. Note that the following people will be granted full access

      - Business Analyst

      - DevOps Engineer
      
      - Lead Engineer
      
      - Project Manager

      - Scrum Master

      - Security Engineer

      - SemanticBits Systems Architect
      
   1. Select the gear icon beside the user to get full access

   1. Select **Allow Managing**

   1. Note that a checkmark icon now appears beside "Allow Managing"

## Add an entrust certificate to the ab2d vault in 1Password

> *** TO DO ***: Move this section elsewhere within the document

1. Open Chrome

1. Enter the following in the address bar

   > https://my.1password.com/signin?l=en

1. Log on to 1Password

1. Select the gear icon within the "ab2d" vault

1. Select **Open Vault** from the left side of the page

1. Select the "+" icon at the bottom middle of the page

1. Select **Document**

1. Type the domain name related to the certificate that will be uploaded in the **Title** text box

   *Example:*

   ```
   ab2d.cms.gov certificate chain
   ```

1. Select **Drag File to Upload**

1. Navigate to the zip file of the downloaded certificates

   *Example:*
   
   ```
   ~/Downloads/entrust.zip
   ```

1. Select **Open**

1. Create the following labels

   label           |new field
   ----------------|---------
   certificate type|entrust

1. Select **Save**

## Add a private key to the ab2d vault in 1Password

> *** TO DO ***: Move this section elsewhere within the document

1. Open Chrome

1. Enter the following in the address bar

   > https://my.1password.com/signin?l=en

1. Log on to 1Password

1. Select the gear icon within the "ab2d" vault

1. Select **Open Vault** from the left side of the page

1. Select the "+" icon at the bottom middle of the page

1. Select **Document**

1. Type the domain name related to the certificate that will be uploaded in the **Title** text box

   *Example:*

   ```
   ab2d dev private key
   ```

1. Select **Drag File to Upload**

1. Navigate to the zip file of the downloaded certificates

   *Example:*
   
   ```
   ~/Downloads/ab2d-dev.pem
   ```

1. Select **Open**

1. Create the following labels

   label   |new field
   --------|---------
   key type|pem file

1. Select **Save**

## Initiate BFD integration process

1. Note that there is a "bfd-users" slack channel for cmsgov with BFD engineers

1. Remove temporary directory (if exists)

   ```ShellSession
   $ rm -rf ~/Downloads/bfd-integration
   ```

1. Create a temporary directory

   ```ShellSession
   $ mkdir -p ~/Downloads/bfd-integration
   ```

1. Change to the temporary directory

   ```ShellSession
   $ cd ~/Downloads/bfd-integration
   ```

1. Create a self-signed SSL certificate for AB2D client to BFD sandbox

   *Example for "Dev" environment:*

   ```ShellSession
   $ openssl req \
     -nodes -x509 \
     -days 1825 \
     -newkey rsa:4096 \
     -keyout client_data_server_ab2d_dev_certificate.key \
     -subj "/CN=ab2d-sbx-client" \
     -out client_data_server_ab2d_dev_certificate.pem
   ```
   
   *Example for "Sbx" environment:*

   ```ShellSession
   $ openssl req \
     -nodes -x509 \
     -days 1825 \
     -newkey rsa:4096 \
     -keyout client_data_server_ab2d_sbx_certificate.key \
     -subj "/CN=ab2d-sbx-client" \
     -out client_data_server_ab2d_sbx_certificate.pem
   ```

   *Example for "Impl" environment:*

   ```ShellSession
   $ openssl req \
     -nodes -x509 \
     -days 1825 \
     -newkey rsa:4096 \
     -keyout client_data_server_ab2d_imp_certificate.key \
     -subj "/CN=ab2d-sbx-client" \
     -out client_data_server_ab2d_imp_certificate.pem
   ```

1. Note that the following two files were created

   *Example for "Dev" environment:*

   - client_data_server_ab2d_dev_certificate.key (private key)

   - client_data_server_ab2d_dev_certificate.pem (self-signed crtificate)

   *Example for "Sbx" environment:*

   - client_data_server_ab2d_sbx_certificate.key (private key)

   - client_data_server_ab2d_sbx_certificate.pem (self-signed crtificate)

   *Example for "Impl" environment:*

   - client_data_server_ab2d_imp_certificate.key (private key)

   - client_data_server_ab2d_imp_certificate.pem (self-signed crtificate)

1. Create a keystore that includes the self-signed SSL certificate for AB2D client to BFD sandbox

   *Example for "Dev" environment:*

   ```ShellSession
   $ openssl pkcs12 -export \
     -in client_data_server_ab2d_dev_certificate.pem \
     -inkey client_data_server_ab2d_dev_certificate.key \
     -out ab2d_dev_keystore \
     -name client_data_server_ab2d_dev_certificate
   ```

   *Example for "Sbx" environment:*

   ```ShellSession
   $ openssl pkcs12 -export \
     -in client_data_server_ab2d_sbx_certificate.pem \
     -inkey client_data_server_ab2d_sbx_certificate.key \
     -out ab2d_sbx_keystore \
     -name client_data_server_ab2d_sbx_certificate
   ```

   *Example for "Impl" environment:*

   ```ShellSession
   $ openssl pkcs12 -export \
     -in client_data_server_ab2d_imp_certificate.pem \
     -inkey client_data_server_ab2d_imp_certificate.key \
     -out ab2d_imp_keystore \
     -name client_data_server_ab2d_imp_certificate
   ```
   
1. Enter the desired export password at the "Enter Export Password" prompt

1. Re-enter the desired export password at the "Verifying - Enter Export Password" prompt

1. Note that the following file has been created

   *Example for "Dev" environment:*

   - ab2d_dev_keystore (keystore)

   *Example for "Sbx" environment:*

   - ab2d_sbx_keystore (keystore)

   *Example for "Impl" environment:*

   - ab2d_imp_keystore (keystore)

1. Export the public key from the self-signed SSL certificate for AB2D client to BFD sandbox

   *Example for "Dev" environment:*

   ```ShellSession
   $ openssl x509 -pubkey -noout \
     -in client_data_server_ab2d_dev_certificate.pem \
     > client_data_server_ab2d_dev_certificate.pub
   ```

   *Example for "Sbx" environment:*
   
   ```ShellSession
   $ openssl x509 -pubkey -noout \
     -in client_data_server_ab2d_sbx_certificate.pem \
     > client_data_server_ab2d_sbx_certificate.pub
   ```

   *Example for "Impl" environment:*

   ```ShellSession
   $ openssl x509 -pubkey -noout \
     -in client_data_server_ab2d_imp_certificate.pem \
     > client_data_server_ab2d_imp_certificate.pub
   ```

1. Note that the following file has been created

   *Example for "Dev" environment:*
   
   - client_data_server_ab2d_dev_certificate.pub (public key)

   *Example for "Sbx" environment:*
   
   - client_data_server_ab2d_sbx_certificate.pub (public key)

   *Example for "Impl" environment:*

   - client_data_server_ab2d_imp_certificate.pub (public key)

1. Give the public key associated with the self-signed SSL certificate to a BFD engineer that you find on the "bfd-users" slack channel

   *Example for "Dev" environment:*
   
   - client_data_server_ab2d_dev_certificate.pub

   *Example for "Sbx" environment:*
   
   - client_data_server_ab2d_sbx_certificate.pub

   *Example for "Impl" environment:*

   - client_data_server_ab2d_imp_certificate.pub

1. Send output from "prod-sbx.bfd.cms.gov" that includes only the certificate to a file

   ```ShellSession
   $ openssl s_client -connect prod-sbx.bfd.cms.gov:443 \
     2>/dev/null | openssl x509 -text \
     | sed -ne '/-BEGIN CERTIFICATE-/,/-END CERTIFICATE-/p' \
     > prod-sbx.bfdcloud.pem
   ```

1. Note that the following file has been created

   - prod-sbx.bfdcloud.pem (certificate from the bfd sandbox server)

1. Import "prod-sbx.bfd.cms.gov" certificate into the keystore

   *Example for "Dev" environment:*
   
   ```ShellSession
   $ keytool -import \
     -alias bfd-prod-sbx-selfsigned \
     -file prod-sbx.bfdcloud.pem \
     -storetype PKCS12 \
     -keystore ab2d_dev_keystore
   ```

   *Example for "Sbx" environment:*
   
   ```ShellSession
   $ keytool -import \
     -alias bfd-prod-sbx-selfsigned \
     -file prod-sbx.bfdcloud.pem \
     -storetype PKCS12 \
     -keystore ab2d_sbx_keystore
   ```

   *Example for "Impl" environment:*
   
   ```ShellSession
   $ keytool -import \
     -alias bfd-prod-sbx-selfsigned \
     -file prod-sbx.bfdcloud.pem \
     -storetype PKCS12 \
     -keystore ab2d_imp_keystore
   ```

1. Enter the keystore password at the "Enter keystore password" prompt

1. Enter the following at the "Trust this certificate" prompt

   ```
   yes
   ```

1. Verify that both the bfd sandbox and client certificates are present

   *Example for "Dev" environment:*
   
   ```ShellSession
   $ keytool -list -v -keystore ab2d_dev_keystore
   ```

   *Example for "Sbx" environment:*
   
   ```ShellSession
   $ keytool -list -v -keystore ab2d_sbx_keystore
   ```

   *Example for "Impl" environment:*
   
   ```ShellSession
   $ keytool -list -v -keystore ab2d_imp_keystore
   ```

1. Enter the keystore password at the "Enter keystore password" prompt

1. Verify that there are sections for the following two aliases in the keystore list output

   *Example for "Dev" environment:*
   
   - Alias name: bfd-prod-sbx-selfsigned

   - Alias name: client_data_server_ab2d_dev_certificate

   *Example for "Sbx" environment:*
   
   - Alias name: bfd-prod-sbx-selfsigned

   - Alias name: client_data_server_ab2d_sbx_certificate

   *Example for "Impl" environment:*
   
   - Alias name: bfd-prod-sbx-selfsigned

   - Alias name: client_data_server_ab2d_imp_certificate

1. Save the private key, self-signed certificate, keystore, and keystore password in the "ab2d" vault of 1Password

   *Example for "Dev" environment:*

   Label                                      |File
   -------------------------------------------|-------------------------------------------
   AB2D Keystore for Dev                      |ab2d_dev_keystore
   client_data_server_ab2d_dev_certificate.key|client_data_server_ab2d_dev_certificate.key
   client_data_server_ab2d_dev_certificate.pem|client_data_server_ab2d_dev_certificate.pem

   Label                          |Value
   -------------------------------|-----------------------------------------------
   AB2D Keystore for Dev: Password|{password for the 'ab2d_dev_keystore' keystore}

   *Example for "Sbx" environment:*

   Label                                      |File
   -------------------------------------------|-------------------------------------------
   AB2D Keystore for Sandbox                  |ab2d_sbx_keystore
   client_data_server_ab2d_sbx_certificate.key|client_data_server_ab2d_sbx_certificate.key
   client_data_server_ab2d_sbx_certificate.pem|client_data_server_ab2d_sbx_certificate.pem

   Label                              |Value
   -----------------------------------|-----------------------------------------------
   AB2D Keystore for Sandbox: Password|{password for the 'ab2d_sbx_keystore' keystore}

   *Example for "Impl" environment:*

   Label                                      |File
   -------------------------------------------|-------------------------------------------
   AB2D Keystore for Impl                     |ab2d_imp_keystore
   client_data_server_ab2d_imp_certificate.key|client_data_server_ab2d_imp_certificate.key
   client_data_server_ab2d_imp_certificate.pem|client_data_server_ab2d_imp_certificate.pem

   Label                           |Value
   --------------------------------|-----------------------------------------------
   AB2D Keystore for Impl: Password|{password for the 'ab2d_imp_keystore' keystore}

## Peer AB2D Dev, Sandbox, Impl environments with the BFD Sbx VPC and peer AB2D Prod with BFD Prod VPC

1. Note that peering is no longer needed for using the BFD Sbx (AKA prod-sbx.bfd.cms.gov)

1. *** TO DO *** Determine what will need to be done for BFD Prod

1. Note that CCS usually likes to handle the peering between project environments and BFD and then the ADO teams can authorize access

   > *** TO DO ***: Determine if this step needed for BFD Prod?

1. Request that CMS technical contact (e.g. Stephen) create a ticket like the following

   > https://jira.cms.gov/browse/CMSAWSOPS-53861

   > *** TO DO ***: Determine if this step needed for BFD Prod?

## Encrypt BFD keystore and put in S3

1. Get the keystore from 1Password and copy it to the "/tmp" directory

   *Example for "Dev" environment:*

   ```
   /tmp/ab2d_dev_keystore
   ```

   *Example for "Sbx" environment:*

   ```
   /tmp/ab2d_sbx_keystore
   ```

   *Example for "Impl" environment:*

   ```
   /tmp/ab2d_imp_keystore
   ```

1. Set target AWS profile

   *Example for "Dev" environment:*

   ```ShellSession
   $ export AWS_PROFILE=ab2d-dev
   ```

   *Example for "Sbx" environment:*

   ```ShellSession
   $ export AWS_PROFILE=ab2d-sbx-sandbox
   ```

   *Example for "Impl" environment:*
   
   ```ShellSession
   $ export AWS_PROFILE=ab2d-east-impl
   ```
   
1. Change to the ruby script directory

   ```ShellSession
   $ cd ~/code/ab2d/Deploy/ruby
   ```

1. Ensure required gems are installed

   ```ShellSession
   $ bundle install
   ```
   
1. Encrypt keystore and put it in S3

   *Example for "Dev" environment:*
   
   ```ShellSession
   $ bundle exec rake encrypt_and_put_file_into_s3['/tmp/ab2d_dev_keystore','ab2d-dev-automation']
   ```

   *Example for "Sbx" environment:*
   
   ```ShellSession
   $ bundle exec rake encrypt_and_put_file_into_s3['/tmp/ab2d_sbx_keystore','ab2d-sbx-sandbox-automation']
   ```

   *Example for "Impl" environment:*
   
   ```ShellSession
   $ bundle exec rake encrypt_and_put_file_into_s3['/tmp/ab2d_imp_keystore','ab2d-east-impl-automation']
   ```

1. Verify that you can get the encrypted keystore from S3 and decrypt it
   
   1. Remove existing keyfile from the "/tmp" directory (if exists)

      *Example for "Dev" environment:*

      ```ShellSession
      $ rm -f /tmp/ab2d_dev_keystore
      ```

      *Example for "Sbx" environment:*

      ```ShellSession
      $ rm -f /tmp/ab2d_sbx_keystore
      ```

      *Example for "Impl" environment:*

      ```ShellSession
      $ rm -f /tmp/ab2d_impl_keystore
      ```

   1. Get keystore from S3 and decrypt it

      *Example for "Dev" environment:*
      
      ```ShellSession
      $ bundle exec rake get_file_from_s3_and_decrypt['/tmp/ab2d_dev_keystore','ab2d-dev-automation']
      ```

      *Example for "Sbx" environment:*

      ```ShellSession
      $ bundle exec rake get_file_from_s3_and_decrypt['/tmp/ab2d_sbx_keystore','ab2d-sbx-sandbox-automation']
      ```

      *Example for "Impl" environment:*

      ```ShellSession
      $ bundle exec rake get_file_from_s3_and_decrypt['/tmp/ab2d_imp_keystore','ab2d-east-impl-automation']
      ```

   1. Verify that both the bfd sandbox and client certificates are present

      *Example for "Dev" environment:*

      ```ShellSession
      $ keytool -list -v -keystore /tmp/ab2d_dev_keystore
      ```

      *Example for "Sbx" environment:*

      ```ShellSession
      $ keytool -list -v -keystore /tmp/ab2d_sbx_keystore
      ```

      *Example for "Impl" environment:*

      ```ShellSession
      $ keytool -list -v -keystore /tmp/ab2d_imp_keystore
      ```

   1. Enter the keystore password at the "Enter keystore password" prompt

   1. Verify that there are sections for the following two aliases in the keystore list output

      *Example for "Dev" environment:*

      - Alias name: bfd-prod-sbx-selfsigned

      - Alias name: client_data_server_ab2d_dev_certificate

      *Example for "Sbx" environment:*

      - Alias name: bfd-prod-sbx-selfsigned

      - Alias name: client_data_server_ab2d_sbx_certificate

      *Example for "Impl" environment:*

      - Alias name: bfd-prod-sbx-selfsigned

      - Alias name: client_data_server_ab2d_imp_certificate

## Configure New Relic infrastructure

1. Open Chrome

1. Enter the following in the address bar

   > https://rpm.newrelic.com/accounts/2597286/setup

1. Log on to New Relic

1. Select **Infrastructure**

1. Select the **AWS** tab

1. Select **ELB**

1. Note the instructions that are displayed

   - Select the following role type: "Another AWS account".

   - Enter {new relic aws account} for the "Account ID".

   - Check the box in order to "Require external ID".

   - Enter {new relic external id} for the "External ID".

   - Click "Next: Permissions".

1. Note and save the "new relic aws account" and "new relic external id"

1. Configure the "AB2D Dev" environment

   1. Log on to AWS account for AB2D Dev
      
   1. Select **IAM**
   
   1. Select **Roles** from the leftmost panel
   
   1. Select **Create role**

   1. Select **Another AWS account**

   1. Configure the role as follows

      - **Account ID:** {new relic aws account}

      - **Require external ID:** checked

      - **External ID:** {new relic external id}
   
   1. Select **Next: Permissions**
   
   1. Return to the new relic web page
   
   1. Select **Next** on the "Step 1: Create a role and establish trust" page
   
   1. Return to the AWS account
   
   1. Enter the following in the **Search** text box
   
      ```
      ReadOnlyAccess
      ```
   
   1. Check **ReadOnlyAccess**
   
   1. Select **Next: Tags**
   
   1. Select **Next: Review**
   
   1. Return to the new relic web page
   
   1. Select **Next** on the "Step 2: Attach policy" page
   
   1. Return to the AWS account
   
   1. Configure the "Create role" page as follows
   
      - **Role name:** NewRelicInfrastructure-Integrations
   
   1. Select **Create Role**

   1. Select the **NewRelicInfrastructure-Integrations** role
   
   1. Copy and save the **Role ARN**
   
   1. Return to the new relic web page
   
   1. Select **Next** on the "Step 3: Set role name and review" page
   
   1. Note that we won't be creating a budgets policy, since no budgets are defined in the AWS account
   
   1. Select **Next** on the "Step 4: Configure Budgets policy" page
   
   1. Return to the AWS account
   
   1. Configure the "Step 5: Add Account Details" page as follows
         
      - **AWS Account name:** AB2D Dev
   
      - **ARN:** {noted NewRelicInfrastructure-Integrations role ARN}
   
   1. Select **Next** on the "Step 5: Add Account Details" page
   
   1. Uncheck **Select all**
   
   1. Check the following services
   
      *Example for "Dev" environment:*
   
      - AutoScaling
      
      - CloudFront
   
      - CloudTrail
   
      - EBS
   
      - EC2
   
      - ECS
   
      - EFS
   
      - ELB
   
      - RDS
   
      - VPC
   
   1. Select **Next** on the "Step 6: Select Services" page
   
   1. Note the following is displayed
   
      ```
      We're setting up your integration
   
      New Relic is retrieving monitoring data from AWS account AB2D Dev and configuring
      AWS dashboards in New Relic Insights.
   
      This may take up to 5 minutes.
      ```
   
   1. Select **OK** on the "We're setting up your integration" page

1. Configure the "AB2D Sbx" environment

   1. Open Chrome

   1. Enter the following in the address bar

      > https://rpm.newrelic.com/accounts/2597286/setup

   1. Log on to New Relic

   1. Select **Infrastructure**

   1. Select the **AWS** tab

   1. Select **Add an AWS account**

   1. Open another Chrome tab

   1. Log on to AWS account for AB2D Sbx
      
   1. Select **IAM**
   
   1. Select **Roles** from the leftmost panel

   1. Select **Create role**

   1. Select **Another AWS account**

   1. Configure the role as follows

      - **Account ID:** {new relic aws account}

      - **Require external ID:** checked

      - **External ID:** {new relic external id}

   1. Select **Next: Permissions**

   1. Return to the new relic web page

   1. Select **Next** on the "Step 1: Create a role and establish trust" page

   1. Return to the AWS account

   1. Enter the following in the **Search** text box

      ```
      ReadOnlyAccess
      ```

   1. Check **ReadOnlyAccess**

   1. Select **Next: Tags**

   1. Select **Next: Review**

   1. Return to the new relic web page

   1. Select **Next** on the "Step 2: Attach policy" page

   1. Return to the AWS account

   1. Configure the "Create role" page as follows

      - **Role name:** NewRelicInfrastructure-Integrations

   1. Select **Create Role**

   1. Select the **NewRelicInfrastructure-Integrations** role

   1. Copy and save the **Role ARN**

   1. Return to the new relic web page

   1. Select **Next** on the "Step 3: Set role name and review" page

   1. Note that we won't be creating a budgets policy, since no budgets are defined in the AWS account

   1. Select **Next** on the "Step 4: Configure Budgets policy" page

   1. Return to the AWS account

   1. Configure the "Step 5: Add Account Details" page as follows

      - **AWS Account name:** AB2D Sbx

      - **ARN:** {noted NewRelicInfrastructure-Integrations role ARN}

   1. Select **Next** on the "Step 5: Add Account Details" page

   1. Uncheck **Select all**

   1. Note that "CloudFront" is not currently used in the Sandbox but is used in the other environments

   1. Check the following services

      *Example for "Sbx" environment:*

      - AutoScaling

      - CloudTrail

      - EBS

      - EC2

      - ECS

      - EFS

      - ELB

      - RDS

      - VPC

   1. Select **Next** on the "Step 6: Select Services" page

   1. Note the following is displayed

      ```
      We're setting up your integration

      New Relic is retrieving monitoring data from AWS account AB2D Dev and configuring
      AWS dashboards in New Relic Insights.

      This may take up to 5 minutes.
      ```

   1. Select **OK** on the "We're setting up your integration" page

1. Configure the "AB2D Impl" environment

   1. Open Chrome

   1. Enter the following in the address bar

      > https://rpm.newrelic.com/accounts/2597286/setup

   1. Log on to New Relic

   1. Select **Infrastructure**

   1. Select the **AWS** tab

   1. Select **Add an AWS account**

   1. Open another Chrome tab

   1. Log on to AWS account for AB2D Impl

   1. Select **IAM**

   1. Select **Roles** from the leftmost panel

   1. Select **Create role**

   1. Select **Another AWS account**

   1. Configure the role as follows

      - **Account ID:** {new relic aws account}

      - **Require external ID:** checked

      - **External ID:** {new relic external id}

   1. Select **Next: Permissions**

   1. Return to the new relic web page

   1. Select **Next** on the "Step 1: Create a role and establish trust" page

   1. Return to the AWS account

   1. Enter the following in the **Search** text box

      ```
      ReadOnlyAccess
      ```

   1. Check **ReadOnlyAccess**

   1. Select **Next: Tags**

   1. Select **Next: Review**

   1. Return to the new relic web page

   1. Select **Next** on the "Step 2: Attach policy" page

   1. Return to the AWS account

   1. Configure the "Create role" page as follows

      - **Role name:** NewRelicInfrastructure-Integrations

   1. Select **Create Role**

   1. Select the **NewRelicInfrastructure-Integrations** role

   1. Copy and save the **Role ARN**

   1. Return to the new relic web page

   1. Select **Next** on the "Step 3: Set role name and review" page

   1. Note that we won't be creating a budgets policy, since no budgets are defined in the AWS account

   1. Select **Next** on the "Step 4: Configure Budgets policy" page

   1. Return to the AWS account

   1. Configure the "Step 5: Add Account Details" page as follows

      - **AWS Account name:** AB2D Impl

      - **ARN:** {noted NewRelicInfrastructure-Integrations role ARN}

   1. Select **Next** on the "Step 5: Add Account Details" page

   1. Uncheck **Select all**

   1. Note that "CloudFront" is not currently used in the Sandbox but is used in the other environments

   1. Check the following services

      *Example for "Impl" environment:*

      - AutoScaling

      - CloudFront

      - CloudTrail

      - EBS

      - EC2

      - ECS

      - EFS

      - ELB

      - RDS

      - VPC

   1. Select **Next** on the "Step 6: Select Services" page

   1. Note the following is displayed

      ```
      We're setting up your integration

      New Relic is retrieving monitoring data from AWS account AB2D Dev and configuring
      AWS dashboards in New Relic Insights.

      This may take up to 5 minutes.
      ```

   1. Select **OK** on the "We're setting up your integration" page

## Configure New Relic users

1. Open Chrome

1. Enter the following in the address bar

   > https://rpm.newrelic.com/accounts/2597286

1. Select the account icon dropdown in the upper right of the page

1. Select **User preferences**

1. Configure the user as follows

   - **Default account:** aws-hhs-cms-oeda-ab2d

   - **Time zone:** (GMT-05:00) Eastern Time (US & Canada)

1. Select **Save user preferences**

1. Add additional users

   1. Select the account icon dropdown in the upper right of the page

   1. Select **Account Settings**

   1. Select **Users and roles** from the leftmost panel

   1. Select **Add user**

   1. Configure the user as follows

      - **NAME:** {first name} {last name}

      - **EMAIL:** {semanticbits email}

   1. Choose a role for the user from the following options

      - Admin

      - User

      - Restricted

   1. Select **Add user**

   1. Repeat this section for additional users

## Configure New Relic configuration file

1. Note these directions assume that you have done a first time deployment for a specific environment

1. Open Chrome

1. Enter the following in the address bar

   > https://rpm.newrelic.com/accounts/2597286/setup

1. Select the account icon dropdown in the upper right of the page

1. Select **Account settings**

1. Note the license key

1. Change to the "Downloads" directory

   ```ShellSession
   $ cd ~/Downloads
   ```

1. Get the default New Relic configuration file from the development environment's controller

   *Example for "Dev" environment:*

   ```ShellSession
   $ scp -i ~/.ssh/ab2d-dev.pem ec2-user@52.7.241.208:/etc/newrelic-infra.yml .
   ```

   *Example for "Sbx" environment:*

   ```ShellSession
   $ scp -i ~/.ssh/ab2d-sbx-sandbox.pem ec2-user@3.93.125.65:/etc/newrelic-infra.yml .
   ```

   *Example for "Impl" environment:*

   ```ShellSession
   $ scp -i ~/.ssh/ab2d-east-impl.pem ec2-user@3.234.127.171:/etc/newrelic-infra.yml .
   ```

1. Open New Relic congliguration file

   ```ShellSession
   $ vim ~/Downloads/newrelic-infra.yml
   ```

1. Uncomment and configure this line with the license key

   ```
   license_key: {noted license key}
   ```

1. Save and close the file

1. Set target AWS profile

   *Example for "Dev" environment:*

   ```ShellSession
   $ export AWS_PROFILE=ab2d-dev
   ```

   *Example for "Sbx" environment:*

   ```ShellSession
   $ export AWS_PROFILE=ab2d-sbx-sandbox
   ```

   *Example for "Impl" environment:*

   ```ShellSession
   $ export AWS_PROFILE=ab2d-east-impl
   ```

1. Set region

   ```ShellSession
   $ export REGION=us-east-1
   ```

1. Get KMS key ID

   ```ShellSession
   $ KMS_KEY_ID=$(aws --region "${REGION}" kms list-aliases \
     --query="Aliases[?AliasName=='alias/ab2d-kms'].TargetKeyId" \
     --output text)
   ```

1. Encrypt "newrelic-infra.yml" as "newrelic-infra.yml.encrypted"

   ```ShellSession
   $ aws kms --region "${REGION}" encrypt \
     --key-id ${KMS_KEY_ID} \
     --plaintext fileb://newrelic-infra.yml \
     --query CiphertextBlob \
     --output text \
     | base64 --decode \
     > newrelic-infra.yml.encrypted
   ```

1. Copy "newrelic-infra.yml.encrypted" to S3

   *Example for "Dev" environment:*

   ```ShellSession
   $ aws s3 --region "${REGION}" cp \
     ./newrelic-infra.yml.encrypted \
     s3://ab2d-dev-automation/encrypted-files/
   ```

   *Example for "Sbx" environment:*

   ```ShellSession
   $ aws s3 --region "${REGION}" cp \
     ./newrelic-infra.yml.encrypted \
     s3://ab2d-sbx-sandbox-automation/encrypted-files/
   ```

   *Example for "Impl" environment:*

   ```ShellSession
   $ aws s3 --region "${REGION}" cp \
     ./newrelic-infra.yml.encrypted \
     s3://ab2d-east-impl-automation/encrypted-files/
   ```

1. Change to the "/tmp" directory

   ```ShellSession
   $ cd /tmp
   ```

1. Get "newrelic-infra.yml.encrypted" from S3

   *Example for "Dev" environment:*

   ```ShellSession
   $ aws s3 --region "${REGION}" cp \
     s3://ab2d-dev-automation/encrypted-files/newrelic-infra.yml.encrypted \
     .
   ```

   *Example for "Sbx" environment:*

   ```ShellSession
   $ aws s3 --region "${REGION}" cp \
     s3://ab2d-sbx-sandbox-automation/encrypted-files/newrelic-infra.yml.encrypted \
     .
   ```

   *Example for "Impl" environment:*

   ```ShellSession
   $ aws s3 --region "${REGION}" cp \
     s3://ab2d-east-impl-automation/encrypted-files/newrelic-infra.yml.encrypted \
     .
   ```

1. Test decryption of the new relic configuration file

   ```ShellSession
   $ aws kms --region "${REGION}" decrypt \
     --ciphertext-blob fileb://newrelic-infra.yml.encrypted \
     --output text --query Plaintext \
     | base64 --decode \
     > /tmp/newrelic-infra.yml
   ```

## Download the sandbox domain certificates and get private key from CMS

1. Note that CMS will request a domain certificate from Digicert for the following domain

   ```
   sandbox.ab2d.cms.gov
   ```

1. Wait for the email from Digicert

1. Wait for CMS to provide the following

   - private key used to make the domain certificate request

1. After receiving the private key save it under "~/Downloads"

   ```
   sandbox_ab2d_cms_gov.key
   ```
   
1. Note the following in the email

   - Key Info - RSA 2048-bit
   
   - Signature Algorithm - SHA-256 with RSA Encryption and SHA-1 root
   
   - Product Name - Digital ID Class 3 - Symantec Global Server OnSite
   
1. Select the "Download your certificate and the intermediate CAs here" link in the Digicert email

1. Scroll down to the bottom of the page

1. Select **Download**

1. Scroll down to the "X.509" section

1. Open a terminal

1. Delete existing "ServerCertificateSandbox.crt" file (if exists)

   ```ShellSession
   $ rm -f ~/Downloads/ServerCertificateSandbox.crt
   ```

1. Open a new "ServerCertificateSandbox.crt" file

   ```ShellSession
   $ vim ~/Downloads/ServerCertificateSandbox.crt
   ```

1. Return to the web page with the "X.509" text block

1. Select all text within the "X.509" text block

1. Copy the "X.509" text block to the clipboard

1. Paste the text into the "ServerCertificateSandbox.crt" file

1. Save and close the file

1. Return to "Download Certificate" page

1. Select the "Install the intermediate CA separately for PKCS #7" link

1. Select the **RSA SHA-2** tab

1. Select **Download** beside "Secure Site" under "Intermediate CA" under the the "SHA-2 Intermediate CAs (under SHA-1 Root)" section

1. Wait for the download to complete

1. Note the following file will appear under "Downloads"

   ```
   DigiCertSHA2SecureServerCA.pem
   ```

1. Save the following files to 1Password

   > *** TO DO ***
   
   - ServerCertificateSandbox.crt (certificate)

   - sandbox_ab2d_cms_gov.key (private key)

   - DigiCertSHA2SecureServerCA.pem (intermediate certificate)
   
## Import the sandbox domain certificate into certificate manager

1. Open Chrome

1. Log on to AWS

1. Navigate to Certificate Manager

1. Select **Get Started** under "Provision certificates"

1. Select **Import a certificate**

1. Open a terminal

1. Copy the contents of "ServerCertificate.crt" to the clipboard

   ```ShellSession
   $ cat ~/Downloads/ServerCertificateSandbox.crt | pbcopy
   ```

1. Return to the "Import a Certificate" page in Chrome

1. Paste the contents of the "ServerCertificate.crt" into the **Certificate body** text box

1. Copy the contents of the private key to the clipboard

   ```ShellSession
   $ cat ~/Downloads/sandbox_ab2d_cms_gov.key | pbcopy
   ```
   
1. Paste the contents of the the private key that was provided separately by CMS into the **Certificate private key** text box

1. Return to the terminal

1. Copy Intermediate.crt the clipboard

   ```ShellSession
   $ cat DigiCertSHA2SecureServerCA.pem | pbcopy
   ```

1. Paste the intermediate certificate into the **Certificate chain** text box

1. Select **Next** on the "Import certificate" page

1. Select **Review and import**

1. Note that the following information should be displayed

   *Format:*

   **Domains:** ab2d.cms.gov

   **Expires in:** {number} Days

   **Public key info:** RSA-2048

   **Signature algorithm:** SHA256WITHRSA
   
1. Select **Import**

## Map the application load balancer for sandbox certificate

1. Open Chrome

1. Log on to the Sandbox AWS account

1. Select **EC2**

1. Select **Load Balancers** under the "LOAD BALANCING" section in the leftmost panel

1. Select the **Listeners** tab

1. Select **Add listener**

1. Configure the listener as follows

   - **Protocol:** HTTPS

   - **port:** 443

   - **Default actions:** Forward to ab2d-sbx-sandbox-api-tg: 1 (select the checkmark to save this)

   - **Security policy:** ELBSecurityPolicy-2016-08

   - **Default SSL certificate:** From ACM (recommended) sandbox.ab2d.cms.gov - {unique id}

1. Select **Save**

1. Select **aws** in the top left of the page

## Submit an "Internet DNS Change Request Form" to product owner for the sandbox application load balancer

1. Open Chrome

1. Enter the following in the address bar

   > https://confluence.cms.gov/pages/viewpage.action?pageId=138595233

1. If the Confluence logon page appears, log on to Confluence

1. Note that the "CNAME/DNS Change Requests" page should be displayed

1. Select the **DNS change request form** link under the "Process" section

1. Select the **Download** icon in the top right of the page

1. Wait for the download to complete

1. Open the downloaded form

   ```
   Internet DNS Change Request (2).pdf
   ```

1. Fill out the form as follows

   *Requestor Information:*

   - **Name:** {product owner first name} {product owner last name}

   - **Organization:** {product owner organization}

   - **Email:** {product owner email}

   - **Phone:** {product owner phone}

   *CMS Business Owner Information*

   - **Name:** {business owner first name} {business owner last name}

   - **Organization:** {business owner organization}

   - **Email:** {business owner email}

   - **Phone:** {business owner phone}

   - **Reason:** To support developers that will be integrating with the AB2D API

   *DNS Change Information*

   - **DNS Zone:** cms.gov

   - **Type of change:** CNAME

   - **Actual Change:** sandbox.ab2d.cms.gov CNAME ab2d-sbx-sandbox-{unique id}.us-east-1.elb.amazonaws.com

   - **Change Date & Time:** ASAP

   - **Purpose of the change:** Initial launch of sandbox

1. Submit the completed for to the product owner

1. Note that the product owner will complete the process

## Create jenkins IAM users

### Create jenkins IAM user in the management AWS account

1. Open Chrome

1. Log on to the development AWS account

1. Select **IAM**

1. Select **Users** in the leftmost panel

1. Select **Add user**

1. Configure the user as follows

   - **User name:** jenkins

   - **Programmatic access:** checked

   - **AWS Management Console access:** unchecked

1. Select **Next: Permissions**

1. Check the checkbox beside **Administrators**

1. Select **Next: Tags**

1. Select **Next: Review**

1. Select **Create user**

1. Select **Download .csv**

1. Select **Close**

1. Note that the following can be found in the "credentials.csv" file that you downloaded

   *Format:*
   
   - **User name:** {your semanticbits email}

   - **Password:** {blank because you did custom password}

   - **Access key ID:** {your access key}

   - **Secret access key:** {your secret access key}

   - **Console login link:** https://{aws account number}.signin.aws.amazon.com/console

1. Save these credentials in 1Password

### Create jenkins IAM user in the development AWS account

1. Open Chrome

1. Log on to the development AWS account

1. Select **IAM**

1. Select **Users** in the leftmost panel

1. Select **Add user**

1. Configure the user as follows

   - **User name:** jenkins

   - **Programmatic access:** checked

   - **AWS Management Console access:** unchecked

1. Select **Next: Permissions**

1. Check the checkbox beside **Administrators**

1. Select **Next: Tags**

1. Select **Next: Review**

1. Select **Create user**

1. Select **Download .csv**

1. Select **Close**

1. Note that the following can be found in the "credentials.csv" file that you downloaded

   *Format:*
   
   - **User name:** {your semanticbits email}

   - **Password:** {blank because you did custom password}

   - **Access key ID:** {your access key}

   - **Secret access key:** {your secret access key}

   - **Console login link:** https://{aws account number}.signin.aws.amazon.com/console

1. Save these credentials in 1Password

## Setup Jenkins master in management AWS account

1. Open a terminal

1. Change to the "Deploy" directory

   ```ShellSession
   $ cd ~/code/ab2d/Deploy
   ```

1. Create EC2 instance for Jenkins master

   ```ShellSession
   $ ./bash/deploy-jenkins-master.sh
   ```
   
1. Wait for the automation to complete

1. Connect to Jenkins master

   1. Set the management AWS profile

      ```ShellSession
      $ export AWS_PROFILE=ab2d-mgmt-east-dev
      ```

   1. Get the public IP address of Jenkins EC2 instance
   
      ```ShellSession
      $ JENKINS_MASTER_PUBLIC_IP=$(aws --region us-east-1 ec2 describe-instances \
        --filters "Name=tag:Name,Values=ab2d-jenkins-master" \
        --query="Reservations[*].Instances[?State.Name == 'running'].PublicIpAddress" \
        --output text)
      ```

   1. Ensure that you are connected to the Cisco VPN

   1. SSH into the instance using the public IP address

      ```ShellSession
      $ ssh -i ~/.ssh/ab2d-mgmt-east-dev.pem ec2-user@$JENKINS_MASTER_PUBLIC_IP
      ```

1. View the available disk devices

   1. Enter the following

      ```ShellSession
      $ lsblk
      ```

   1. Note the output

      *Example for an "m5.xlarge" instance:*

      ```
      nvme0n1                  259:0    0  250G  0 disk 
      ├─nvme0n1p1              259:1    0    1G  0 part /boot
      ├─nvme0n1p2              259:2    0   29G  0 part 
      │ ├─VolGroup00-auditVol  253:0    0    4G  0 lvm  /var/log/audit
      │ ├─VolGroup00-homeVol   253:1    0  223G  0 lvm  /home
      │ ├─VolGroup00-logVol    253:2    0    4G  0 lvm  /var/log
      │ ├─VolGroup00-rootVol   253:3    0   10G  0 lvm  /
      │ ├─VolGroup00-tmpVol    253:4    0    2G  0 lvm  /tmp
      │ ├─VolGroup00-varVol    253:5    0    5G  0 lvm  /var
      │ └─VolGroup00-vartmpVol 253:6    0    1G  0 lvm  /var/tmp
      └─nvme0n1p3              259:3    0  220G  0 part 
        └─VolGroup00-homeVol   253:1    0  223G  0 lvm  /home
      ```

   1. Note the root device in the output

      *Example for an "m5.xlarge" instance:*

      - nvme0n1

   1. Note the existing partitions

      *Example for an "m5.xlarge" instance:*

      - nvme0n1p1

      - nvme0n1p2

      - nvme0n1p3

   1. Note the "homeVol" entries

      - nvme0n1p2

        - VolGroup00-homeVol   253:1    0  223G  0 lvm  /home

      - nvme0n1p3

        - VolGroup00-homeVol   253:1    0  223G  0 lvm  /home

## Configure Jenkins master

### Enable Jenkins

1. Connect to Jenkins master

   1. Set the management AWS profile

      ```ShellSession
      $ export AWS_PROFILE=ab2d-mgmt-east-dev
      ```

   1. Get the public IP address of Jenkins EC2 instance
   
      ```ShellSession
      $ JENKINS_MASTER_PUBLIC_IP=$(aws --region us-east-1 ec2 describe-instances \
        --filters "Name=tag:Name,Values=ab2d-jenkins-master" \
        --query="Reservations[*].Instances[?State.Name == 'running'].PublicIpAddress" \
        --output text)
      ```

   1. Ensure that you are connected to the Cisco VPN

   1. SSH into the instance using the public IP address

      ```ShellSession
      $ ssh -i ~/.ssh/ab2d-mgmt-east-dev.pem ec2-user@$JENKINS_MASTER_PUBLIC_IP
      ```

1. Note the default Jenkins port

   1. Open the Jenkins config file

      ```ShellSession
      $ sudo cat /etc/sysconfig/jenkins | grep JENKINS_PORT
      ```

   1. Note the output

      *Example:*

      ```
      JENKINS_PORT="8080"
      ```

1. Enable Jenkins

   1. Enter the following
  
      ```ShellSession
      $ sudo systemctl enable jenkins
      ```

   1. Note that the output shows that the system automatically did "chkconfig" on the sercvice because it is not a native service

      ```
      jenkins.service is not a native service, redirecting to /sbin/chkconfig.
      Executing /sbin/chkconfig jenkins on
      ```

1. Check the current status of Jenkins
   
   ```ShellSession
   $ systemctl status jenkins -l
   ```

1. If Jenkins is not running, do the following
   
   1. Start Jenkins

      ```ShellSession
      $ sudo systemctl start jenkins
      ```
   
   1. Re-check the current status of Jenkins
 
   1. Note that you should see the following in the output
 
      ```
      Active: active (running)
      ``` 

1. Ensure that Jenkins is running on the default port 8080

   1. Enter the following
    
      ```ShellSession
      $ netstat -an | grep 8080
      ```

   1. Verify that the following is output

      ```
      tcp6       0      0 :::8080                 :::*                    LISTEN
      ```

   1. If no output is displayed, do the following

      1. Restart Jenkins

         ```ShellSession
         $ sudo systemctl restart jenkins
         ```

      1. Repeat the "netstat" port step above

1. Note the public IP of Jenkins master

   ```ShellSession
   $ curl http://checkip.amazonaws.com
   ```

1. Note the private IP of Jenkins master

   ```ShellSession
   $ hostname --ip-address | awk '{print $2}'
   ```

1. Exit Jenkins master

   ```ShellSession
   $ exit
   ```
   
### Initialize the Jenkins GUI

1. Open Chrome

1. Enter the following in the address bar

   *Format:*

   > http://{jenkins master public ip}:8080

1. Bookmark Jenkins for your browser

1. Connect to Jenkins master

   1. Set the management AWS profile

      ```ShellSession
      $ export AWS_PROFILE=ab2d-mgmt-east-dev
      ```

   1. Get the public IP address of Jenkins EC2 instance
   
      ```ShellSession
      $ JENKINS_MASTER_PUBLIC_IP=$(aws --region us-east-1 ec2 describe-instances \
        --filters "Name=tag:Name,Values=ab2d-jenkins-master" \
        --query="Reservations[*].Instances[?State.Name == 'running'].PublicIpAddress" \
        --output text)
      ```

   1. Ensure that you are connected to the Cisco VPN

   1. SSH into the instance using the public IP address

      ```ShellSession
      $ ssh -i ~/.ssh/ab2d-mgmt-east-dev.pem ec2-user@$JENKINS_MASTER_PUBLIC_IP
      ```

1. Configure Jenkins

   1. Return to the terminal

   1. Get the Jenkins administrator password

      ```ShellSession
      $ sudo cat /var/lib/jenkins/secrets/initialAdminPassword
      ```

   1. Copy and paste the password into the **Administrator password** text box of the Jenkins page displayed in Chrome

   1. Select **Continue** on the *Unlock Jenkins* page

   1. Select **Install suggested plugins**

   1. Wait for installation to complete

   1. Enter the following items for your user

      - Username (alphanumeric characters, underscore and dash; e.g. fred-smith)

      - Password

      - Confirm password

      - Full name

      - E-mail address (e.g. fred.smith@semanticbits.com)

   1. Select **Save and Continue**

   1. Note the Jenkins URL

      *Format:*

      > http://{jenkins master public ip}:8080

   1. Select **Save and Finish**

   1. Select **Start using Jenkins**

### Configure SSH on Jenkins master

1. Connect to Jenkins master

   1. Set the management AWS profile

      ```ShellSession
      $ export AWS_PROFILE=ab2d-mgmt-east-dev
      ```

   1. Get the public IP address of Jenkins EC2 instance
   
      ```ShellSession
      $ JENKINS_MASTER_PUBLIC_IP=$(aws --region us-east-1 ec2 describe-instances \
        --filters "Name=tag:Name,Values=ab2d-jenkins-master" \
        --query="Reservations[*].Instances[?State.Name == 'running'].PublicIpAddress" \
        --output text)
      ```

   1. Ensure that you are connected to the Cisco VPN

   1. SSH into the instance using the public IP address

      ```ShellSession
      $ ssh -i ~/.ssh/ab2d-mgmt-east-dev.pem ec2-user@$JENKINS_MASTER_PUBLIC_IP
      ```
      
1. Get information about the jenkins user account

   1. Enter the following
   
      ```ShellSession
      $ getent passwd jenkins
      ```

   2. Note the output

      *Example:*
      
      ```
      jenkins:x:997:994:Jenkins Automation Server:/var/lib/jenkins:/bin/false
      ```

   3. Note that the "/bin/false" in the output means that the user will not be able to use a login shell when running various commands

1. Modify the jenkins user to allow it to use a login shell

   1. Enter the following
   
      ```ShellSession
      $ sudo usermod -s /bin/bash jenkins
      ```

   1. Verify the change

      ```ShellSession
      $ getent passwd jenkins
      ```

   1. Note the output

      *Example:*
      
      ```
      jenkins:x:997:994:Jenkins Automation Server:/var/lib/jenkins:/bin/bash
      ```

1. Give the local jenkins user a password for intial SSH connections

   1. Create a "jenkins master redhat user" entry in 1Password that meets the following requirements

      - at least 15 characeters

      - at least 1 special character
      
   1. Enter the following
   
      ```ShellSession
      $ sudo passwd jenkins
      ```

   1. Enter a password at the **New password** prompt

   1. Reenter the password at the **Retype new password** prompt

1. Note that if the jenkins user needs to run a build on a remote system, it will need SSH keys to do so

1. Allow password authentication

   1. Open the "sshd_config" file

      ```ShellSession
      $ sudo vim /etc/ssh/sshd_config
      ```

   1. Change the following line to look like this

      ```
      PasswordAuthentication yes
      ```

   1. Save and close the file
   
   1. Restart sshd

      ```ShellSession
      $ sudo systemctl restart sshd
      ```

1. Set up SSH keys for jenkins user

   1. Switch to the jenkins user
   
      ```ShellSession
      $ sudo su - jenkins
      ```

   1. View the jenkins user home directory

      ```ShellSession
      $ pwd
      ```

   1. Note the home directory

      ```
      /var/lib/jenkins
      ```

   1. Initiate creation of SSH keys

      ```ShellSession
      $ ssh-keygen
      ```

   1. Press **return** on the keyboard at the "Enter file in which to save the key (/var/lib/jenkins/.ssh/id_rsa)" prompt

   1. Press **return** on the keyboard at the "Enter passphrase (empty for no passphrase)" prompt

   1. Press **return** on the keyboard at the "Enter same passphrase again" prompt

   1. Allow the machine to SSH into itself

      ```ShellSession
      $ ssh-copy-id jenkins@localhost
      ```
   
   1. Enter the following at the "Are you sure you want to continue connecting (yes/no)" prompt

      ```
      yes
      ```

   1. Enter the jenkins user password at the "jenkins@localhost's password" prompt

   1. Switch back to ec2-user

      ```ShellSession
      $ exit
      ```

1. Disallow password authentication

   1. Open the "sshd_config" file

      ```ShellSession
      $ sudo vim /etc/ssh/sshd_config
      ```

   1. Change the following line to look like this

      ```
      PasswordAuthentication no
      ```

   1. Restart sshd

      ```ShellSession
      $ sudo systemctl restart sshd
      ```

1. Verify that SSH to "jenkins@localhost" now works

   ```ShellSession
   $ sudo -u jenkins ssh jenkins@localhost
   ```

1. Exit the shell

   ```ShellSession
   $ exit
   ```
   
1. Note that the resaon why jenkins needs ssh access to its server is so that can run builds locally (if required), since jenkins will do builds over SSH by default

1. Add jenkins user to sudoers file

   1. Enter the following

      ```ShellSession
      $ sudo visudo
      ```

   1. Modify this section as follows

      ```
      ## Allow root to run any commands anywhere
      root    ALL=(ALL)       ALL
      jenkins ALL=(ALL)       NOPASSWD: ALL
      ```

    1. Note that the above setting for the jenkins user is not ideal since it means that the jenkins user will be able to do "sudo" on all commands

    1. Note that it would be better to lock down the jenkins user so that it can only do "sudo" on a certain subset of commands based on the requirements

## Setup Jenkins agent in management AWS account

1. Open a terminal

1. Change to the "Deploy" directory

   ```ShellSession
   $ cd ~/code/ab2d/Deploy
   ```

1. Create EC2 instance for Jenkins master

   ```ShellSession
   $ ./bash/deploy-jenkins-agent.sh
   ```
   
1. Wait for the automation to complete

1. Connect to Jenkins agent through the Jenkins master using the ProxyJump flag (-J)

   1. Ensure that you are connected to the Cisco VPN

   1. Set the management AWS agent

      ```ShellSession
      $ export AWS_PROFILE=ab2d-mgmt-east-dev
      ```

   1. Get the public IP address of Jenkins master instance

      ```ShellSession
      $ JENKINS_MASTER_PUBLIC_IP=$(aws --region us-east-1 ec2 describe-instances \
        --filters "Name=tag:Name,Values=ab2d-jenkins-master" \
        --query="Reservations[*].Instances[?State.Name == 'running'].PublicIpAddress" \
        --output text)
      ```

   1. Get the private IP address of Jenkins agent instance
   
      ```ShellSession
      $ JENKINS_AGENT_PRIVATE_IP=$(aws --region us-east-1 ec2 describe-instances \
        --filters "Name=tag:Name,Values=ab2d-jenkins-agent" \
        --query="Reservations[*].Instances[?State.Name == 'running'].PrivateIpAddress" \
        --output text)
      ```

<<<<<<< HEAD
=======
   1. Ensure that you are connected to the Cisco VPN

>>>>>>> 79bede0f
   1. SSH into the Jenkins agent through the Jenkins master using the ProxyJump flag (-J)

      ```ShellSession
      $ ssh -i ~/.ssh/ab2d-mgmt-east-dev.pem -J \
        ec2-user@$JENKINS_MASTER_PUBLIC_IP \
	ec2-user@$JENKINS_AGENT_PRIVATE_IP
      ```

1. View the available disk devices

   1. Enter the following

      ```ShellSession
      $ lsblk
      ```

   1. Note the output

      *Example for an "m5.xlarge" instance:*

      ```
      nvme0n1                  259:0    0  250G  0 disk 
      ├─nvme0n1p1              259:1    0    1G  0 part /boot
      ├─nvme0n1p2              259:2    0   29G  0 part 
      │ ├─VolGroup00-auditVol  253:0    0    4G  0 lvm  /var/log/audit
      │ ├─VolGroup00-homeVol   253:1    0  223G  0 lvm  /home
      │ ├─VolGroup00-logVol    253:2    0    4G  0 lvm  /var/log
      │ ├─VolGroup00-rootVol   253:3    0   10G  0 lvm  /
      │ ├─VolGroup00-tmpVol    253:4    0    2G  0 lvm  /tmp
      │ ├─VolGroup00-varVol    253:5    0    5G  0 lvm  /var
      │ └─VolGroup00-vartmpVol 253:6    0    1G  0 lvm  /var/tmp
      └─nvme0n1p3              259:3    0  220G  0 part 
        └─VolGroup00-homeVol   253:1    0  223G  0 lvm  /home
      ```

   1. Note the root device in the output

      *Example for an "m5.xlarge" instance:*

      - nvme0n1

   1. Note the existing partitions

      *Example for an "m5.xlarge" instance:*

      - nvme0n1p1

      - nvme0n1p2

      - nvme0n1p3

   1. Note the "homeVol" entries

      - nvme0n1p2

        - VolGroup00-homeVol   253:1    0  223G  0 lvm  /home

      - nvme0n1p3

        - VolGroup00-homeVol   253:1    0  223G  0 lvm  /home

1. Exit the Jenkins agent

   ```ShellSession
   $ exit
   ```
   
## Configure Jenkins agent

### Create a local jenkins user

1. Connect to Jenkins agent

   1. Ensure that you are connected to the Cisco VPN

   1. Set the management AWS profile

      ```ShellSession
      $ export AWS_PROFILE=ab2d-mgmt-east-dev
      ```

   1. Get the private IP address of Jenkins EC2 instance
   
      ```ShellSession
      $ JENKINS_AGENT_PRIVATE_IP=$(aws --region us-east-1 ec2 describe-instances \
        --filters "Name=tag:Name,Values=ab2d-jenkins-agent" \
        --query="Reservations[*].Instances[?State.Name == 'running'].PrivateIpAddress" \
        --output text)
      ```

   1. Ensure that you are connected to the Cisco VPN

   1. SSH into the instance using the private IP address

      ```ShellSession
      $ ssh -i ~/.ssh/ab2d-mgmt-east-dev.pem ec2-user@$JENKINS_AGENT_PRIVATE_IP
      ```

1. Add a jenkins user

   ```ShellSession
   $ sudo useradd jenkins
   ```

1. Give the local jenkins user a password

   1. Create a "jenkins agent redhat user" entry in 1Password that meets the following requirements

      - at least 15 characeters

      - at least 1 special character
      
   1. Enter the following
   
      ```ShellSession
      $ sudo passwd jenkins
      ```

   1. Enter a password at the **New password** prompt

   1. Reenter the password at the **Retype new password** prompt

1. Add jenkins user to sudoers file

   1. Enter the following

      ```ShellSession
      $ sudo visudo
      ```

   1. Modify this section as follows

      ```
      ## Allow root to run any commands anywhere
      root    ALL=(ALL)       ALL
      jenkins ALL=(ALL)       NOPASSWD: ALL
      ```

    1. Note that the above setting for the jenkins user is not ideal since it means that the jenkins user will be able to do "sudo" on all commands

    1. Note that it would be better to lock down the jenkins user so that it can only do "sudo" on a certain subset of commands based on the requirements

1. Exit the Jenkins agent

   ```ShellSession
   $ exit
   ```
   
### Install development tools on Jenkins agent

1. Connect to Jenkins agent

   1. Ensure that you are connected to the Cisco VPN

   1. Set the management AWS profile

      ```ShellSession
      $ export AWS_PROFILE=ab2d-mgmt-east-dev
      ```

   1. Get the private IP address of Jenkins EC2 instance
   
      ```ShellSession
      $ JENKINS_AGENT_PRIVATE_IP=$(aws --region us-east-1 ec2 describe-instances \
        --filters "Name=tag:Name,Values=ab2d-jenkins-agent" \
        --query="Reservations[*].Instances[?State.Name == 'running'].PrivateIpAddress" \
        --output text)
      ```

   1. Ensure that you are connected to the Cisco VPN

   1. SSH into the instance using the private IP address

      ```ShellSession
      $ ssh -i ~/.ssh/ab2d-mgmt-east-dev.pem ec2-user@$JENKINS_AGENT_PRIVATE_IP
      ```

1. Install development tools

   ```ShellSession
   $ sudo yum group install "Development Tools" -y
   ```

1. Note that the following tools were installed

   - autoconf

   - automake

   - bison

   - byacc

   - cscope

   - ctags

   - diffstat

   - doxygen

   - flex

   - gcc

   - gcc-c++

   - gcc-gfortran

   - indent

   - intltool

   - libtool

   - patchutils

   - rcs

   - rpm-build

   - rpm-sign

   - subversion

   - swig

   - systemtap

### Configure AWS CLI for management environment on Jenkins agent

1. Connect to Jenkins agent

   1. Ensure that you are connected to the Cisco VPN

   1. Set the management AWS profile

      ```ShellSession
      $ export AWS_PROFILE=ab2d-mgmt-east-dev
      ```

   1. Get the private IP address of Jenkins EC2 instance
   
      ```ShellSession
      $ JENKINS_AGENT_PRIVATE_IP=$(aws --region us-east-1 ec2 describe-instances \
        --filters "Name=tag:Name,Values=ab2d-jenkins-agent" \
        --query="Reservations[*].Instances[?State.Name == 'running'].PrivateIpAddress" \
        --output text)
      ```

   1. Ensure that you are connected to the Cisco VPN

   1. SSH into the instance using the private IP address

      ```ShellSession
      $ ssh -i ~/.ssh/ab2d-mgmt-east-dev.pem ec2-user@$JENKINS_AGENT_PRIVATE_IP
      ```

1. Switch to the jenkins user

   ```ShellSession
   $ sudo su - jenkins
   ```

1. Configure AWS CLI
   
   ```ShellSession
   $ aws configure --profile=ab2d-mgmt-east-dev
   ```

1. Enter {your aws access key} at the **AWS Access Key ID** prompt

1. Enter {your aws secret access key} at the AWS Secret Access Key prompt

1. Enter the following at the **Default region name** prompt

   ```
   us-east-1
   ```

1. Enter the following at the **Default output format** prompt

   ```
   json
   ```

1. Examine the contents of your AWS credentials file

   ```ShellSession
   $ cat ~/.aws/credentials
   ```

1. Exit the Jenkins agent node

   ```ShellSession
   $ exit
   ```
   
### Configure AWS CLI for Dev environment on Jenkins agent

1. Connect to Jenkins agent

   1. Ensure that you are connected to the Cisco VPN

   1. Set the management AWS profile

      ```ShellSession
      $ export AWS_PROFILE=ab2d-mgmt-east-dev
      ```

   1. Get the private IP address of Jenkins EC2 instance
   
      ```ShellSession
      $ JENKINS_AGENT_PRIVATE_IP=$(aws --region us-east-1 ec2 describe-instances \
        --filters "Name=tag:Name,Values=ab2d-jenkins-agent" \
        --query="Reservations[*].Instances[?State.Name == 'running'].PrivateIpAddress" \
        --output text)
      ```

   1. Ensure that you are connected to the Cisco VPN

   1. SSH into the instance using the private IP address

      ```ShellSession
      $ ssh -i ~/.ssh/ab2d-mgmt-east-dev.pem ec2-user@$JENKINS_AGENT_PRIVATE_IP
      ```

1. Configure AWS CLI
   
   ```ShellSession
   $ aws configure --profile=ab2d-dev
   ```

1. Enter {your aws access key} at the **AWS Access Key ID** prompt

1. Enter {your aws secret access key} at the AWS Secret Access Key prompt

1. Enter the following at the **Default region name** prompt

   ```
   us-east-1
   ```

1. Enter the following at the **Default output format** prompt

   ```
   json
   ```

1. Examine the contents of your AWS credentials file

   ```ShellSession
   $ cat ~/.aws/credentials
   ```

1. Exit the Jenkins agent node

   ```ShellSession
   $ exit
   ```

### Allow password authentication on Jenkins agent

1. Connect to Jenkins agent

   1. Ensure that you are connected to the Cisco VPN

   1. Set the management AWS profile

      ```ShellSession
      $ export AWS_PROFILE=ab2d-mgmt-east-dev
      ```

   1. Get the private IP address of Jenkins EC2 instance
   
      ```ShellSession
      $ JENKINS_AGENT_PRIVATE_IP=$(aws --region us-east-1 ec2 describe-instances \
        --filters "Name=tag:Name,Values=ab2d-jenkins-agent" \
        --query="Reservations[*].Instances[?State.Name == 'running'].PrivateIpAddress" \
        --output text)
      ```

   1. Ensure that you are connected to the Cisco VPN

   1. SSH into the instance using the private IP address

      ```ShellSession
      $ ssh -i ~/.ssh/ab2d-mgmt-east-dev.pem ec2-user@$JENKINS_AGENT_PRIVATE_IP
      ```

1. Open the "sshd_config" file

   ```ShellSession
   $ sudo vim /etc/ssh/sshd_config
   ```

1. Change the following line to look like this

   ```
   PasswordAuthentication yes
   ```

1. Restart sshd

   ```ShellSession
   $ sudo systemctl restart sshd
   ```

1. Open a second terminal that will be used to connect to Jenkins Master

1. Connect to Jenkins master

   1. Set the management AWS profile

      ```ShellSession
      $ export AWS_PROFILE=ab2d-mgmt-east-dev
      ```

   1. Get the private IP address of Jenkins EC2 instance
   
      ```ShellSession
      $ JENKINS_MASTER_PUBLIC_IP=$(aws --region us-east-1 ec2 describe-instances \
        --filters "Name=tag:Name,Values=ab2d-jenkins-master" \
        --query="Reservations[*].Instances[?State.Name == 'running'].PublicIpAddress" \
        --output text)
      ```

   1. Ensure that you are connected to the Cisco VPN

   1. SSH into the instance using the private IP address

      ```ShellSession
      $ ssh -i ~/.ssh/ab2d-mgmt-east-dev.pem ec2-user@$JENKINS_MASTER_PUBLIC_IP
      ```

1. Switch to the jenkins user from Jenkins master terminal

   ```ShellSession
   $ sudo su - jenkins
   ```

1. Get the private IP address of Jenkins agent from Jenkins master terminal

   ```ShellSession
   $ JENKINS_AGENT_PRIVATE_IP=$(aws --region us-east-1 ec2 describe-instances \
     --filters "Name=tag:Name,Values=ab2d-jenkins-agent" \
     --query="Reservations[*].Instances[?State.Name == 'running'].PrivateIpAddress" \
     --output text)
   ```
   
1. Copy the jenkins master ssh key to the jenkins agent from Jenkins master terminal

   ```ShellSession
   $ ssh-copy-id jenkins@${JENKINS_AGENT_PRIVATE_IP}
   ```

1. Enter the following at the "Are you sure you want to continue connecting (yes/no)" prompt from Jenkins master terminal

   ```
   yes
   ```

1. Enter the jenkins user password for the jenkins agent at the "jenkins@{jenkins agent private ip}'s password" prompt from Jenkins master terminal

1. Verify that you can SSH into the Jenkins agent from Jenkins master terminal

   ```ShellSession
   $ sudo -u jenkins ssh jenkins@${JENKINS_AGENT_PRIVATE_IP}
   ```

1. Exit the Jenkins agent from Jenkins master terminal

   ```ShellSession
   $ exit
   ```

1. Exit the jenkins user from Jenkins master terminal

   ```ShellSession
   $ exit
   ```

1. Exit Jenkins master from Jenkins master terminal

   ```ShellSession
   $ exit
   ```

1. Close the Jenkins master terminal

1. Return to the Jenkins agent terminal (log back in to the Jenkins agent, if it has timed out)

1. Disallow password authentication from the Jenkins agent terminal

   1. Open the "sshd_config" file

      ```ShellSession
      $ sudo vim /etc/ssh/sshd_config
      ```

   1. Change the following line to look like this

      ```
      PasswordAuthentication no
      ```

   1. Save and close the file

   1. Restart sshd

      ```ShellSession
      $ sudo systemctl restart sshd
      ```

1. Switch to the jenkins user from Jenkins agent terminal

   ```ShellSession
   $ sudo su - jenkins
   ```

1. Create a directory for jobs that are built on behalf of the Jenkins Master node from Jenkins agent terminal

   ```ShellSession
   $ mkdir -p ~/jenkins_agent
   ```

1. Exit the jenkins user

   ```ShellSession
   $ exit
   ```
   
1. Exit the Jenkins agent

   ```ShellSession
   $ exit
   ```
   
### Install python3, pip3, and required pip modules on Jenkins agent

1. Check the version of python3 that is installed on your development machine

   ```ShellSession
   $ python3 --version
   ```

1. Note the python3 version

   *Format:*

   ```
   Python {python3 version}
   ```

   *Example:*

   ```
   Python 3.7.5
   ```
   
1. Connect to Jenkins agent

   1. Ensure that you are connected to the Cisco VPN

   1. Set the management AWS profile

      ```ShellSession
      $ export AWS_PROFILE=ab2d-mgmt-east-dev
      ```

   1. Get the private IP address of Jenkins EC2 instance
   
      ```ShellSession
      $ JENKINS_AGENT_PRIVATE_IP=$(aws --region us-east-1 ec2 describe-instances \
        --filters "Name=tag:Name,Values=ab2d-jenkins-agent" \
        --query="Reservations[*].Instances[?State.Name == 'running'].PrivateIpAddress" \
        --output text)
      ```

   1. Ensure that you are connected to the Cisco VPN

   1. SSH into the instance using the private IP address

      ```ShellSession
      $ ssh -i ~/.ssh/ab2d-mgmt-east-dev.pem ec2-user@$JENKINS_AGENT_PRIVATE_IP
      ```

1. Note that the following Python requirement was already installed by the "Development Tools" group install

   - gcc
   
1. Installed other Python requirements

   ```ShellSession
   $ sudo yum install openssl-devel bzip2-devel libffi-devel -y
   ```

1. Change to the "/usr/src" directory

   ```ShellSession
   $ cd /usr/src
   ```

1. Set the python3 version to be the same as your development machine

   *Format:*

   ```ShellSession
   $ PYTHON3_VERSION={python3 version}
   ```

   *Example:*

   ```ShellSession
   $ PYTHON3_VERSION=3.7.5
   ```

1. Download the python3 source package

   ```ShellSession
   $ sudo wget "https://www.python.org/ftp/python/${PYTHON3_VERSION}/Python-${PYTHON3_VERSION}.tgz"
   ```

1. Unzip the python3 source package

   ```ShellSession
   $ sudo tar xzf "Python-${PYTHON3_VERSION}.tgz"
   ```

1. Delete the "tgz" file

   ```ShellSession
   $ sudo rm "Python-${PYTHON3_VERSION}.tgz"
   ```

1. Change to python3 source directory

   ```ShellSession
   $ cd "Python-${PYTHON3_VERSION}"
   ```

1. Enable optimzations for the python3 source

   ```ShellSession
   $ sudo ./configure --enable-optimizations
   ```

1. Install python3 without overwriting the default python binary (/usr/bin/python)

   ```ShellSession
   $ sudo make altinstall
   ```

1. Upgrade pip

   ```ShellSession
   $ sudo pip install --upgrade pip
   ```

1. Upgrade pip3

   ```ShellSession
   $ sudo /usr/local/bin/pip3.7 install --upgrade pip
   ```
   
1. Create a python3 symbolic link

   *Example where python 3.7.x has been installed:*
   
   ```ShellSession
   $ sudo ln -s /usr/local/bin/python3.7 /usr/local/bin/python3
   ```

1. Create a pip3 symbolic link

   *Example where python 3.7.x has been installed:*
   
   ```ShellSession
   $ sudo ln -s /usr/local/bin/pip3.7 /usr/local/bin/pip3
   ```

1. Upgrade pip3 site packages for user

   ```ShellSession
   $ pip3 install --upgrade pip --user
   ```

1. Install required pip modules for jenkins user

   1. Switch to the jenkins user

      ```ShellSession
      $ sudo su - jenkins
      ```

   1. Install lxml

      *Note that "lxml" is a library for parsing XML and HTML.*

      ```ShellSession
      $ pip3 install lxml
      ```

   1. Install requests

      ```ShellSession
      $ pip3 install requests
      ```

   1. Install boto3

      ```ShellSession
      $ pip3 install boto3
      ```

   1. Exit the Jenkins user

      ```ShellSession
      $ exit
      ```

1. Exit the Jenkins agent node

   ```ShellSession
   $ exit
   ```

### Install Terraform on Jenkins agent

1. Check the version of terraform that is installed on your development machine

   ```ShellSession
   $ terraform --version
   ```

1. Note the terraform version

   *Format:*

   ```
   Terraform v{terraform version}
   ```

   *Example:*

   ```
   Terraform v0.12.9
   ```
   
1. Connect to Jenkins agent

   1. Ensure that you are connected to the Cisco VPN

   1. Set the management AWS profile

      ```ShellSession
      $ export AWS_PROFILE=ab2d-mgmt-east-dev
      ```

   1. Get the private IP address of Jenkins EC2 instance

      ```ShellSession
      $ JENKINS_AGENT_PRIVATE_IP=$(aws --region us-east-1 ec2 describe-instances \
        --filters "Name=tag:Name,Values=ab2d-jenkins-agent" \
        --query="Reservations[*].Instances[?State.Name == 'running'].PrivateIpAddress" \
        --output text)
      ```

   1. Ensure that you are connected to the Cisco VPN

   1. SSH into the instance using the private IP address

      ```ShellSession
      $ ssh -i ~/.ssh/ab2d-mgmt-east-dev.pem ec2-user@$JENKINS_AGENT_PRIVATE_IP
      ```

1. Set desired terraform version

   *Format:*
   
   ```ShellSession
   $ TERRAFORM_VERSION={terraform version}
   ```

   *Example:*
   
   ```ShellSession
   $ TERRAFORM_VERSION=0.12.9
   ```

1. Change to the "/tmp" directory

   ```ShellSession
   $ cd /tmp
   ```
   
1. Download terraform

   ```ShellSession
   $ sudo wget "https://releases.hashicorp.com/terraform/${TERRAFORM_VERSION}/terraform_${TERRAFORM_VERSION}_linux_amd64.zip"
   ```

1. Extract the downloaded file

   ```ShellSession
   $ sudo unzip ./terraform_${TERRAFORM_VERSION}_linux_amd64.zip -d /usr/local/bin
   ```

1. Check the terraform version

   ```ShellSession
   $ terraform --version
   ```

1. Exit the Jenkins agent node

   ```ShellSession
   $ exit
   ```

### Configure Terraform logging on Jenkins agent

1. Connect to Jenkins agent

   1. Ensure that you are connected to the Cisco VPN

   1. Set the management AWS profile

      ```ShellSession
      $ export AWS_PROFILE=ab2d-mgmt-east-dev
      ```

   1. Get the private IP address of Jenkins EC2 instance

      ```ShellSession
      $ JENKINS_AGENT_PRIVATE_IP=$(aws --region us-east-1 ec2 describe-instances \
        --filters "Name=tag:Name,Values=ab2d-jenkins-agent" \
        --query="Reservations[*].Instances[?State.Name == 'running'].PrivateIpAddress" \
        --output text)
      ```

   1. Ensure that you are connected to the Cisco VPN

   1. SSH into the instance using the private IP address

      ```ShellSession
      $ ssh -i ~/.ssh/ab2d-mgmt-east-dev.pem ec2-user@$JENKINS_AGENT_PRIVATE_IP
      ```

1. Create or modify the SSH config file

   1. Open the SSH config file

      ```ShellSession
      $ vim ~/.ssh/config
      ```

   1. Create of modify SSH config file to include the following line at the end of the file

      ```
      StrictHostKeyChecking no
      ```

   1. Save and close the file

1. Ensure terraform log directory exists

   ```ShellSession
   $ sudo mkdir -p /var/log/terraform
   $ sudo chown -R jenkins:jenkins /var/log/terraform
   ```

### Install maven on Jenkins agent

1. Connect to Jenkins agent

   1. Ensure that you are connected to the Cisco VPN

   1. Set the management AWS profile

      ```ShellSession
      $ export AWS_PROFILE=ab2d-mgmt-east-dev
      ```

   1. Get the private IP address of Jenkins EC2 instance

      ```ShellSession
      $ JENKINS_AGENT_PRIVATE_IP=$(aws --region us-east-1 ec2 describe-instances \
        --filters "Name=tag:Name,Values=ab2d-jenkins-agent" \
        --query="Reservations[*].Instances[?State.Name == 'running'].PrivateIpAddress" \
        --output text)
      ```

   1. Ensure that you are connected to the Cisco VPN

   1. SSH into the instance using the private IP address

      ```ShellSession
      $ ssh -i ~/.ssh/ab2d-mgmt-east-dev.pem ec2-user@$JENKINS_AGENT_PRIVATE_IP
      ```

1. Check the version of maven that is installed on your development machine

   ```ShellSession
   $ mvn --version
   ```

1. Note the terraform version

   *Format:*

   ```
   Apache Maven {maven version}
   ```

   *Example:*

   ```
   Apache Maven 3.6.3
   ```

1. Connect to Jenkins master

   1. Set the management AWS profile

      ```ShellSession
      $ export AWS_PROFILE=ab2d-mgmt-east-dev
      ```

   1. Get the private IP address of Jenkins EC2 instance
   
      ```ShellSession
      $ JENKINS_MASTER_PUBLIC_IP=$(aws --region us-east-1 ec2 describe-instances \
        --filters "Name=tag:Name,Values=ab2d-jenkins-master" \
        --query="Reservations[*].Instances[?State.Name == 'running'].PublicIpAddress" \
        --output text)
      ```

   1. Ensure that you are connected to the Cisco VPN

   1. SSH into the instance using the private IP address

      ```ShellSession
      $ ssh -i ~/.ssh/ab2d-mgmt-east-dev.pem ec2-user@$JENKINS_MASTER_PUBLIC_IP
      ```

1. Change to the "/opt" directory

   ```ShellSession
   $ cd /opt
   ```

1. Set desired maven version

   ```ShellSession
   MAVEN_VERSION=3.6.3
   ```

1. Download maven

   ```ShellSession
   $ sudo wget https://downloads.apache.org/maven/maven-3/${MAVEN_VERSION}/binaries/apache-maven-${MAVEN_VERSION}-bin.tar.gz
   ```

1. Extract maven from the archive

   ```ShellSession
   $ sudo tar xzf apache-maven-${MAVEN_VERSION}-bin.tar.gz
   ```

1. Delete the maven archive

   ```ShellSession
   $ sudo rm -f apache-maven-${MAVEN_VERSION}-bin.tar.gz
   ```
   
1. Create a symbolic link for maven

   ```ShellSession
   $ sudo ln -s apache-maven-${MAVEN_VERSION} maven
   ```

1. Setup M2_HOME environment variable

   ```ShellSession
   $ echo 'export M2_HOME=/opt/maven' \
     | sudo tee --append /etc/profile.d/maven.sh \
     > /dev/null
   ```

1. Add the M2_HOME environment variable to PATH

   ```ShellSession
   $ echo 'export PATH=${M2_HOME}/bin:${PATH}' \
     | sudo tee --append /etc/profile.d/maven.sh \
     > /dev/null
   ```

1. Load the maven environment variables

   ```ShellSession
   $ source /etc/profile.d/maven.sh
   ```

1. Verify the maven version

   ```ShellSession
   $ mvn --version
   ```

### Install jq on Jenkins agent

1. Connect to Jenkins agent

   1. Ensure that you are connected to the Cisco VPN

   1. Set the management AWS profile

      ```ShellSession
      $ export AWS_PROFILE=ab2d-mgmt-east-dev
      ```

   1. Get the private IP address of Jenkins EC2 instance

      ```ShellSession
      $ JENKINS_AGENT_PRIVATE_IP=$(aws --region us-east-1 ec2 describe-instances \
        --filters "Name=tag:Name,Values=ab2d-jenkins-agent" \
        --query="Reservations[*].Instances[?State.Name == 'running'].PrivateIpAddress" \
        --output text)
      ```

   1. SSH into the instance using the private IP address

      ```ShellSession
      $ ssh -i ~/.ssh/ab2d-mgmt-east-dev.pem ec2-user@$JENKINS_AGENT_PRIVATE_IP
      ```

1. Install jq

   ```ShellSession
   $ sudo yum install jq -y
   ```

1. Verify jq by checking its version

   ```ShellSession
   $ jq --version
   ```

### Add the jenkins user to the docker group

1. Connect to Jenkins agent

   1. Ensure that you are connected to the Cisco VPN

   1. Set the management AWS profile

      ```ShellSession
      $ export AWS_PROFILE=ab2d-mgmt-east-dev
      ```

   1. Get the private IP address of Jenkins EC2 instance

      ```ShellSession
      $ JENKINS_AGENT_PRIVATE_IP=$(aws --region us-east-1 ec2 describe-instances \
        --filters "Name=tag:Name,Values=ab2d-jenkins-agent" \
        --query="Reservations[*].Instances[?State.Name == 'running'].PrivateIpAddress" \
        --output text)
      ```

   1. Ensure that you are connected to the Cisco VPN

   1. SSH into the instance using the private IP address

      ```ShellSession
      $ ssh -i ~/.ssh/ab2d-mgmt-east-dev.pem ec2-user@$JENKINS_AGENT_PRIVATE_IP
      ```

1. Determine if the jenkins user is already part of the docker group

   ```ShellSession
   $ cat /etc/group | grep docker | grep jenkins
   ```

1. If there is no output, add the jenkins user to the docker group

   ```ShellSession
   $ sudo usermod -a -G docker jenkins
   ```

1. Verify that the jenkins user is now a part of the docker group

   ```ShellSession
   $ cat /etc/group | grep docker | grep jenkins
   ```

1. Note the output

   *Example:*

   ```
   docker:x:988:ec2-user,jenkins
   ```

### Ensure jenkins can use the Unix socket for the Docker daemon

1. Connect to Jenkins agent

   1. Ensure that you are connected to the Cisco VPN

   1. Set the management AWS profile

      ```ShellSession
      $ export AWS_PROFILE=ab2d-mgmt-east-dev
      ```

   1. Get the private IP address of Jenkins EC2 instance

      ```ShellSession
      $ JENKINS_AGENT_PRIVATE_IP=$(aws --region us-east-1 ec2 describe-instances \
        --filters "Name=tag:Name,Values=ab2d-jenkins-agent" \
        --query="Reservations[*].Instances[?State.Name == 'running'].PrivateIpAddress" \
        --output text)
      ```

   1. Ensure that you are connected to the Cisco VPN

   1. SSH into the instance using the private IP address

      ```ShellSession
      $ ssh -i ~/.ssh/ab2d-mgmt-east-dev.pem ec2-user@$JENKINS_AGENT_PRIVATE_IP
      ```

1. Note the default permissions for the Unix socket for the Docker daemon

   1. Enter the following

      ```ShellSession
      $ ls -al /var/run/docker.sock
      ```

   1. Note the default permissions

      ```
      srw-rw----
      ```

1. Give "other" read and write permissions so that Jenkins build will work

   1. Enter the following

      ```ShellSession
      $ sudo chmod 666 /var/run/docker.sock
      ```

   1. Note the modified permission

      ```
      srw-rw-rw-
      ```

## Create GitHub user for Jenkins automation

1. Create a login entry in 1Password for the the GitHub user

   1. Open 1Password
   
   1. Select **+**

   1. Select **Login**

   1. Configure the login entry as follows
   
      - **Login:** github.com

      - **Vault:** ab2d

      - **username:** ab2d-jenkins

      - **password:** {genrate one using 1password}

      - **website:** https://github.com

      - **label:** email

      - **new field:** ab2d@semanticbits.com

   1. Select **Save**

1. Open Chrome

1. Enter the following in the address bar

   > https://github.com/

1. If you are logged into an existing Public GitHub account, log off of it

1. Type the desired account name in the **Username** text box

   *Note that it will warn you if the username is already taken.*

   ```
   ab2d-jenkins
   ```

1. Type the email that will be tied to this account

   *Note that it will warn you if the email is already tied to a different GitHib account.*

   *Example:*
   
   ```
   ab2d@semanticbits.com
   ```

1. Complete the initial setup (no need to create a repository)

1. Select the profile icon in the upper right of the page

1. Select **Settings**

1. Select **Security** from the leftmost panel

1. Select **Enable two-factor authentication**

1. Select **Set up using SMS**

1. Select **Download** to download the recovery codes

1. Print out a hard-copy of the recovery codes

1. Save the first three recovery codes from the left column in 1Password

   1. Open 1Password

   1. Select github.com for ab2d-jenkins

   1. Select **Edit**

   1. Add to the entry as follows

      *Format:*
      
      - **label:** recovery code 1

      - **new field:** {first recovery code}

      - **label:** recovery code 2

      - **new field:** {second recovery code}

      - **label:** recovery code 3

      - **new field:** {third recovery code}

   1. Select **Save**

   1. Return to the current GitHub page in Chrome

   1. Select **Next**

   1. Type in your cell phone number in the **Phone number** text box

   1. Select **Send authentication code**

   1. Type in the authentication code that you received into the **Enter the six-digit code sent to your phone** text box

   1. Select **Enable**

1. If you have a second cell phone, do the following

   1. Select **Add fallback SMS number**

   1. Type in your sceond cell phone number in the **Phone number** text box

   1. Select **Set fallback**

1. Create a personal access token

   1. Scroll down

   1. Select **Back to settings**

   1. Select **Developer settings** from the leftmost section

   1. Select **Personal access tokens**

   1. Select **Generate new token**

   1. Configure the "New personal access token" page as follows

      **Note:** jenkins

      **Repo:** checked

      **admin:repo_hook:** checked

      **admin:org_hook:** checked

   1. Select **Generate token**

   1. Select the copy to clipboard icon

   1. Open 1Password

   1. Select github.com for ab2d-jenkins

   1. Select **Edit**

   1. Add to the entry as follows

      *Format:*
      
      - **label:** personal access token

      - **new field:** {personal access token}

   1. Select **Save**

1. Return to the current GitHub page in Chrome

1. Log off the ab2d-jenkins user

## Configure Jenkins for AB2D

### Configure jenkins SSH credentials

1. Get the public IP address of Jenkins master

   1. Ensure that you are connected to the Cisco VPN

   1. Set the management AWS profile

      ```ShellSession
      $ export AWS_PROFILE=ab2d-mgmt-east-dev
      ```

   1. Get the public IP address of Jenkins master

      ```ShellSession
      $ JENKINS_MASTER_PUBLIC_IP=$(aws --region us-east-1 ec2 describe-instances \
        --filters "Name=tag:Name,Values=ab2d-jenkins-master" \
        --query="Reservations[*].Instances[?State.Name == 'running'].PublicIpAddress" \
        --output text)
      ```

1. Display the contents of the jenkins ssh private key

   ```ShellSession
   $ ssh -i ~/.ssh/ab2d-mgmt-east-dev.pem ec2-user@$JENKINS_MASTER_PUBLIC_IP \
     sudo -u jenkins cat /var/lib/jenkins/.ssh/id_rsa \
     | pbcopy
   ```

1. Copy the private key to the clipboard

1. Log on to the Jenkins GUI (if not already logged in)

   1. Ensure that you are connected to the Cisco VPN

   1. Open Chrome

   1. Enter the following in the address bar

      *Format:*

      > http://{jenkins master private ip}:8080

   1. Log on to the Jenkins GUI

1. Select **Credentials** from the leftmost panel

1. Select **System** under "Credentials" from the leftmost panel

1. Select **Global credentials (unrestricted)**

1. Select **Add credentials** from the leftmost panel

1. Note that the username to configure in the next step is the "jenkins" linux user associated with the SSH private key

1. Configure the credentials

   - **Kind:** SSH Username with private key

   - **Scope:** Global (Jenkins, nodes, items, all child items, etc)

   - **Username:** jenkins

   - **Private Key - Enter directly:** selected

   - Select **Add**

   - **Enter New Secret Below:** {paste contents of private key for jenkins}

1. Select **OK** on the *Add Credentials* page

1. Select **Jenkins** in the top left of the page

### Configure "personal access token" public GitHub credentials

1. Log on to the Jenkins GUI (if not already logged in)

   1. Ensure that you are connected to the Cisco VPN

   1. Open Chrome

   1. Enter the following in the address bar

      *Format:*

      > http://{jenkins master private ip}:8080

   1. Log on to the Jenkins GUI
      
1. Select **Credentials** from the leftmost panel

1. Select **System** under *Credentials* from the leftmost panel

1. Select **Global credentials (unrestricted)**

1. Select **Add credentials** from the leftmost panel

1. Configure the credentials

   - **Kind:** Secret text

   - **Scope:** Global (Jenkins, nodes, items, all child items, etc)

   - **Secret:** {personal access token for lhanekam}

   - **ID:** GITHUB_AB2D_JENKINS

1. Select **OK** on the *Add Credentials* page

1. Select **Jenkins** in the top left of the page

### Configure public GitHub credentials

1. Log on to the Jenkins GUI (if not already logged in)

   1. Ensure that you are connected to the Cisco VPN

   1. Open Chrome

   1. Enter the following in the address bar

      *Format:*

      > http://{jenkins master private ip}:8080

   1. Log on to the Jenkins GUI
      
1. Note that username and password for the GitHub credentials will be as follows

   - username: ab2d-jenkins

   - password: {personal access token for ab2d-jenkins; not the github password}

1. Select **Credentials** from the leftmost panel

1. Select **System** under *Credentials* from the leftmost panel

1. Select **Global credentials (unrestricted)**

1. Select **Add credentials** from the leftmost panel

1. Configure the credentials

   - **Kind:** Username with password

   - **Scope:** Global (Jenkins, nodes, items, all child items, etc)

   - **Username:** ab2d-jenkins

   - **Password:** {personal access token for ab2d-jenkins}

   - **ID:** GITHUB_AB2D_JENKINS_PAT

1. Select **OK** on the *Add Credentials* page

1. Select **Jenkins** in the top left of the page

### Install the SSH plugin

1. Log on to the Jenkins GUI (if not already logged in)

   1. Ensure that you are connected to the Cisco VPN

   1. Open Chrome

   1. Enter the following in the address bar

      *Format:*

      > http://{jenkins master private ip}:8080

   1. Log on to the Jenkins GUI
      
1. Select **Manage Jenkins** from the leftmost panel

1. Select **Manage Plugins** under the "System Configuration" section

1. Select the **Available** tab

1. Type the following in the **Filter** text box on the top right of the page

   ```
   ssh
   ```

1. Check **SSH**

1. Select **Download now and install after restart**

1. Note that if there are no jobs running, you can safely restart Jenkins

1. Check **Restart Jenkins when installation is complete and no jobs are running

1. Wait for Jenkins to restart

1. Log on to Jenkins

1. Select **Manage Jenkins** from the leftmost panel

1. Select **Manage Plugins** under the "System Configuration" section

1. Select the **Installed** tab

1. Verify that the **SSH plugin** now appears on this tab

1. Select **Jenkins** in the top left of the page to retrun to the home page

### Configure the SSH plugin

1. Log on to the Jenkins GUI (if not already logged in)

   1. Ensure that you are connected to the Cisco VPN

   1. Open Chrome

   1. Enter the following in the address bar

      *Format:*

      > http://{jenkins master private ip}:8080

   1. Log on to the Jenkins GUI
      
1. Select **Manage Jenkins**

1. Select **Configure System** under the "System Configuration" section

1. Scroll down to the **SSH remote hosts** section

1. Select **Add** beside *SSH sites*

1. Configure localhost

   - **Hostname:** localhost

   - **Port:** 22

   - **Credentials:** jenkins

1. Select **Check connection**

1. Verify that "Successful connection" is displayed

1. Open a terminal

1. Copy the private IP address of Jenkins agent to the clipboard

   1. Set the management AWS profile

      ```ShellSession
      $ export AWS_PROFILE=ab2d-mgmt-east-dev
      ```

   1. Copy the private IP address of Jenkins agent to the clipboard
   
      ```ShellSession
      $ aws --region us-east-1 ec2 describe-instances \
        --filters "Name=tag:Name,Values=ab2d-jenkins-agent" \
        --query="Reservations[*].Instances[?State.Name == 'running'].PrivateIpAddress" \
        --output text \
	| pbcopy
      ```

1. Return to the Jenkins GUI

1. Select **Add** below the "Successful connection" display

1. Configure Jenkins agent

   - **Hostname:** 10.123.1.203 (use the private IP address)

   - **Port:** 22

   - **Credentials:** jenkins

1. Select **Check connection**

1. Verify that "Successful connection" is displayed

1. Select **Save**

### Install the "Scheduled Build" plugin

1. Log on to the Jenkins GUI (if not already logged in)

   1. Ensure that you are connected to the Cisco VPN

   1. Open Chrome

   1. Enter the following in the address bar

      *Format:*

      > http://{jenkins master private ip}:8080

   1. Log on to the Jenkins GUI
      
1. Note that the "Scheduled Build" plugin acts like a Linux "at" command

   *See the following for information about the Linux "at" command:*

   > https://tecadmin.net/one-time-task-scheduling-using-at-commad-in-linux

1. Select **Manage Jenkins** from the leftmost panel

1. Select **Manage Plugins** under the "System Configuration" section

1. Select the **Available** tab

1. Type the following in the **Filter** text box on the top right of the page

   ```
   schedule build
   ```

1. Check **Schedule Build**

1. Select **Download now and install after restart**

1. Note that if there are no jobs running, you can safely restart Jenkins

1. Check **Restart Jenkins when installation is complete and no jobs are running

1. Wait for Jenkins to restart

1. Log on to Jenkins

1. Select **Manage Jenkins** from the leftmost panel

1. Select **Manage Plugins**

1. Select the **Installed** tab

1. Verify that the **Schedule Build plugin** now appears on this tab

1. Select **Jenkins** in the top left of the page to retrun to the home page

### Configure GitHub plugin

1. Log on to the Jenkins GUI (if not already logged in)

   1. Ensure that you are connected to the Cisco VPN

   1. Open Chrome

   1. Enter the following in the address bar

      *Format:*

      > http://{jenkins master private ip}:8080

   1. Log on to the Jenkins GUI
      
1. Select **Manage Jenkins**

1. Select **Configure System**

1. Scroll down to the **GitHub** section

1. Select **Add GitHub Server**

1. Select **GitHub Server**

1. Configure the GitHub Server

   - **Name:** github_com

   - **API URL:** https://api.github.com

   - **Credentials:** GITHUB_AB2D_JENKINS

1. Check **Manage hooks**

1. Select **Test connection**

1. Verify that a message similar to this is displayed

   ```
   Credentials verified for user lhanekam, rate limit: 4998
   ```

1. Select **Save**

### Install and configure the Authorize Project plugin
<<<<<<< HEAD
=======

1. Note the following

   - Builds in Jenkins run as the virtual Jenkins SYSTEM user with full Jenkins permissions by default.

   - This can be a problem if some users have restricted or no access to some jobs, but can configure others.

   - The Authorize Project Plugin can be used to handle these situations.

1. Log on to the Jenkins GUI (if not already logged in)

   1. Ensure that you are connected to the Cisco VPN

   1. Open Chrome

   1. Enter the following in the address bar
>>>>>>> 79bede0f

1. Note the following

<<<<<<< HEAD
   - Builds in Jenkins run as the virtual Jenkins SYSTEM user with full Jenkins permissions by default.

   - This can be a problem if some users have restricted or no access to some jobs, but can configure others.

   - The Authorize Project Plugin can be used to handle these situations.

1. Log on to the Jenkins GUI (if not already logged in)

   1. Ensure that you are connected to the Cisco VPN

   1. Open Chrome

   1. Enter the following in the address bar

      *Format:*

      > http://{jenkins master private ip}:8080

   1. Log on to the Jenkins GUI

1. Select **Manage Jenkins**

1. Select **Manage Plugins**

1. Select the **Available** tab

1. Scroll down to "Authorize Project"

1. Check **Authorize Project**

1. Select **Download now and install after restart**

1. Check **Restart Jenkins when installation is complete and no jobs are running**

1. Select **Jenkins** in the top left of the page

1. Select **Manage Jenkins**

1. Scroll down to the "Security" section

1. Select **Configure Global Security**

1. Scroll down to the the "Access Control for Builds" section

1. Note that there are two "Access Control for Builds" sections that can be configured

   - Pre-project configurable Build Authorization

   - Project default Build Authorization

1. Note that at this point only "Project default Build Authorization" is being configured to behave with default "Run as SYSTEM" behavior

   > *** TO DO ***: Consider additional strategies for configuring "Access Control for Builds" as additional users are added.

1. Select **Add**

1. Select **Project default Build Authorization**

1. Select "Run as SYSTEM" from the **Strategy** dropdown

1. Select **Apply**

1. Select **Save**

### Register a new OAuth application with GitHub

1. Open Chome

1. Enter the following in the address bar

   > https://github.com

1. Select the profile icon in the top right of the page

1. Select **Sign out**

1. Select **Sign in**

1. Log on using the "ab2d-jenkins" user (see 1Password)

1. Type the authentication code that was sent to Lonnie's phone in the **Authentication code** text box

1. Select **Verify**

1. Select the profile icon in the top right of the page

1. Select **Settings**

1. Select **Developer settings**

1. Select **OAuth Apps**

1. Select **Register a new application**

1. Configure "Register a new OAuth application" as follows

   - **Application name:** jenkins-github-authentication

   - **Homepage URL:** https://ab2d.cms.gov

   - **Application description:** {blank}

   - **Authorization callback URL:** https://{private ip address of jenkins master}:8080/securityRealm/finishLogin

1. Select **Register application

1. Note the following

   - Client ID

   - Client Secret

1. Create the following in 1Password

   - **jenkins-github-authentication Client ID:** {client id}

   - **jenkins-github-authentication Client Secret:** {client secret}

1. Log out of GitHub
   
### Install and configure the GitHub Authentication plugin

1. Connect to Jenkins master

   1. Set the management AWS profile

      ```ShellSession
      $ export AWS_PROFILE=ab2d-mgmt-east-dev
      ```

   1. Get the public IP address of Jenkins master
=======
      > http://{jenkins master private ip}:8080

   1. Log on to the Jenkins GUI

1. Select **Manage Jenkins**

1. Select **Manage Plugins**

1. Select the **Available** tab

1. Scroll down to "Authorize Project"

1. Check **Authorize Project**

1. Select **Download now and install after restart**

1. Check **Restart Jenkins when installation is complete and no jobs are running**

1. Select **Jenkins** in the top left of the page

1. Select **Manage Jenkins**

1. Scroll down to the "Security" section

1. Select **Configure Global Security**

1. Scroll down to the the "Access Control for Builds" section

1. Note that there are two "Access Control for Builds" sections that can be configured

   - Pre-project configurable Build Authorization

   - Project default Build Authorization

1. Note that at this point only "Project default Build Authorization" is being configured to behave with default "Run as SYSTEM" behavior

   > *** TO DO ***: Consider additional strategies for configuring "Access Control for Builds" as additional users are added.

1. Select **Add**

1. Select **Project default Build Authorization**

1. Select "Run as SYSTEM" from the **Strategy** dropdown

1. Select **Apply**

1. Select **Save**

### Register a new OAuth application with GitHub

1. Open Chome

1. Enter the following in the address bar

   > https://github.com

1. Select the profile icon in the top right of the page

1. Select **Sign out**

1. Select **Sign in**

1. Log on using the "ab2d-jenkins" user (see 1Password)

1. Type the authentication code that was sent to Lonnie's phone in the **Authentication code** text box

1. Select **Verify**

1. Select the profile icon in the top right of the page

1. Select **Settings**

1. Select **Developer settings**

1. Select **OAuth Apps**

1. Select **Register a new application**

1. Configure "Register a new OAuth application" as follows

   - **Application name:** jenkins-github-authentication

   - **Homepage URL:** https://ab2d.cms.gov

   - **Application description:** {blank}

   - **Authorization callback URL:** https://{private ip address of jenkins master}:8080/securityRealm/finishLogin

1. Select **Register application

1. Note the following

   - Client ID

   - Client Secret

1. Create the following in 1Password

   - **jenkins-github-authentication Client ID:** {client id}

   - **jenkins-github-authentication Client Secret:** {client secret}

1. Log out of GitHub
   
### Install and configure the GitHub Authentication plugin

1. Connect to Jenkins master

   1. Set the management AWS profile

      ```ShellSession
      $ export AWS_PROFILE=ab2d-mgmt-east-dev
      ```

   1. Get the public IP address of Jenkins master

      ```ShellSession
      $ JENKINS_MASTER_PUBLIC_IP=$(aws --region us-east-1 ec2 describe-instances \
        --filters "Name=tag:Name,Values=ab2d-jenkins-master" \
        --query="Reservations[*].Instances[?State.Name == 'running'].PublicIpAddress" \
        --output text)
      ```

   1. SSH into the instance using the public IP address

      ```ShellSession
      $ ssh -i ~/.ssh/ab2d-mgmt-east-dev.pem ec2-user@$JENKINS_MASTER_PUBLIC_IP
      ```

1. Backup the exiting Jenkins configuration file before proceeding

   1. Switch to the jenkins user

      ```ShellSession
      $ sudo su - jenkins
      ```

   1. Open the "config.xml"

      ```ShellSession
      $ vim config.xml
      ```

   1. Note that the default settings for authorization strategy and  security realm

      ```
      <authorizationStrategy class="hudson.security.FullControlOnceLoggedInAuthorizationStrategy">
        <denyAnonymousReadAccess>true</denyAnonymousReadAccess>
      </authorizationStrategy>
      <securityRealm class="hudson.security.HudsonPrivateSecurityRealm">
        <disableSignup>true</disableSignup>
        <enableCaptcha>false</enableCaptcha>
      </securityRealm>
      ```

   1. Change to the '/var/lib/jenkins' directory

      ```ShellSession
      $ cd /var/lib/jenkins
      ```

   1. Backup the jenkins config file

      ```ShellSession
      $ cp config.xml config.xml.backup
      ```

1. Open Chome

1. Enter the following in the address bar

   > https://github.com

1. Log on as your user
>>>>>>> 79bede0f

      ```ShellSession
      $ JENKINS_MASTER_PUBLIC_IP=$(aws --region us-east-1 ec2 describe-instances \
        --filters "Name=tag:Name,Values=ab2d-jenkins-master" \
        --query="Reservations[*].Instances[?State.Name == 'running'].PublicIpAddress" \
        --output text)
      ```

   1. SSH into the instance using the public IP address

      ```ShellSession
      $ ssh -i ~/.ssh/ab2d-mgmt-east-dev.pem ec2-user@$JENKINS_MASTER_PUBLIC_IP
      ```

1. Backup the exiting Jenkins configuration file before proceeding

   1. Switch to the jenkins user

      ```ShellSession
      $ sudo su - jenkins
      ```

<<<<<<< HEAD
   1. Open the "config.xml"

      ```ShellSession
      $ vim config.xml
      ```

   1. Note that the default settings for authorization strategy and  security realm

      ```
      <authorizationStrategy class="hudson.security.FullControlOnceLoggedInAuthorizationStrategy">
        <denyAnonymousReadAccess>true</denyAnonymousReadAccess>
      </authorizationStrategy>
      <securityRealm class="hudson.security.HudsonPrivateSecurityRealm">
        <disableSignup>true</disableSignup>
        <enableCaptcha>false</enableCaptcha>
      </securityRealm>
      ```

   1. Change to the '/var/lib/jenkins' directory

      ```ShellSession
      $ cd /var/lib/jenkins
      ```

   1. Backup the jenkins config file

      ```ShellSession
      $ cp config.xml config.xml.backup
      ```

1. Open Chome

1. Enter the following in the address bar

   > https://github.com

1. Log on as your user
=======
   1. Log on to the Jenkins GUI

1. Select **Manage Jenkins** from the leftmost panel

1. Select **Manage Plugins**

1. Select the **Available** tab

1. Select **Check now**

1. Scroll down to "GitHub Authentication"

1. Check **GitHub Authentication**

1. Select **Download now and install after restart**

1. Check **Restart Jenkins when installation is complete and no jobs are running**

1. Wait for Jenkins to restart

1. Log on to Jenkins

1. Select **Manage Jenkins** in the leftmost panel
>>>>>>> 79bede0f

1. Scroll down to the "Security" section

1. Select **Configure Global Security** under the "Security" section

1. Select the **Github Authentication Plugin** radio button under "Security Realm" within the "Authentication" section

1. Configure "Global GitHub OAuth Settings" as follows

   - **GitHub Web URI:** https://github.com

   - **GitHub API URI:** https://api.github.com

   - **Client ID:** {jenkins-github-authentication client id from 1password}

   - **Client Secret:** {jenkins-github-authentication client secret from 1password}

   - **OAuth Scope(s):** read:org,user:email,repo

1. Select **Apply**

1. Scroll down to the **Authorization** section

1. Select the **Matrix-based security** radio button

1. Add desired GitHub users

   1. Select **Add user or group**

   1. Type the desired GitHub user into the **User or group name** text box

   1. Select **OK**

   1. Set desired permissions for the user using the checkboxes

   1. Select **Apply**

   1. Repeat this step for any additional users

1. Select **Save**

1. Log out of Jenkins

### Log on to Jenkins using GitHub OAuth authentication

1. Open Jenkins again

1. Note that you will be prompted to log on to GitHub, if you are not already logged in

1. Log on to GitHub

1. Note the following appears on the "Authorize jenkins-github-authentication" page

   - **jenkins-github-authentication by lhanekam:** wants to access your {your github user} account

   - **Organizations and teams:** Read-only access

   - **Repositories:** Public and private

   - **Personal user data:** Email addresses (read-only)

   - **Organization access:** CMSgov

1. Select **Authorize lhanekam**

1. Verify that the Jenkins page loads

### Add the Jenkins agent node

1. Open a terminal

1. Get and note the private IP address of Jenkins agent to the clipboard

   1. Set the management AWS profile

      ```ShellSession
      $ export AWS_PROFILE=ab2d-mgmt-east-dev
      ```

   1. Copy the private IP address of Jenkins agent to the clipboard
   
      ```ShellSession
      $ aws --region us-east-1 ec2 describe-instances \
        --filters "Name=tag:Name,Values=ab2d-jenkins-agent" \
        --query="Reservations[*].Instances[?State.Name == 'running'].PrivateIpAddress" \
        --output text
      ```

   1. Note the private IP address of the Jenkins agent

      *Format:*

      ```
      {private ip address of the jenkins agent}
      ```

      *Example:*

      ```
      10.242.37.53
      ```

1. Get and note the number of CPUs for Jenkins agent

   1. Set the management AWS profile

      ```ShellSession
      $ export AWS_PROFILE=ab2d-mgmt-east-dev
      ```

   1. Set the region

      ```ShellSession
      $ export REGION=us-east-1
      ```
      
   1. Get the instance type of the Jenkins agent
   
      ```ShellSession
      $ JENKINS_AGENT_INSTANCE_TYPE=$(aws --region "${REGION}" ec2 describe-instances \
        --filters "Name=tag:Name,Values=ab2d-jenkins-agent" \
        --query="Reservations[*].Instances[?State.Name == 'running'].InstanceType" \
        --output text)
      ```

   1. Get the numbr of CPUs for Jenkins agent

      ```ShellSession
      $ aws --region "${REGION}" ec2 describe-instance-types \
        --instance-types "${JENKINS_AGENT_INSTANCE_TYPE}" --query "InstanceTypes[*].VCpuInfo.DefaultVCpus" \
        --output text
      ```

   1. Note the number that is output

      *Format:*

      ```
      {cpu count for jenkins agent}
      ```

      *Example:*

      ```
      4
      ```
      
1. Log on to the Jenkins GUI (if not already logged in)

   1. Ensure that you are connected to the Cisco VPN

   1. Open Chrome

   1. Enter the following in the address bar

      *Format:*

      > http://{jenkins master private ip}:8080

   1. Log on to the Jenkins GUI
      
1. Select **Manage Jenkins**

1. Select **Manage Nodes and Clouds** under the "System Configuration" section

1. Select **New Node** from the leftmost panel

1. Type the following in the **Node name** text box

   ```
   agent01
   ```

1. Check **Permanent Agent**

1. Select **OK** on the "New Node" page

1. Configure the Jenkins agent node

   *Format:*
   
   - **Name:** agent01

   - **Description:** Agent 01

   - **# of executors:** {cpu count for jenkins agent}

   - **Remote root directory:** /home/jenkins/jenkins_agent

   - **Labels:** {leave blank}

   - **Usage:** Use this node as much as possible

   - **Launch method:** Launch agent agents via SSH

   - **Host:** {private ip address of the jenkins agent}

   - **Credentials:** jenkins

   - **Host Key Verification Strategy:** Known hosts file Verification Strategy

   - **Availability:** Keep this agent online as much as possible

   *Example:*
   
   - **Name:** agent01

   - **Description:** Agent 01

   - **# of executors:** 4

   - **Remote root directory:** /home/jenkins/jenkins_agent

   - **Labels:** {leave blank}

   - **Usage:** Use this node as much as possible

   - **Launch method:** Launch agent agents via SSH

   - **Host:** 10.242.37.53

   - **Credentials:** jenkins

   - **Host Key Verification Strategy:** Known hosts file Verification Strategy

   - **Availability:** Keep this agent online as much as possible

1. Note that the "Labels" property that we are not currently using is typically used to group nodes that are used for different functions

   *Examples:*

   - slave01 to slave05 might all have the label "development_builds"

   - slave31 to slave35 might all have the label "production_builds"

1. Select **Save**

1. Note that the new agent node will have an X on it which means that it is still being setup

1. Select the new agent node

1. Select **Log** from the leftmost panel

1. Verify that the following appears at the end of the log file

   ```
   Agent successfully connected and online
   ```

1. Select **Jenkins** at the top left of the page

### Create a "development" folder in Jenkins

1. Log on to the Jenkins GUI (if not already logged in)

   1. Ensure that you are connected to the Cisco VPN

   1. Open Chrome

   1. Enter the following in the address bar

      *Format:*

      > http://{jenkins master private ip}:8080

   1. Log on to the Jenkins GUI

1. Select **New Item** from the leftmost panel

1. Type the following in the **Enter an item name** text box

   ```
   development
   ```

1. Select **Folder**

1. Select **OK** on the "Enter an item name" page

1. Select **Save**

1. Select the **Jenkins** bread crumb in the top left of the page

### Configure a Jenkins project for development application deploy

1. Note that a Jenkins project is the same as the deprecated Jenkins job (even though job is still used in the GUI)

1. Log on to the Jenkins GUI (if not already logged in)

   1. Ensure that you are connected to the Cisco VPN

   1. Open Chrome

   1. Enter the following in the address bar

      *Format:*

      > http://{jenkins master private ip}:8080

   1. Log on to the Jenkins GUI

1. Select the **development** link

1. Select **New Item** from the leftmost panel

1. Type the following in the **Enter an item name** text box

   ```
   deploy-to-development
   ```

1. Select **Freestyle project**

1. Select **OK** on the "Enter an item name" page

1. Configure log rotation strategy for jenkins builds

   1. Check **Discard old builds**

   1. Configure "Discard old builds" as follows

      - **Strategy:** Log Rotation

      - **Days to keep builds:** 14

      - **Max # of builds to keep:** 14

1. Configure GitHub project

   1. Check **GitHub project**

   1. Type the following in the **Project url** text box

      ```
      https://github.com/CMSgov/ab2d
      ```

   1. Select **Apply**

1. Check **This project is parameterized**

1. Add the "CMS_ENV_PARAM" parameter

   1. Select **Add Parameter**

   1. Select **String Parameter**

   1. Configure the "String Parameter" as follows

      - **Name:** CMS_ENV_PARAM

      - **Default Value:** ab2d-dev

      - **Description:**

        ```
	Corresponds to the deployment environment associated with an AWS account.
	```

   1. Check **Trim the string**

   1. Select **Apply**

1. Add the "CMS_ECR_REPO_ENV_PARAM" parameter

   1. Select **Add Parameter**

   1. Select **String Parameter**

   1. Configure the "String Parameter" as follows

      - **Name:** CMS_ECR_REPO_ENV_PARAM

      - **Default Value:** ab2d-mgmt-east-dev

      - **Description:**

        ```
	Corresponds to the management environment associated with an AWS account.
	```

   1. Check **Trim the string**

   1. Select **Apply**

1. Add the "REGION_PARAM" parameter

   1. Select **Add Parameter**

   1. Select **String Parameter**

   1. Configure the "String Parameter" as follows

      - **Name:** REGION_PARAM

      - **Default Value:** us-east-1

      - **Description:**

        ```
	Corresponds to AWS region of the target VPC.
	```

   1. Check **Trim the string**

   1. Select **Apply**

1. Add the "VPC_ID_PARAM" parameter

   1. Select **Add Parameter**

   1. Select **String Parameter**

   1. Configure the "String Parameter" as follows

      - **Name:** VPC_ID_PARAM

      - **Default Value:** vpc-0c6413ec40c5fdac3

      - **Description:**

        ```
	Corresponds to the VPC ID of the target VPC.
	```

   1. Check **Trim the string**

   1. Select **Apply**

1. Add the "SSH_USERNAME_PARAM" parameter

   1. Select **Add Parameter**

   1. Select **String Parameter**

   1. Configure the "String Parameter" as follows

      - **Name:** SSH_USERNAME_PARAM

      - **Default Value:** ec2-user

      - **Description:**

        ```
	Corresponds to the main linux user for EC2 instances.
	```

   1. Check **Trim the string**

   1. Select **Apply**

1. Add the "EC2_INSTANCE_TYPE_API_PARAM" parameter

   1. Select **Add Parameter**

   1. Select **String Parameter**

   1. Configure the "String Parameter" as follows

      - **Name:** EC2_INSTANCE_TYPE_API_PARAM

      - **Default Value:** m5.xlarge

      - **Description:**

        ```
	Corresponds to the EC2 instance type of API nodes.
	```

   1. Check **Trim the string**

   1. Select **Apply**

1. Add the "EC2_INSTANCE_TYPE_WORKER_PARAM" parameter

   1. Select **Add Parameter**

   1. Select **String Parameter**

   1. Configure the "String Parameter" as follows

      - **Name:** EC2_INSTANCE_TYPE_WORKER_PARAM

      - **Default Value:** m5.xlarge

      - **Description:**

        ```
	Corresponds to the EC2 instance type of worker nodes.
	```

   1. Check **Trim the string**

   1. Select **Apply**

1. Add the "EC2_DESIRED_INSTANCE_COUNT_API_PARAM" parameter

   1. Select **Add Parameter**

   1. Select **String Parameter**

   1. Configure the "String Parameter" as follows

      - **Name:** EC2_DESIRED_INSTANCE_COUNT_API_PARAM

      - **Default Value:** 1

      - **Description:**

        ```
	Corresponds to the desired API node count.
	```

   1. Check **Trim the string**

   1. Select **Apply**

1. Add the "EC2_MINIMUM_INSTANCE_COUNT_API_PARAM" parameter

   1. Select **Add Parameter**

   1. Select **String Parameter**

   1. Configure the "String Parameter" as follows

      - **Name:** EC2_MINIMUM_INSTANCE_COUNT_API_PARAM

      - **Default Value:** 1

      - **Description:**

        ```
	Corresponds to the minumum API node(s) count.
	```

   1. Check **Trim the string**

   1. Select **Apply**

1. Add the "EC2_MAXIMUM_INSTANCE_COUNT_API_PARAM" parameter

   1. Select **Add Parameter**

   1. Select **String Parameter**

   1. Configure the "String Parameter" as follows

      - **Name:** EC2_MAXIMUM_INSTANCE_COUNT_API_PARAM

      - **Default Value:** 1

      - **Description:**

        ```
	Corresponds to the maximum API node(s) count.
	```

   1. Check **Trim the string**

   1. Select **Apply**

1. Add the "EC2_DESIRED_INSTANCE_COUNT_WORKER_PARAM" parameter

   1. Select **Add Parameter**

   1. Select **String Parameter**

   1. Configure the "String Parameter" as follows

      - **Name:** EC2_DESIRED_INSTANCE_COUNT_WORKER_PARAM

      - **Default Value:** 1

      - **Description:**

        ```
	Corresponds to the desired worker node count.
	```

   1. Check **Trim the string**

   1. Select **Apply**

1. Add the "EC2_MINIMUM_INSTANCE_COUNT_WORKER_PARAM" parameter

   1. Select **Add Parameter**

   1. Select **String Parameter**

   1. Configure the "String Parameter" as follows

      - **Name:** EC2_MINIMUM_INSTANCE_COUNT_WORKER_PARAM

      - **Default Value:** 1

      - **Description:**

        ```
	Corresponds to the minumum worker node(s) count.
	```

   1. Check **Trim the string**

   1. Select **Apply**

1. Add the "EC2_MAXIMUM_INSTANCE_COUNT_WORKER_PARAM" parameter

   1. Select **Add Parameter**

   1. Select **String Parameter**

   1. Configure the "String Parameter" as follows

      - **Name:** EC2_MAXIMUM_INSTANCE_COUNT_WORKER_PARAM

      - **Default Value:** 1

      - **Description:**

        ```
	Corresponds to the maximum worker node(s) count.
	```

   1. Check **Trim the string**

   1. Select **Apply**

1. Add the "DATABASE_SECRET_DATETIME_PARAM" parameter

   1. Select **Add Parameter**

   1. Select **String Parameter**

   1. Configure the "String Parameter" as follows

      - **Name:** DATABASE_SECRET_DATETIME_PARAM

      - **Default Value:** 2020-01-02-09-15-01

      - **Description:**

        ```
	Corresponds to a datatime string that is needed to get secrets in secrets manager.
	```

   1. Check **Trim the string**

   1. Select **Apply**

1. Add the "DEBUG_LEVEL_PARAM" parameter

   1. Select **Add Parameter**

   1. Select **String Parameter**

   1. Configure the "String Parameter" as follows

      - **Name:** DEBUG_LEVEL_PARAM

      - **Default Value:** WARN

      - **Description:**

        ```
	Corresponds to terraform logging level.
	```

   1. Check **Trim the string**

   1. Select **Apply**

1. Add the "INTERNET_FACING_PARAM" parameter

   1. Select **Add Parameter**

   1. Select **String Parameter**

   1. Configure the "String Parameter" as follows

      - **Name:** INTERNET_FACING_PARAM

      - **Default Value:** false

      - **Description:**

        ```
	Corresponds to whether the application load balancer is internet facing or only available to VPN.
	```

   1. Check **Trim the string**

   1. Select **Apply**

1. Restrict where the project can be run

   1. Check **Restrict where this project can be run**

   1. Type the following in the **Label Expression** text box

      ```
      agent01
      ```

   1. Select **Apply**

1. Scroll down to the "Source Code Management" section

1. Add source control management

   1. Select the **Git** radio button under "Source Code Management"

   1. Note that credentials are not needed since this is a public repository

   1. Configure the "Repositories" section as follows

      *Example for "master" branch"*

      - **Repository URL:** https://github.com/CMSgov/ab2d

      - **Credentials:** - none -

      - **Branch Specifier:** */master

   1. Select **Apply**

1. Scroll down to the "Build Triggers" section

1. Configure build triggers

   1. Check **Poll SCM**

   1. Type the following in the **Schedule** text box

      ```
      H/5 * * * *
      ```

   1. Select **Apply**

1. Scroll down to the "Build Environment" section

1. Check **Add timestamps to the Console Output**

1. Scroll down to the "Build" section

1. Configure the build

   1. Select **Add build step**

   1. Select **Execute shell**

   1. Type the following in **Command** text box

      ```
      cd ./Deploy
      chmod +x ./bash/deploy-application.sh
      ./bash/deploy-application.sh
      ```

   1. Select **Apply**

1. Select **Save**

1. Test the deployment

   1. Select **Build with Parameters**

   1. Note that the parameters and their default values are displayed

   1. Scroll down to the bottom of the parameters

   1. Select **Build**

1. View the deployment output

   1. Select the build number under "Build History" for the current build

      *Example:*

      ```
      #1
      ```

   1. Select **Console Output**

   1. Observe the output

1. If the last line of the output is "Finished: FAILURE", do the following:

   1. Review the deployment output

   1. Resolve the issue

   1. Try running the the build again

1. Verify that the last line of output is as follows:

   ```
   Finished: SUCCESS
   ```

1. Collect timing metrics based on the output and observation of the "Destroy old deployment" process

   *New deployment active:* 16:41

   *Total time including cleanup:* 24:01

   Process                                   |Start Time|End Time|Process Time
   ------------------------------------------|----------|--------|------------
   Prepare for deployment                    |16:07:07  |16:07:31|00:24
   Build API and worker                      |16:07:31  |16:08:31|01:00
   Push API and worker images to ECR         |16:08:31  |16:09:39|01:08
   Complete API module automation            |16:09:39  |16:10:40|01:01
   Complete worker module automation         |16:10:40  |16:11:31|00:51
   Complete CloudWatch, WAF, and Shield      |16:11:31  |16:11:38|00:07
   Wait for API and Worker ECS tasks to start|16:11:38  |16:23:48|12:10
   New deployment active                     |16:23:48  |16:23:48|00:00
   Destroy old deployment                    |16:23:48  |16:31:08|07:20

### Create a "sandbox" folder in Jenkins

1. Log on to the Jenkins GUI (if not already logged in)

   1. Ensure that you are connected to the Cisco VPN

   1. Open Chrome

   1. Enter the following in the address bar

      *Format:*

      > http://{jenkins master private ip}:8080

   1. Log on to the Jenkins GUI

1. Select **New Item** from the leftmost panel

1. Type the following in the **Enter an item name** text box

   ```
   sandbox
   ```

1. Select **Folder**

1. Select **OK** on the "Enter an item name" page

1. Select **Save**

1. Select the **Jenkins** bread crumb in the top left of the page

### Configure a Jenkins project for sandbox application deploy

1. Note that a Jenkins project is the same as the deprecated Jenkins job (even though job is still used in the GUI)

1. Log on to the Jenkins GUI (if not already logged in)

   1. Ensure that you are connected to the Cisco VPN

   1. Open Chrome

   1. Enter the following in the address bar

      *Format:*

      > http://{jenkins master private ip}:8080

<<<<<<< HEAD
   1. Log on to the Jenkins GUI

1. Select **Manage Jenkins** from the leftmost panel

1. Select **Manage Plugins**

1. Select the **Available** tab

1. Select **Check now**

1. Scroll down to "GitHub Authentication"

1. Check **GitHub Authentication**

1. Select **Download now and install after restart**

1. Check **Restart Jenkins when installation is complete and no jobs are running**

1. Wait for Jenkins to restart

1. Log on to Jenkins

1. Select **Manage Jenkins** in the leftmost panel

1. Scroll down to the "Security" section

1. Select **Configure Global Security** under the "Security" section

1. Select the **Github Authentication Plugin** radio button under "Security Realm" within the "Authentication" section

1. Configure "Global GitHub OAuth Settings" as follows

   - **GitHub Web URI:** https://github.com

   - **GitHub API URI:** https://api.github.com

   - **Client ID:** {jenkins-github-authentication client id from 1password}

   - **Client Secret:** {jenkins-github-authentication client secret from 1password}

   - **OAuth Scope(s):** read:org,user:email,repo

1. Select **Apply**

1. Scroll down to the **Authorization** section

1. Select the **Matrix-based security** radio button

1. Add desired GitHub users

   1. Select **Add user or group**

   1. Type the desired GitHub user into the **User or group name** text box

   1. Select **OK**

   1. Set desired permissions for the user using the checkboxes

   1. Select **Apply**

   1. Repeat this step for any additional users

1. Select **Save**

1. Log out of Jenkins

### Log on to Jenkins using GitHub OAuth authentication

1. Open Jenkins again

1. Note that you will be prompted to log on to GitHub, if you are not already logged in

1. Log on to GitHub

1. Note the following appears on the "Authorize jenkins-github-authentication" page

   - **jenkins-github-authentication by lhanekam:** wants to access your {your github user} account

   - **Organizations and teams:** Read-only access

   - **Repositories:** Public and private

   - **Personal user data:** Email addresses (read-only)

   - **Organization access:** CMSgov

1. Select **Authorize lhanekam**

1. Verify that the Jenkins page loads

### Add the Jenkins agent node

1. Open a terminal

1. Get and note the private IP address of Jenkins agent to the clipboard

   1. Set the management AWS profile

      ```ShellSession
      $ export AWS_PROFILE=ab2d-mgmt-east-dev
      ```

   1. Copy the private IP address of Jenkins agent to the clipboard
   
      ```ShellSession
      $ aws --region us-east-1 ec2 describe-instances \
        --filters "Name=tag:Name,Values=ab2d-jenkins-agent" \
        --query="Reservations[*].Instances[?State.Name == 'running'].PrivateIpAddress" \
        --output text
      ```

   1. Note the private IP address of the Jenkins agent

      *Format:*

      ```
      {private ip address of the jenkins agent}
      ```

      *Example:*

      ```
      10.242.37.53
      ```

1. Get and note the number of CPUs for Jenkins agent

   1. Set the management AWS profile

      ```ShellSession
      $ export AWS_PROFILE=ab2d-mgmt-east-dev
      ```

   1. Set the region

      ```ShellSession
      $ export REGION=us-east-1
      ```
      
   1. Get the instance type of the Jenkins agent
   
      ```ShellSession
      $ JENKINS_AGENT_INSTANCE_TYPE=$(aws --region "${REGION}" ec2 describe-instances \
        --filters "Name=tag:Name,Values=ab2d-jenkins-agent" \
        --query="Reservations[*].Instances[?State.Name == 'running'].InstanceType" \
        --output text)
      ```

   1. Get the numbr of CPUs for Jenkins agent

      ```ShellSession
      $ aws --region "${REGION}" ec2 describe-instance-types \
        --instance-types "${JENKINS_AGENT_INSTANCE_TYPE}" --query "InstanceTypes[*].VCpuInfo.DefaultVCpus" \
        --output text
      ```

   1. Note the number that is output

      *Format:*

      ```
      {cpu count for jenkins agent}
      ```

      *Example:*

      ```
      4
      ```
      
1. Log on to the Jenkins GUI (if not already logged in)

   1. Ensure that you are connected to the Cisco VPN

   1. Open Chrome

   1. Enter the following in the address bar

      *Format:*

      > http://{jenkins master private ip}:8080

   1. Log on to the Jenkins GUI
      
1. Select **Manage Jenkins**

1. Select **Manage Nodes and Clouds** under the "System Configuration" section

1. Select **New Node** from the leftmost panel

1. Type the following in the **Node name** text box

   ```
   agent01
   ```

1. Check **Permanent Agent**

1. Select **OK** on the "New Node" page

1. Configure the Jenkins agent node

   *Format:*
   
   - **Name:** agent01

   - **Description:** Agent 01

   - **# of executors:** {cpu count for jenkins agent}

   - **Remote root directory:** /home/jenkins/jenkins_agent

   - **Labels:** {leave blank}

   - **Usage:** Use this node as much as possible

   - **Launch method:** Launch agent agents via SSH

   - **Host:** {private ip address of the jenkins agent}

   - **Credentials:** jenkins

   - **Host Key Verification Strategy:** Known hosts file Verification Strategy

   - **Availability:** Keep this agent online as much as possible

   *Example:*
   
   - **Name:** agent01

   - **Description:** Agent 01

   - **# of executors:** 4

   - **Remote root directory:** /home/jenkins/jenkins_agent

   - **Labels:** {leave blank}

   - **Usage:** Use this node as much as possible

   - **Launch method:** Launch agent agents via SSH

   - **Host:** 10.242.37.53

   - **Credentials:** jenkins

   - **Host Key Verification Strategy:** Known hosts file Verification Strategy

   - **Availability:** Keep this agent online as much as possible

1. Note that the "Labels" property that we are not currently using is typically used to group nodes that are used for different functions

   *Examples:*

   - slave01 to slave05 might all have the label "development_builds"

   - slave31 to slave35 might all have the label "production_builds"

1. Select **Save**

1. Note that the new agent node will have an X on it which means that it is still being setup

1. Select the new agent node

1. Select **Log** from the leftmost panel

1. Verify that the following appears at the end of the log file

   ```
   Agent successfully connected and online
   ```

1. Select **Jenkins** at the top left of the page

### Create a "development" folder in Jenkins

1. Log on to the Jenkins GUI (if not already logged in)

   1. Ensure that you are connected to the Cisco VPN

   1. Open Chrome

   1. Enter the following in the address bar

      *Format:*

      > http://{jenkins master private ip}:8080

   1. Log on to the Jenkins GUI

1. Select **New Item** from the leftmost panel

1. Type the following in the **Enter an item name** text box

   ```
   development
   ```

1. Select **Folder**

1. Select **OK** on the "Enter an item name" page

1. Select **Save**

1. Select the **Jenkins** bread crumb in the top left of the page

### Configure a Jenkins project for development application deploy

1. Note that a Jenkins project is the same as the deprecated Jenkins job (even though job is still used in the GUI)

1. Log on to the Jenkins GUI (if not already logged in)

   1. Ensure that you are connected to the Cisco VPN

   1. Open Chrome

   1. Enter the following in the address bar

      *Format:*

      > http://{jenkins master private ip}:8080

   1. Log on to the Jenkins GUI

1. Select the **development** link

1. Select **New Item** from the leftmost panel

1. Type the following in the **Enter an item name** text box

   ```
   deploy-to-development
   ```

1. Select **Freestyle project**

1. Select **OK** on the "Enter an item name" page

1. Configure log rotation strategy for jenkins builds

   1. Check **Discard old builds**

   1. Configure "Discard old builds" as follows

      - **Strategy:** Log Rotation

      - **Days to keep builds:** 14

      - **Max # of builds to keep:** 14

1. Configure GitHub project

   1. Check **GitHub project**

   1. Type the following in the **Project url** text box

      ```
      https://github.com/CMSgov/ab2d
      ```

   1. Select **Apply**

1. Check **This project is parameterized**

1. Add the "CMS_ENV_PARAM" parameter

   1. Select **Add Parameter**

   1. Select **String Parameter**

   1. Configure the "String Parameter" as follows

      - **Name:** CMS_ENV_PARAM

      - **Default Value:** ab2d-dev

      - **Description:**

        ```
	Corresponds to the deployment environment associated with an AWS account.
	```

   1. Check **Trim the string**

   1. Select **Apply**

1. Add the "CMS_ECR_REPO_ENV_PARAM" parameter

   1. Select **Add Parameter**

   1. Select **String Parameter**

   1. Configure the "String Parameter" as follows

      - **Name:** CMS_ECR_REPO_ENV_PARAM

      - **Default Value:** ab2d-mgmt-east-dev

      - **Description:**

        ```
	Corresponds to the management environment associated with an AWS account.
	```

   1. Check **Trim the string**

   1. Select **Apply**

1. Add the "REGION_PARAM" parameter

   1. Select **Add Parameter**

   1. Select **String Parameter**

   1. Configure the "String Parameter" as follows

      - **Name:** REGION_PARAM

      - **Default Value:** us-east-1

      - **Description:**

        ```
	Corresponds to AWS region of the target VPC.
	```

   1. Check **Trim the string**

   1. Select **Apply**

1. Add the "VPC_ID_PARAM" parameter

   1. Select **Add Parameter**

   1. Select **String Parameter**

   1. Configure the "String Parameter" as follows

      - **Name:** VPC_ID_PARAM

      - **Default Value:** vpc-0c6413ec40c5fdac3

      - **Description:**

        ```
	Corresponds to the VPC ID of the target VPC.
	```

   1. Check **Trim the string**

   1. Select **Apply**

1. Add the "SSH_USERNAME_PARAM" parameter

   1. Select **Add Parameter**

   1. Select **String Parameter**

   1. Configure the "String Parameter" as follows

      - **Name:** SSH_USERNAME_PARAM

      - **Default Value:** ec2-user

      - **Description:**

        ```
	Corresponds to the main linux user for EC2 instances.
	```

   1. Check **Trim the string**

   1. Select **Apply**

1. Add the "EC2_INSTANCE_TYPE_API_PARAM" parameter

   1. Select **Add Parameter**

   1. Select **String Parameter**

   1. Configure the "String Parameter" as follows

      - **Name:** EC2_INSTANCE_TYPE_API_PARAM

      - **Default Value:** m5.xlarge

      - **Description:**

        ```
	Corresponds to the EC2 instance type of API nodes.
	```

   1. Check **Trim the string**

   1. Select **Apply**

1. Add the "EC2_INSTANCE_TYPE_WORKER_PARAM" parameter

   1. Select **Add Parameter**

   1. Select **String Parameter**

   1. Configure the "String Parameter" as follows

      - **Name:** EC2_INSTANCE_TYPE_WORKER_PARAM

      - **Default Value:** m5.xlarge

      - **Description:**

        ```
	Corresponds to the EC2 instance type of worker nodes.
	```

   1. Check **Trim the string**

   1. Select **Apply**

1. Add the "EC2_DESIRED_INSTANCE_COUNT_API_PARAM" parameter

   1. Select **Add Parameter**

   1. Select **String Parameter**

   1. Configure the "String Parameter" as follows

      - **Name:** EC2_DESIRED_INSTANCE_COUNT_API_PARAM

      - **Default Value:** 1

      - **Description:**

        ```
	Corresponds to the desired API node count.
	```

   1. Check **Trim the string**

   1. Select **Apply**

1. Add the "EC2_MINIMUM_INSTANCE_COUNT_API_PARAM" parameter

   1. Select **Add Parameter**

   1. Select **String Parameter**

   1. Configure the "String Parameter" as follows

      - **Name:** EC2_MINIMUM_INSTANCE_COUNT_API_PARAM

      - **Default Value:** 1

      - **Description:**

        ```
	Corresponds to the minumum API node(s) count.
	```

   1. Check **Trim the string**

   1. Select **Apply**

1. Add the "EC2_MAXIMUM_INSTANCE_COUNT_API_PARAM" parameter

   1. Select **Add Parameter**

   1. Select **String Parameter**

   1. Configure the "String Parameter" as follows

      - **Name:** EC2_MAXIMUM_INSTANCE_COUNT_API_PARAM

      - **Default Value:** 1

      - **Description:**

        ```
	Corresponds to the maximum API node(s) count.
	```

   1. Check **Trim the string**

   1. Select **Apply**

1. Add the "EC2_DESIRED_INSTANCE_COUNT_WORKER_PARAM" parameter

   1. Select **Add Parameter**

   1. Select **String Parameter**

   1. Configure the "String Parameter" as follows

      - **Name:** EC2_DESIRED_INSTANCE_COUNT_WORKER_PARAM

      - **Default Value:** 1

      - **Description:**

        ```
	Corresponds to the desired worker node count.
	```

   1. Check **Trim the string**

   1. Select **Apply**

1. Add the "EC2_MINIMUM_INSTANCE_COUNT_WORKER_PARAM" parameter

   1. Select **Add Parameter**

   1. Select **String Parameter**

   1. Configure the "String Parameter" as follows

      - **Name:** EC2_MINIMUM_INSTANCE_COUNT_WORKER_PARAM

      - **Default Value:** 1

      - **Description:**

        ```
	Corresponds to the minumum worker node(s) count.
	```

   1. Check **Trim the string**

   1. Select **Apply**

1. Add the "EC2_MAXIMUM_INSTANCE_COUNT_WORKER_PARAM" parameter

   1. Select **Add Parameter**

   1. Select **String Parameter**

   1. Configure the "String Parameter" as follows

      - **Name:** EC2_MAXIMUM_INSTANCE_COUNT_WORKER_PARAM

      - **Default Value:** 1

      - **Description:**

        ```
	Corresponds to the maximum worker node(s) count.
	```

   1. Check **Trim the string**

   1. Select **Apply**

1. Add the "DATABASE_SECRET_DATETIME_PARAM" parameter

   1. Select **Add Parameter**

   1. Select **String Parameter**

   1. Configure the "String Parameter" as follows

      - **Name:** DATABASE_SECRET_DATETIME_PARAM

      - **Default Value:** 2020-01-02-09-15-01

      - **Description:**

        ```
	Corresponds to a datatime string that is needed to get secrets in secrets manager.
	```

   1. Check **Trim the string**

   1. Select **Apply**

1. Add the "DEBUG_LEVEL_PARAM" parameter

   1. Select **Add Parameter**

   1. Select **String Parameter**

   1. Configure the "String Parameter" as follows

      - **Name:** DEBUG_LEVEL_PARAM

      - **Default Value:** WARN

      - **Description:**

        ```
	Corresponds to terraform logging level.
	```

   1. Check **Trim the string**

   1. Select **Apply**

1. Add the "INTERNET_FACING_PARAM" parameter

   1. Select **Add Parameter**

   1. Select **String Parameter**

   1. Configure the "String Parameter" as follows

      - **Name:** INTERNET_FACING_PARAM

      - **Default Value:** false

      - **Description:**

        ```
	Corresponds to whether the application load balancer is internet facing or only available to VPN.
	```

   1. Check **Trim the string**

   1. Select **Apply**

1. Restrict where the project can be run

   1. Check **Restrict where this project can be run**

   1. Type the following in the **Label Expression** text box

      ```
      agent01
      ```

   1. Select **Apply**

1. Scroll down to the "Source Code Management" section

1. Add source control management

   1. Select the **Git** radio button under "Source Code Management"

   1. Note that credentials are not needed since this is a public repository

   1. Configure the "Repositories" section as follows

      *Example for "master" branch"*

      - **Repository URL:** https://github.com/CMSgov/ab2d

      - **Credentials:** - none -

      - **Branch Specifier:** */master

   1. Select **Apply**

1. Scroll down to the "Build Triggers" section

1. Configure build triggers

   1. Check **Poll SCM**

   1. Type the following in the **Schedule** text box

      ```
      H/5 * * * *
      ```

   1. Select **Apply**

1. Scroll down to the "Build Environment" section

1. Check **Add timestamps to the Console Output**

1. Scroll down to the "Build" section

1. Configure the build

   1. Select **Add build step**

   1. Select **Execute shell**

   1. Type the following in **Command** text box

      ```
      cd ./Deploy
      chmod +x ./bash/deploy-application.sh
      ./bash/deploy-application.sh
      ```

   1. Select **Apply**

1. Select **Save**

1. Test the deployment

   1. Select **Build with Parameters**

   1. Note that the parameters and their default values are displayed

   1. Scroll down to the bottom of the parameters

   1. Select **Build**

1. View the deployment output

   1. Select the build number under "Build History" for the current build

      *Example:*

      ```
      #1
      ```

   1. Select **Console Output**

   1. Observe the output

1. If the last line of the output is "Finished: FAILURE", do the following:

   1. Review the deployment output

   1. Resolve the issue

   1. Try running the the build again

1. Verify that the last line of output is as follows:

   ```
   Finished: SUCCESS
   ```

1. Collect timing metrics based on the output and observation of the "Destroy old deployment" process

   *New deployment active:* 16:41

   *Total time including cleanup:* 24:01

   Process                                   |Start Time|End Time|Process Time
   ------------------------------------------|----------|--------|------------
   Prepare for deployment                    |16:07:07  |16:07:31|00:24
   Build API and worker                      |16:07:31  |16:08:31|01:00
   Push API and worker images to ECR         |16:08:31  |16:09:39|01:08
   Complete API module automation            |16:09:39  |16:10:40|01:01
   Complete worker module automation         |16:10:40  |16:11:31|00:51
   Complete CloudWatch, WAF, and Shield      |16:11:31  |16:11:38|00:07
   Wait for API and Worker ECS tasks to start|16:11:38  |16:23:48|12:10
   New deployment active                     |16:23:48  |16:23:48|00:00
   Destroy old deployment                    |16:23:48  |16:31:08|07:20

### Create a "sandbox" folder in Jenkins

1. Log on to the Jenkins GUI (if not already logged in)

   1. Ensure that you are connected to the Cisco VPN

   1. Open Chrome

   1. Enter the following in the address bar

      *Format:*

      > http://{jenkins master private ip}:8080

   1. Log on to the Jenkins GUI

1. Select **New Item** from the leftmost panel

1. Type the following in the **Enter an item name** text box

   ```
   sandbox
   ```

1. Select **Folder**

1. Select **OK** on the "Enter an item name" page

1. Select **Save**

1. Select the **Jenkins** bread crumb in the top left of the page

### Configure a Jenkins project for sandbox application deploy

1. Note that a Jenkins project is the same as the deprecated Jenkins job (even though job is still used in the GUI)

1. Log on to the Jenkins GUI (if not already logged in)

   1. Ensure that you are connected to the Cisco VPN

   1. Open Chrome

   1. Enter the following in the address bar

      *Format:*

      > http://{jenkins master private ip}:8080

   1. Log on to the Jenkins GUI

=======
   1. Log on to the Jenkins GUI

>>>>>>> 79bede0f
1. Select the **sandbox** link

1. Select **New Item** from the leftmost panel

1. Type the following in the **Enter an item name** text box

   ```
   deploy-to-sandbox
   ```

1. Select **Freestyle project**

1. Select **OK** on the "Enter an item name" page

1. Configure log rotation strategy for jenkins builds

   1. Check **Discard old builds**

   1. Configure "Discard old builds" as follows

      - **Strategy:** Log Rotation

      - **Days to keep builds:** 14

      - **Max # of builds to keep:** 14

1. Configure GitHub project

   1. Check **GitHub project**

   1. Type the following in the **Project url** text box

      ```
      https://github.com/CMSgov/ab2d
      ```

   1. Select **Apply**

1. Check **This project is parameterized**

1. Add the "CMS_ENV_PARAM" parameter

   1. Select **Add Parameter**

   1. Select **String Parameter**

   1. Configure the "String Parameter" as follows

      - **Name:** CMS_ENV_PARAM

      - **Default Value:** ab2d-sbx-sandbox

      - **Description:**

        ```
	Corresponds to the sandbox environment associated with an AWS account.
	```

   1. Check **Trim the string**

   1. Select **Apply**

1. Add the "CMS_ECR_REPO_ENV_PARAM" parameter

   1. Select **Add Parameter**

   1. Select **String Parameter**

   1. Configure the "String Parameter" as follows

      - **Name:** CMS_ECR_REPO_ENV_PARAM

      - **Default Value:** ab2d-mgmt-east-dev

      - **Description:**

        ```
	Corresponds to the management environment associated with an AWS account.
	```

   1. Check **Trim the string**

   1. Select **Apply**

1. Add the "REGION_PARAM" parameter

   1. Select **Add Parameter**

   1. Select **String Parameter**

   1. Configure the "String Parameter" as follows

      - **Name:** REGION_PARAM

      - **Default Value:** us-east-1

      - **Description:**

        ```
	Corresponds to AWS region of the target VPC.
	```

   1. Check **Trim the string**

   1. Select **Apply**

1. Add the "VPC_ID_PARAM" parameter

   1. Select **Add Parameter**

   1. Select **String Parameter**

   1. Configure the "String Parameter" as follows

      - **Name:** VPC_ID_PARAM

      - **Default Value:** vpc-08dbf3fa96684151c

      - **Description:**

        ```
	Corresponds to the VPC ID of the target VPC.
	```

   1. Check **Trim the string**

   1. Select **Apply**

1. Add the "SSH_USERNAME_PARAM" parameter

   1. Select **Add Parameter**

   1. Select **String Parameter**

   1. Configure the "String Parameter" as follows

      - **Name:** SSH_USERNAME_PARAM

      - **Default Value:** ec2-user

      - **Description:**

        ```
	Corresponds to the main linux user for EC2 instances.
	```

   1. Check **Trim the string**

   1. Select **Apply**

1. Add the "EC2_INSTANCE_TYPE_API_PARAM" parameter

   1. Select **Add Parameter**

   1. Select **String Parameter**

   1. Configure the "String Parameter" as follows

      - **Name:** EC2_INSTANCE_TYPE_API_PARAM

      - **Default Value:** m5.xlarge

      - **Description:**

        ```
	Corresponds to the EC2 instance type of API nodes.
	```

   1. Check **Trim the string**

   1. Select **Apply**

1. Add the "EC2_INSTANCE_TYPE_WORKER_PARAM" parameter

   1. Select **Add Parameter**

   1. Select **String Parameter**

   1. Configure the "String Parameter" as follows

      - **Name:** EC2_INSTANCE_TYPE_WORKER_PARAM

      - **Default Value:** m5.4xlarge

      - **Description:**

        ```
	Corresponds to the EC2 instance type of worker nodes.
	```

   1. Check **Trim the string**

   1. Select **Apply**

1. Add the "EC2_DESIRED_INSTANCE_COUNT_API_PARAM" parameter

   1. Select **Add Parameter**

   1. Select **String Parameter**

   1. Configure the "String Parameter" as follows

      - **Name:** EC2_DESIRED_INSTANCE_COUNT_API_PARAM

      - **Default Value:** 2

      - **Description:**

        ```
	Corresponds to the desired API node count.
	```

   1. Check **Trim the string**

   1. Select **Apply**

1. Add the "EC2_MINIMUM_INSTANCE_COUNT_API_PARAM" parameter

   1. Select **Add Parameter**

   1. Select **String Parameter**

   1. Configure the "String Parameter" as follows

      - **Name:** EC2_MINIMUM_INSTANCE_COUNT_API_PARAM

      - **Default Value:** 2

      - **Description:**

        ```
	Corresponds to the minumum API node(s) count.
	```

   1. Check **Trim the string**

   1. Select **Apply**

1. Add the "EC2_MAXIMUM_INSTANCE_COUNT_API_PARAM" parameter

   1. Select **Add Parameter**

   1. Select **String Parameter**

   1. Configure the "String Parameter" as follows

      - **Name:** EC2_MAXIMUM_INSTANCE_COUNT_API_PARAM

      - **Default Value:** 2

      - **Description:**

        ```
	Corresponds to the maximum API node(s) count.
	```

   1. Check **Trim the string**

   1. Select **Apply**

1. Add the "EC2_DESIRED_INSTANCE_COUNT_WORKER_PARAM" parameter

   1. Select **Add Parameter**

   1. Select **String Parameter**

   1. Configure the "String Parameter" as follows

      - **Name:** EC2_DESIRED_INSTANCE_COUNT_WORKER_PARAM

      - **Default Value:** 2

      - **Description:**

        ```
	Corresponds to the desired worker node count.
	```

   1. Check **Trim the string**

   1. Select **Apply**

1. Add the "EC2_MINIMUM_INSTANCE_COUNT_WORKER_PARAM" parameter

   1. Select **Add Parameter**

   1. Select **String Parameter**

   1. Configure the "String Parameter" as follows

      - **Name:** EC2_MINIMUM_INSTANCE_COUNT_WORKER_PARAM

      - **Default Value:** 2

      - **Description:**

        ```
	Corresponds to the minumum worker node(s) count.
	```

   1. Check **Trim the string**

   1. Select **Apply**

1. Add the "EC2_MAXIMUM_INSTANCE_COUNT_WORKER_PARAM" parameter

   1. Select **Add Parameter**

   1. Select **String Parameter**

   1. Configure the "String Parameter" as follows

      - **Name:** EC2_MAXIMUM_INSTANCE_COUNT_WORKER_PARAM

      - **Default Value:** 2

      - **Description:**

        ```
	Corresponds to the maximum worker node(s) count.
	```

   1. Check **Trim the string**

   1. Select **Apply**

1. Add the "DATABASE_SECRET_DATETIME_PARAM" parameter

   1. Select **Add Parameter**

   1. Select **String Parameter**

   1. Configure the "String Parameter" as follows

      - **Name:** DATABASE_SECRET_DATETIME_PARAM

      - **Default Value:** 2020-01-02-09-15-01

      - **Description:**

        ```
	Corresponds to a datatime string that is needed to get secrets in secrets manager.
	```

   1. Check **Trim the string**

   1. Select **Apply**

1. Add the "DEBUG_LEVEL_PARAM" parameter

   1. Select **Add Parameter**

   1. Select **String Parameter**

   1. Configure the "String Parameter" as follows

      - **Name:** DEBUG_LEVEL_PARAM

      - **Default Value:** WARN

      - **Description:**

        ```
	Corresponds to terraform logging level.
	```

   1. Check **Trim the string**

   1. Select **Apply**

1. Add the "INTERNET_FACING_PARAM" parameter

   1. Select **Add Parameter**

   1. Select **String Parameter**

   1. Configure the "String Parameter" as follows

      - **Name:** INTERNET_FACING_PARAM

      - **Default Value:** true

      - **Description:**

        ```
	Corresponds to whether the application load balancer is internet facing or only available to VPN.
	```

   1. Check **Trim the string**

   1. Select **Apply**

<<<<<<< HEAD
=======
1. Add the "INTERNET_FACING_PARAM" parameter

   1. Select **Add Parameter**

   1. Select **String Parameter**

   1. Configure the "String Parameter" as follows

      - **Name:** INTERNET_FACING_PARAM

      - **Default Value:** true

      - **Description:**

        ```
	Corresponds to whether the application load balancer is internet facing or only available to VPN.
	```

   1. Check **Trim the string**

   1. Select **Apply**

>>>>>>> 79bede0f
1. Restrict where the project can be run

   1. Check **Restrict where this project can be run**

   1. Type the following in the **Label Expression** text box

      ```
      agent01
      ```

   1. Select **Apply**

1. Scroll down to the "Source Code Management" section

1. Add source control management

   1. Select the **Git** radio button under "Source Code Management"

   1. Note that credentials are not needed since this is a public repository

   1. Configure the "Repositories" section as follows

      *Example for "master" branch"*

      - **Repository URL:** https://github.com/CMSgov/ab2d

      - **Credentials:** - none -

      - **Branch Specifier:** */master

   1. Select **Apply**

1. Scroll down to the "Build Environment" section

1. Check **Add timestamps to the Console Output**

1. Scroll down to the "Build" section

1. Configure the build

   1. Select **Add build step**

   1. Select **Execute shell**

   1. Type the following in **Command** text box

      ```
      cd ./Deploy
      chmod +x ./bash/deploy-application.sh
      ./bash/deploy-application.sh
      ```

   1. Select **Apply**

1. Select **Save**

1. Test the deployment

   1. Select **Build with Parameters**

   1. Note that the parameters and their default values are displayed

   1. Scroll down to the bottom of the parameters

   1. Select **Build**

1. View the deployment output

   1. Select the build number under "Build History" for the current build

      *Example:*

      ```
      #1
      ```

   1. Select **Console Output**

   1. Observe the output

1. If the last line of the output is "Finished: FAILURE", do the following:

   1. Review the deployment output

   1. Resolve the issue

   1. Try running the the build again

1. Verify that the last line of output is as follows:

   ```
   Finished: SUCCESS
   ```

1. Collect timing metrics based on the output and observation of the "Destroy old deployment" process

   > *** TO DO ***: Update metrics
   
   Process                                   |Start Time|End Time|Process Time
   ------------------------------------------|----------|--------|------------
   Prepare for deployment                    |16:30:42  |16:31:03|00:21
   Build API and worker                      |16:31:03  |16:32:03|01:00
   Push API and worker images to ECR         |16:32:03  |16:33:01|00:58
   Complete API module automation            |16:33:01  |16:34:05|01:04
   Complete worker module automation         |16:34:05  |16:34:56|00:51
   Wait for API and Worker ECS tasks to start|16:34:56  |16:48:02|13:06
   New deployment active                     |16:48:02  |16:48:02|00:00
   Destroy old deployment                    |16:48:02  |16:49:30|07:44

## Upgrade Jenkins

1. Log on to the Jenkins GUI (if not already logged in)

   1. Ensure that you are connected to the Cisco VPN

   1. Open Chrome

   1. Enter the following in the address bar

      *Format:*

      > http://{jenkins master private ip}:8080

   1. Log on to the Jenkins GUI

1. Select **Manage Jenkins** from the leftmost panel

1. Connect to Jenkins master

   1. Set the management AWS profile

      ```ShellSession
      $ export AWS_PROFILE=ab2d-mgmt-east-dev
      ```

   1. Get the public IP address of Jenkins master
   
      ```ShellSession
      $ JENKINS_MASTER_PUBLIC_IP=$(aws --region us-east-1 ec2 describe-instances \
        --filters "Name=tag:Name,Values=ab2d-jenkins-master" \
        --query="Reservations[*].Instances[?State.Name == 'running'].PublicIpAddress" \
        --output text)
      ```

   1. SSH into the instance using the public IP address

      ```ShellSession
      $ ssh -i ~/.ssh/ab2d-mgmt-east-dev.pem ec2-user@$JENKINS_MASTER_PUBLIC_IP
      ```

1. Stop Jenkins

   ```ShellSession
   $ sudo systemctl stop jenkins
   ```

1. Clear the jenkins log

   ```ShellSession
   $ sudo cat /dev/null > /var/log/jenkins/jenkins.log
   ```

1. Upgrade Jenkins

   ```ShellSession
   $ sudo yum update jenkins -y
   ```

1. Start Jenkins

   ```ShellSession
   $ sudo systemctl start jenkins
   ```

1. Verify the status of Jenkins

   ```ShellSessiion
   $ systemctl status jenkins
   ```

1. Log on to the Jenkins GUI (if not already logged in)

   1. Ensure that you are connected to the Cisco VPN

   1. Open Chrome

   1. Enter the following in the address bar

      *Format:*

      > http://{jenkins master private ip}:8080

   1. Log on to the Jenkins GUI

1. Verify that Jenkins has been updated to the new version

1. Select **Manage Jenkins** from the leftmost panel

1. Select **Manage Plugins**
<<<<<<< HEAD

1. Select the **Updates** tab

1. If there are updates listed, do the following:

   1. Select **Check now**

   1. Wait for the check to complete

=======

1. Select the **Updates** tab

1. If there are updates listed, do the following:

   1. Select **Check now**

   1. Wait for the check to complete

>>>>>>> 79bede0f
   1. Note any warnings for plugins to determine if you will need to make any changes to existing projects to conform with the update

   1. Check all plugins listed under the "Updates" tab
   
   1. Select **Download now and install after restart**

   1. Check **Restart Jenkins when installation is complete and no jobs are running**

   1. Wait for Jenkins to restart

   1. Log on to Jenkins

## Configure Jenkins user to allow for SSH

1. Log on to the Jenkins GUI (if not already logged in)

   1. Ensure that you are connected to the Cisco VPN

   1. Open Chrome

   1. Enter the following in the address bar

      *Format:*

      > http://{jenkins master private ip}:8080

   1. Log on to the Jenkins GUI

1. Select **Manage Jenkins** from the leftmost panel

1. Scroll to the "Security" section

1. Select **Manage Users**

1. Select the desired user

1. Select **Configure** from the leftmost panel

1. Scroll down to the "SSH Public Keys" section

1. Copy the public key for the user to the clipboard

   1. Open a terminal

   1. Copy the public key for the user to the clipboard

      ```ShellSession
      $ cat ~/.ssh/id_rsa.pub | pbcopy
      ```

1. Return to the Jenkins GUI

1. Paste the public key into the **SSH Public Keys** text box

1. Select **Apply**

1. Select **Save**

## Configure executors for Jenkins master

1. Log on to the Jenkins GUI (if not already logged in)

   1. Ensure that you are connected to the Cisco VPN

   1. Open Chrome

   1. Enter the following in the address bar

      *Format:*

      > http://{jenkins master private ip}:8080

   1. Log on to the Jenkins GUI

1. Select **Manage Jenkins** in the leftmost panel

1. Select **Configure System**

1. Note the following

   - the "number of executors" defaulted to 2

   - the Jenkins master has 4 cores for its instance type

   - typically you will want the number of executors to match the number of cores

1. Type the following in the **# of executors** text box

   ```
   4
   ```

1. Select **Apply**

1. Select **Save**

## Configure Jenkins CLI

1. Log on to the Jenkins GUI (if not already logged in)

   1. Ensure that you are connected to the Cisco VPN

   1. Open Chrome

   1. Enter the following in the address bar

      *Format:*

      > http://{jenkins master private ip}:8080

   1. Log on to the Jenkins GUI

1. Select **Manage Jenkins** in the leftmost panel

1. Scroll down to the "Tools and Actions" section

1. Select **Jenkins CLI**

1. Note the list of commands available for the Jenkins CLI

1. Select **jenkins-cli.jar** to download the file

1. Wait for the download to complete

1. If propted by browser, select **Keep**

1. Create a directory for the Jenkins CLI

   ```ShellSession
   $ sudo mkdir -p /opt/jenkins-cli
   ```

1. Move the extracted directory to the "/opt" directory

   ```ShellSession
   $ sudo mv ~/Downloads/jenkins-cli.jar /opt/jenkins-cli
   ```

1. Set permssions on jenkins-cli

   ```ShellSession
   $ sudo chown -R $(id -u):$(id -g -nr) /opt/jenkins-cli
   $ sudo chmod 755 /opt/jenkins-cli
   ```

1. Verify that you can list the top level Jenkins projects

   *Format:*

   ```ShellSession
   $ java -jar /opt/jenkins-cli/jenkins-cli.jar \
     -s "http:/{jenkins master private ip}:8080" \
     -auth {jenkins user}:{jenkins password} \
     list-jobs
   ```

1. Verify that you can list Jenkins projects within the development folder

   *Format:*

   ```ShellSession
   $ java -jar /opt/jenkins-cli/jenkins-cli.jar \
     -s "http://{jenkins master private ip}:8080" \
     -auth {jenkins user}:{jenkins password} \
     list-jobs development
   ```

## Export Jenkins projects

1. Change to the "Deploy" directory

   ```ShellSession
   $ cd ~/code/ab2d/Deploy
   ```

1. Create a jenkins directory

   ```ShellSession
   $ mkdir -p jenkins
   ```

1. Export the development folder

   *Format:*

   ```ShellSession
   $ java -jar /opt/jenkins-cli/jenkins-cli.jar \
     -s "http://{jenkins master private ip}:8080" \
     -auth {github user}:{github personal access token} \
     get-job development \
     > ./jenkins/development.xml
   ```

1. Create a "development" directory under the "jenkins" directory

   ```ShellSession
   $ mkdir -p jenkins/development
   ```

1. Export the "deploy-to-development" project

   *Format:*

   ```ShellSession
   $ java -jar /opt/jenkins-cli/jenkins-cli.jar \
     -s "http://{jenkins master private ip}:8080" \
     -auth {github user}:{github personal access token} \
     get-job development/deploy-to-development \
     > ./jenkins/development/deploy-to-development.xml
   ```

1. Export the sandbox folder

   *Format:*

   ```ShellSession
   $ java -jar /opt/jenkins-cli/jenkins-cli.jar \
     -s "http://{jenkins master private ip}:8080" \
     -auth {github user}:{github personal access token} \
     get-job sandbox \
     > ./jenkins/sandbox.xml
   ```

1. Create a "sandbox" directory under the "jenkins" directory

   ```ShellSession
   $ mkdir -p jenkins/sandbox
   ```

1. Export the "deploy-to-sandbox" project

   *Format:*

   ```ShellSession
   $ java -jar /opt/jenkins-cli/jenkins-cli.jar \
     -s "http://{jenkins master private ip}:8080" \
     -auth {github user}:{github personal access token} \
     get-job sandbox/deploy-to-sandbox \
     > ./jenkins/sandbox/deploy-to-sandbox.xml
   ```

## Verify VPC peering between the management and development AWS accounts

1. Set the AWS profile to the management account

   ```ShellSession
   $ export AWS_PROFILE=ab2d-mgmt-east-dev
   ```
   
1. Set management region

   ```ShellSession
   $ export REGION=us-east-1
   ```

1. Verify that the VPC peering connection from management to development is "Active"

   ```ShellSession
   $ aws --region "${REGION}" ec2 describe-vpc-peering-connections \
     --filters "Name=tag:Name,Values='ab2d-mgmt-east-dev-ab2d-dev'" \
     --query "VpcPeeringConnections[*].Status.Message" \
     --output text
   ```

1. Set jenkins master access variables
   
   ```ShellSession
   $ JENKINS_MASTER_PUBLIC_IP=$(aws --region "${REGION}" ec2 describe-instances \
     --filters "Name=tag:Name,Values=ab2d-jenkins-master" \
     --query="Reservations[*].Instances[?State.Name == 'running'].PublicIpAddress" \
     --output text)
   $ export SSH_USER_NAME=ec2-user
   ```

1. Copy the development environment key to the controller

   ```ShellSession
   $ scp -i ~/.ssh/${AWS_PROFILE}.pem \
     ~/.ssh/ab2d-dev.pem \
     ${SSH_USER_NAME}@${JENKINS_MASTER_PUBLIC_IP}:~/.ssh
   ```

1. Connect to the Jenkins master

   ```ShellSession
   $ ssh -i ~/.ssh/${AWS_PROFILE}.pem ${SSH_USER_NAME}@${JENKINS_MASTER_PUBLIC_IP}
   ```

## Update existing AB2D static website in development

1. Note that IMPL is acting as development at the current time

   > *** TO DO ***: Change this after production is available.

1. Change to the "website" directory

   ```ShellSession
   $ cd ~/code/ab2d/website
   ```

1. Generate and test the website

   1. Ensure required gems are installed

      ```ShellSession
      $ bundle install
      ```

   1. Generate and serve website on the jekyll server

      ```ShellSession
      $ bundle exec jekyll serve
      ```
     
   1. Open Chrome

   1. Enter the following in the address bar
   
      > http://127.0.0.1:4000
      
   1. Verify that the website comes up

   1. Return to the terminal where the jekyll server is running
   
   1. Press **control+c** on the keyboard to stop the Jekyll server

1. Verify the generated site

   1. Note that a "_site" directory was automatically generated when you ran "bundle exec jekyll serve"
   
   1. List the contents of the directory

      ```ShellSession
      $ ls _site
      ```
    
   1. Note the following two files that will be used in CloudFront distribution configuration

      - index.html

      - 404.html

1. Set the target AWS profile
   
   ```ShellSession
   $ export AWS_PROFILE=ab2d-east-impl
   ```

1. Set the region

   ```ShellSession
   $ export REGION=us-east-1
   ```
   
1. Upload website to S3
   
   ```ShellSession
   $ aws --region "${REGION}" s3 cp \
     --recursive _site/ s3://ab2d-east-impl-website/
   ```

1. Get CloudFront distribution id

   ```ShellSession
   $ CLOUDFRONT_DITRIBUTION_ID=$(aws --region "${REGION}" cloudfront list-distributions \
     --query "DistributionList.Items[0].Id" \
     --output text)
   ```
   
1. Initiate invalidation of old website files from CloudFront edge caches

   ```ShellSession
   $ aws --region "${REGION}" cloudfront create-invalidation \
     --distribution-id "${CLOUDFRONT_DITRIBUTION_ID}" \
     --paths "/*"
   ```

1. Wait for the status of the most recent inavlidation to complete

   1. Check status of the most recent inavlidation

      ```ShellSession
      $ aws --region us-east-1 cloudfront list-invalidations \
        --distribution-id "${CLOUDFRONT_DITRIBUTION_ID}" \
        --query "InvalidationList.Items[0].Status" \
        --output text
      ```

   1. If the output is "InProgress", wait for a couple minutes and check the status again

   1. If the output is "Completed", submit the website for approval

      > https://d146fnxfjv0ejo.cloudfront.net/
   
## Update existing AB2D static website in production

1. Note that DEV is acting as production at the current time

   > *** TO DO ***: Change this after production is available.

1. Change to the "website" directory

   ```ShellSession
   $ cd ~/code/ab2d/website
   ```

1. Change the head from 'dev' to 'prod'

   *Note that you will later be reverting this change after you deploy the "ab2d.cms.gov" site.*

   ```ShellSession
   $ sed -i "" 's%cms-ab2d[\/]dev%cms-ab2d/prod%g' _includes/head.html
   ```

1. Generate and test the website

   1. Ensure required gems are installed

      ```ShellSession
      $ bundle install
      ```

   1. Generate and serve website on the jekyll server

      ```ShellSession
      $ bundle exec jekyll serve
      ```
     
   1. Open Chrome

   1. Enter the following in the address bar
   
      > http://127.0.0.1:4000
      
   1. Verify that the website comes up

   1. Return to the terminal where the jekyll server is running
   
   1. Press **control+c** on the keyboard to stop the Jekyll server

1. Verify the generated site

   1. Note that a "_site" directory was automatically generated when you ran "bundle exec jekyll serve"
   
   1. List the contents of the directory

      ```ShellSession
      $ ls _site
      ```
    
   1. Note the following two files that will be used in CloudFront distribution configuration

      - index.html

      - 404.html

1. Set the target AWS profile
   
   ```ShellSession
   $ export AWS_PROFILE=ab2d-dev
   ```

1. Set the region

   ```ShellSession
   $ export REGION=us-east-1
   ```

1. Upload website to S3
   
   ```ShellSession
   $ aws --region "${REGION}" s3 cp \
     --recursive _site/ s3://cms-ab2d-website/
   ```

1. Get CloudFront distribution id

   ```ShellSession
   $ CLOUDFRONT_DITRIBUTION_ID=$(aws --region "${REGION}" cloudfront list-distributions \
     --query "DistributionList.Items[0].Id" \
     --output text)
   ```

1. Initiate invalidation of old website files from CloudFront edge caches

   ```ShellSession
   $ aws --region "${REGION}" cloudfront create-invalidation \
     --distribution-id "${CLOUDFRONT_DITRIBUTION_ID}" \
     --paths "/*"
   ```

1. Wait for the status of the most recent inavlidation to complete

   1. Check status of the most recent inavlidation

      ```ShellSession
      $ aws --region us-east-1 cloudfront list-invalidations \
        --distribution-id "${CLOUDFRONT_DITRIBUTION_ID}" \
        --query "InvalidationList.Items[0].Status" \
        --output text
      ```

   1. If the output is "InProgress", wait for a couple minutes and check the status again

   1. If the output is "Completed", announce that the production website has been deployed

      > https://ab2d.cms.gov/

1. Revert head from 'prod' back to 'dev'

   *Note that you will later be reverting this change after you deploy the "ab2d.cms.gov" site.*

   ```ShellSession
   $ sed -i "" 's%cms-ab2d[\/]prod%cms-ab2d/dev%g' _includes/head.html
   ```

## Create CloudTrail S3 bucket for management account

1. Change to the "Deploy" directory

   ```ShellSession
   $ cd ~/code/ab2d/Deploy
   ```

1. Change to the management shared directory

   ```ShellSession
   $ cd terraform/environments/ab2d-mgmt-east-dev-shared
   ```

1. Set the AWS profile

   ```ShellSession
   $ export AWS_PROFILE=ab2d-mgmt-east-dev
   ```

1. Create the CloudTrail S3 bucket for management account

   ```ShellSession
   $ aws --region us-east-1 s3api create-bucket \
     --bucket "ab2d-mgmt-east-dev-cloudtrail"
   ```

1. Block public access on bucket

   ```ShellSession
   $ aws --region us-east-1 s3api put-public-access-block \
     --bucket "ab2d-mgmt-east-dev-cloudtrail" \
     --public-access-block-configuration BlockPublicAcls=true,IgnorePublicAcls=true,BlockPublicPolicy=true,RestrictPublicBuckets=true
   ```

1. Give "Write objects" and "Read bucket permissions" to the "S3 log delivery group" of the "cloudtrail" bucket

   ```ShellSession
   $ aws --region us-east-1 s3api put-bucket-acl \
     --bucket "ab2d-mgmt-east-dev-cloudtrail" \
     --grant-write URI=http://acs.amazonaws.com/groups/s3/LogDelivery \
     --grant-read-acp URI=http://acs.amazonaws.com/groups/s3/LogDelivery
   ```

1. Add bucket policy to the "cloudtrail" S3 bucket

   ```ShellSession
   $ aws --region us-east-1 s3api put-bucket-policy \
     --bucket "ab2d-mgmt-east-dev-cloudtrail" \
     --policy file://ab2d-cloudtrail-bucket-policy.json
   ```<|MERGE_RESOLUTION|>--- conflicted
+++ resolved
@@ -4849,11 +4849,6 @@
         --output text)
       ```
 
-<<<<<<< HEAD
-=======
-   1. Ensure that you are connected to the Cisco VPN
-
->>>>>>> 79bede0f
    1. SSH into the Jenkins agent through the Jenkins master using the ProxyJump flag (-J)
 
       ```ShellSession
@@ -6563,8 +6558,6 @@
 1. Select **Save**
 
 ### Install and configure the Authorize Project plugin
-<<<<<<< HEAD
-=======
 
 1. Note the following
 
@@ -6581,143 +6574,9 @@
    1. Open Chrome
 
    1. Enter the following in the address bar
->>>>>>> 79bede0f
-
-1. Note the following
-
-<<<<<<< HEAD
-   - Builds in Jenkins run as the virtual Jenkins SYSTEM user with full Jenkins permissions by default.
-
-   - This can be a problem if some users have restricted or no access to some jobs, but can configure others.
-
-   - The Authorize Project Plugin can be used to handle these situations.
-
-1. Log on to the Jenkins GUI (if not already logged in)
-
-   1. Ensure that you are connected to the Cisco VPN
-
-   1. Open Chrome
-
-   1. Enter the following in the address bar
 
       *Format:*
 
-      > http://{jenkins master private ip}:8080
-
-   1. Log on to the Jenkins GUI
-
-1. Select **Manage Jenkins**
-
-1. Select **Manage Plugins**
-
-1. Select the **Available** tab
-
-1. Scroll down to "Authorize Project"
-
-1. Check **Authorize Project**
-
-1. Select **Download now and install after restart**
-
-1. Check **Restart Jenkins when installation is complete and no jobs are running**
-
-1. Select **Jenkins** in the top left of the page
-
-1. Select **Manage Jenkins**
-
-1. Scroll down to the "Security" section
-
-1. Select **Configure Global Security**
-
-1. Scroll down to the the "Access Control for Builds" section
-
-1. Note that there are two "Access Control for Builds" sections that can be configured
-
-   - Pre-project configurable Build Authorization
-
-   - Project default Build Authorization
-
-1. Note that at this point only "Project default Build Authorization" is being configured to behave with default "Run as SYSTEM" behavior
-
-   > *** TO DO ***: Consider additional strategies for configuring "Access Control for Builds" as additional users are added.
-
-1. Select **Add**
-
-1. Select **Project default Build Authorization**
-
-1. Select "Run as SYSTEM" from the **Strategy** dropdown
-
-1. Select **Apply**
-
-1. Select **Save**
-
-### Register a new OAuth application with GitHub
-
-1. Open Chome
-
-1. Enter the following in the address bar
-
-   > https://github.com
-
-1. Select the profile icon in the top right of the page
-
-1. Select **Sign out**
-
-1. Select **Sign in**
-
-1. Log on using the "ab2d-jenkins" user (see 1Password)
-
-1. Type the authentication code that was sent to Lonnie's phone in the **Authentication code** text box
-
-1. Select **Verify**
-
-1. Select the profile icon in the top right of the page
-
-1. Select **Settings**
-
-1. Select **Developer settings**
-
-1. Select **OAuth Apps**
-
-1. Select **Register a new application**
-
-1. Configure "Register a new OAuth application" as follows
-
-   - **Application name:** jenkins-github-authentication
-
-   - **Homepage URL:** https://ab2d.cms.gov
-
-   - **Application description:** {blank}
-
-   - **Authorization callback URL:** https://{private ip address of jenkins master}:8080/securityRealm/finishLogin
-
-1. Select **Register application
-
-1. Note the following
-
-   - Client ID
-
-   - Client Secret
-
-1. Create the following in 1Password
-
-   - **jenkins-github-authentication Client ID:** {client id}
-
-   - **jenkins-github-authentication Client Secret:** {client secret}
-
-1. Log out of GitHub
-   
-### Install and configure the GitHub Authentication plugin
-
-1. Connect to Jenkins master
-
-   1. Set the management AWS profile
-
-      ```ShellSession
-      $ export AWS_PROFILE=ab2d-mgmt-east-dev
-      ```
-
-   1. Get the public IP address of Jenkins master
-=======
       > http://{jenkins master private ip}:8080
 
    1. Log on to the Jenkins GUI
@@ -6892,92 +6751,6 @@
    > https://github.com
 
 1. Log on as your user
->>>>>>> 79bede0f
-
-      ```ShellSession
-      $ JENKINS_MASTER_PUBLIC_IP=$(aws --region us-east-1 ec2 describe-instances \
-        --filters "Name=tag:Name,Values=ab2d-jenkins-master" \
-        --query="Reservations[*].Instances[?State.Name == 'running'].PublicIpAddress" \
-        --output text)
-      ```
-
-   1. SSH into the instance using the public IP address
-
-      ```ShellSession
-      $ ssh -i ~/.ssh/ab2d-mgmt-east-dev.pem ec2-user@$JENKINS_MASTER_PUBLIC_IP
-      ```
-
-1. Backup the exiting Jenkins configuration file before proceeding
-
-   1. Switch to the jenkins user
-
-      ```ShellSession
-      $ sudo su - jenkins
-      ```
-
-<<<<<<< HEAD
-   1. Open the "config.xml"
-
-      ```ShellSession
-      $ vim config.xml
-      ```
-
-   1. Note that the default settings for authorization strategy and  security realm
-
-      ```
-      <authorizationStrategy class="hudson.security.FullControlOnceLoggedInAuthorizationStrategy">
-        <denyAnonymousReadAccess>true</denyAnonymousReadAccess>
-      </authorizationStrategy>
-      <securityRealm class="hudson.security.HudsonPrivateSecurityRealm">
-        <disableSignup>true</disableSignup>
-        <enableCaptcha>false</enableCaptcha>
-      </securityRealm>
-      ```
-
-   1. Change to the '/var/lib/jenkins' directory
-
-      ```ShellSession
-      $ cd /var/lib/jenkins
-      ```
-
-   1. Backup the jenkins config file
-
-      ```ShellSession
-      $ cp config.xml config.xml.backup
-      ```
-
-1. Open Chome
-
-1. Enter the following in the address bar
-
-   > https://github.com
-
-1. Log on as your user
-=======
-   1. Log on to the Jenkins GUI
-
-1. Select **Manage Jenkins** from the leftmost panel
-
-1. Select **Manage Plugins**
-
-1. Select the **Available** tab
-
-1. Select **Check now**
-
-1. Scroll down to "GitHub Authentication"
-
-1. Check **GitHub Authentication**
-
-1. Select **Download now and install after restart**
-
-1. Check **Restart Jenkins when installation is complete and no jobs are running**
-
-1. Wait for Jenkins to restart
-
-1. Log on to Jenkins
-
-1. Select **Manage Jenkins** in the leftmost panel
->>>>>>> 79bede0f
 
 1. Scroll down to the "Security" section
 
@@ -7845,7 +7618,6 @@
 
       > http://{jenkins master private ip}:8080
 
-<<<<<<< HEAD
    1. Log on to the Jenkins GUI
 
 1. Select **Manage Jenkins** from the leftmost panel
@@ -8738,10 +8510,6 @@
 
    1. Log on to the Jenkins GUI
 
-=======
-   1. Log on to the Jenkins GUI
-
->>>>>>> 79bede0f
 1. Select the **sandbox** link
 
 1. Select **New Item** from the leftmost panel
@@ -9134,31 +8902,6 @@
 
    1. Select **Apply**
 
-<<<<<<< HEAD
-=======
-1. Add the "INTERNET_FACING_PARAM" parameter
-
-   1. Select **Add Parameter**
-
-   1. Select **String Parameter**
-
-   1. Configure the "String Parameter" as follows
-
-      - **Name:** INTERNET_FACING_PARAM
-
-      - **Default Value:** true
-
-      - **Description:**
-
-        ```
-	Corresponds to whether the application load balancer is internet facing or only available to VPN.
-	```
-
-   1. Check **Trim the string**
-
-   1. Select **Apply**
-
->>>>>>> 79bede0f
 1. Restrict where the project can be run
 
    1. Check **Restrict where this project can be run**
@@ -9358,7 +9101,6 @@
 1. Select **Manage Jenkins** from the leftmost panel
 
 1. Select **Manage Plugins**
-<<<<<<< HEAD
 
 1. Select the **Updates** tab
 
@@ -9368,17 +9110,6 @@
 
    1. Wait for the check to complete
 
-=======
-
-1. Select the **Updates** tab
-
-1. If there are updates listed, do the following:
-
-   1. Select **Check now**
-
-   1. Wait for the check to complete
-
->>>>>>> 79bede0f
    1. Note any warnings for plugins to determine if you will need to make any changes to existing projects to conform with the update
 
    1. Check all plugins listed under the "Updates" tab
