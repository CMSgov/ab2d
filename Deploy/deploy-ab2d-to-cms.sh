#!/bin/bash

set -e #Exit on first error
set -x #Be verbose

#
# Change to working directory
#

START_DIR="$( cd "$(dirname "$0")" ; pwd -P )"
cd "${START_DIR}"

#
# Set default values
#

export DEBUG_LEVEL="WARN"

#
# Parse options
#

echo "Parse options..."
for i in "$@"
do
case $i in
  --environment=*)
  ENVIRONMENT="${i#*=}"
  CMS_ENV=$(echo $ENVIRONMENT | tr '[:upper:]' '[:lower:]')
  shift # past argument=value
  ;;
  --shared-environment=*)
  SHARED_ENVIRONMENT="${i#*=}"
  CMS_SHARED_ENV=$(echo $SHARED_ENVIRONMENT | tr '[:upper:]' '[:lower:]')
  shift # past argument=value
  ;;
  --ecr-repo-environment=*)
  ECR_REPO_ENVIRONMENT="${i#*=}"
  CMS_ECR_REPO_ENV=$(echo $ECR_REPO_ENVIRONMENT | tr '[:upper:]' '[:lower:]')
  shift # past argument=value
  ;;
  --region=*)
  REGION="${i#*=}"
  shift # past argument=value
  ;;
  --vpc-id=*)
  VPC_ID="${i#*=}"
  shift # past argument=value
  ;;
  --ssh-username=*)
  SSH_USERNAME="${i#*=}"
  shift # past argument=value
  ;;
  --owner=*)
  OWNER="${i#*=}"
  shift # past argument=value
  ;;
  --ec2-instance-type=*)
  EC2_INSTANCE_TYPE="${i#*=}"
  shift # past argument=value
  ;;
  --database-secret-datetime=*)
  DATABASE_SECRET_DATETIME=$(echo ${i#*=})
  shift # past argument=value
  ;;  
  --debug-level=*)
  DEBUG_LEVEL=$(echo ${i#*=} | tr '[:lower:]' '[:upper:]')
  shift # past argument=value
  ;;
  --build-new-images)
  BUILD_NEW_IMAGES="true"
  shift # past argument=value
  ;;
  --use-existing-images)
  USE_EXISTING_IMAGES="true"
  shift # past argument=value
  ;;
  --auto-approve)
  AUTOAPPROVE="true"
  shift # past argument=value
  ;;
esac
done

#
# Check vars are not empty before proceeding
#

echo "Check vars are not empty before proceeding..."
if [ -z "${ENVIRONMENT}" ] || [ -z "${SHARED_ENVIRONMENT}" ] || [ -z "${VPC_ID}" ] || [ -z "${OWNER}" ] || [ -z "${DATABASE_SECRET_DATETIME}" ]; then
  echo "Try running the script like one of these options:"
  echo "./create-base-environment.sh --environment=dev --shared-environment=shared --vpc-id={vpc id} --owner=842420567215 --database-secret-datetime={YYYY-MM-DD-HH-MM-SS}"
  echo "./create-base-environment.sh --environment=dev --vpc-id={vpc id} --owner=842420567215 --database-secret-datetime={YYYY-MM-DD-HH-MM-SS} --debug-level={TRACE|DEBUG|INFO|WARN|ERROR}"
  exit 1
fi

#
# Set environment
#

export AWS_PROFILE="${CMS_ENV}"

# Verify that VPC ID exists

VPC_EXISTS=$(aws --region "${REGION}" ec2 describe-vpcs \
  --query "Vpcs[?VpcId=='$VPC_ID'].VpcId" \
  --output text)

if [ -z "${VPC_EXISTS}" ]; then
  echo "*********************************************************"
  echo "ERROR: VPC ID does not exist for the target AWS profile."
  echo "*********************************************************"
  exit 1
fi

#
# Get KMS key id for target environment (if exists)
#

export AWS_PROFILE="${CMS_ENV}"

KMS_KEY_ID=$(aws --region "${REGION}" kms list-aliases \
  --query="Aliases[?AliasName=='alias/ab2d-kms'].TargetKeyId" \
  --output text)

if [ -n "${KMS_KEY_ID}" ]; then
  KMS_KEY_STATE=$(aws --region "${REGION}" kms describe-key \
    --key-id alias/ab2d-kms \
    --query "KeyMetadata.KeyState" \
    --output text)
fi

#
# Get MGMT KMS key id for management environment (if exists)
#

export AWS_PROFILE="${CMS_ECR_REPO_ENV}"

MGMT_KMS_KEY_ID=$(aws --region "${REGION}" kms list-aliases \
  --query="Aliases[?AliasName=='alias/ab2d-kms'].TargetKeyId" \
  --output text)

if [ -n "${MGMT_KMS_KEY_ID}" ]; then
  MGMT_KMS_KEY_STATE=$(aws --region "${REGION}" kms describe-key \
    --key-id alias/ab2d-kms \
    --query "KeyMetadata.KeyState" \
    --output text)
fi

#
# Configure terraform
#

# Reset logging

echo "Setting terraform debug level to $DEBUG_LEVEL..."
export TF_LOG=$DEBUG_LEVEL
export TF_LOG_PATH=/var/log/terraform/tf.log
rm -f /var/log/terraform/tf.log

#
# Initialize and validate terraform
#

# Set AWS profile to the target environment

export AWS_PROFILE="${CMS_ENV}"

# Initialize and validate terraform for the shared components

echo "**************************************************************"
echo "Initialize and validate terraform for the shared components..."
echo "**************************************************************"

cd "${START_DIR}"
cd terraform/environments/$CMS_SHARED_ENV

rm -f *.tfvars

terraform init \
  -backend-config="bucket=${CMS_ENV}-automation" \
  -backend-config="key=${CMS_SHARED_ENV}/terraform/terraform.tfstate" \
  -backend-config="region=${REGION}" \
  -backend-config="encrypt=true"

terraform validate

# Initialize and validate terraform for the target environment

echo "***************************************************************"
echo "Initialize and validate terraform for the target environment..."
echo "***************************************************************"

cd "${START_DIR}"
cd terraform/environments/$CMS_ENV

rm -f *.tfvars

terraform init \
  -backend-config="bucket=${CMS_ENV}-automation" \
  -backend-config="key=${CMS_ENV}/terraform/terraform.tfstate" \
  -backend-config="region=${REGION}" \
  -backend-config="encrypt=true"

terraform validate

# Set AWS profile to the management environment

export AWS_PROFILE="${CMS_ECR_REPO_ENV}"

# Initialize and validate terraform for the management environment

echo "*******************************************************************"
<<<<<<< HEAD
echo "Initialize and validate terraform for the managemenr environment..."
=======
echo "Initialize and validate terraform for the management environment..."
>>>>>>> d7950547
echo "*******************************************************************"

cd "${START_DIR}"
cd "terraform/environments/$CMS_ECR_REPO_ENV-shared"

rm -f *.tfvars

terraform init \
  -backend-config="bucket=${CMS_ECR_REPO_ENV}-automation" \
  -backend-config="key=${CMS_ECR_REPO_ENV}/terraform/terraform.tfstate" \
  -backend-config="region=${REGION}" \
  -backend-config="encrypt=true"

terraform validate

#
# Deploy or enable KMS for target environment
#

# If target environment KMS key exists, enable it; otherwise, create it

export AWS_PROFILE="${CMS_ENV}"

if [ -n "$KMS_KEY_ID" ]; then
  echo "Enabling KMS key..."
  cd "${START_DIR}"
  cd python3
  ./enable-kms-key.py $KMS_KEY_ID
else
  echo "Deploying KMS..."
  cd "${START_DIR}"
  cd terraform/environments/$CMS_SHARED_ENV
  terraform apply \
    --target module.kms --auto-approve
fi

# Get target KMS key id

KMS_KEY_ID=$(aws --region "${REGION}" kms list-aliases \
  --query="Aliases[?AliasName=='alias/ab2d-kms'].TargetKeyId" \
  --output text)

#
# Deploy or enable KMS for management environment
#

# If management environment KMS key exists, enable it; otherwise, create it

export AWS_PROFILE="${CMS_ECR_REPO_ENV}"

if [ -n "$MGMT_KMS_KEY_ID" ]; then
  echo "Enabling KMS key..."
  cd "${START_DIR}"
  cd python3
  ./enable-kms-key.py $MGMT_KMS_KEY_ID
else
  echo "Deploying KMS..."
  cd "${START_DIR}"
  cd "terraform/environments/${CMS_ECR_REPO_ENV}-shared"
  terraform apply \
    --target module.kms --auto-approve
fi

# Get MGMT KMS key id

MGMT_KMS_KEY_ID=$(aws --region "${REGION}" kms list-aliases \
  --query="Aliases[?AliasName=='alias/ab2d-kms'].TargetKeyId" \
  --output text)

#
# Create or get secrets
#

# Set AWS profile to the target environment

export AWS_PROFILE="${CMS_ENV}"

# Change to the "python3" directory

cd "${START_DIR}"
cd python3

# Create or get database user secret

DATABASE_USER=$(./get-database-secret.py $CMS_ENV database_user $DATABASE_SECRET_DATETIME)
if [ -z "${DATABASE_USER}" ]; then
  echo "*********************************************************"
  ./create-database-secret.py $CMS_ENV database_user $KMS_KEY_ID $DATABASE_SECRET_DATETIME
  echo "*********************************************************"
  DATABASE_USER=$(./get-database-secret.py $CMS_ENV database_user $DATABASE_SECRET_DATETIME)
fi

# Create or get database password secret

DATABASE_PASSWORD=$(./get-database-secret.py $CMS_ENV database_password $DATABASE_SECRET_DATETIME)
if [ -z "${DATABASE_PASSWORD}" ]; then
  echo "*********************************************************"
  ./create-database-secret.py $CMS_ENV database_password $KMS_KEY_ID $DATABASE_SECRET_DATETIME
  echo "*********************************************************"
  DATABASE_PASSWORD=$(./get-database-secret.py $CMS_ENV database_password $DATABASE_SECRET_DATETIME)
fi

# Create or get database name secret

DATABASE_NAME=$(./get-database-secret.py $CMS_ENV database_name $DATABASE_SECRET_DATETIME)
if [ -z "${DATABASE_NAME}" ]; then
  echo "*********************************************************"
  ./create-database-secret.py $CMS_ENV database_name $KMS_KEY_ID $DATABASE_SECRET_DATETIME
  echo "*********************************************************"
  DATABASE_NAME=$(./get-database-secret.py $CMS_ENV database_name $DATABASE_SECRET_DATETIME)
fi

# Create or get bfd url secret

BFD_URL=$(./get-database-secret.py $CMS_ENV bfd_url $DATABASE_SECRET_DATETIME)
if [ -z "${BFD_URL}" ]; then
  echo "*********************************************************"
  ./create-database-secret.py $CMS_ENV bfd_url $KMS_KEY_ID $DATABASE_SECRET_DATETIME
  echo "*********************************************************"
  BFD_URL=$(./get-database-secret.py $CMS_ENV bfd_url $DATABASE_SECRET_DATETIME)
fi

# Create or get bfd keystore location secret

BFD_KEYSTORE_LOCATION=$(./get-database-secret.py $CMS_ENV bfd_keystore_location $DATABASE_SECRET_DATETIME)
if [ -z "${BFD_KEYSTORE_LOCATION}" ]; then
  echo "*********************************************************"
  ./create-database-secret.py $CMS_ENV bfd_keystore_location $KMS_KEY_ID $DATABASE_SECRET_DATETIME
  echo "*********************************************************"
  BFD_KEYSTORE_LOCATION=$(./get-database-secret.py $CMS_ENV bfd_keystore_location $DATABASE_SECRET_DATETIME)
fi

# Create or get bfd keystore password secret

BFD_KEYSTORE_PASSWORD=$(./get-database-secret.py $CMS_ENV bfd_keystore_password $DATABASE_SECRET_DATETIME)
if [ -z "${BFD_KEYSTORE_PASSWORD}" ]; then
  echo "*********************************************************"
  ./create-database-secret.py $CMS_ENV bfd_keystore_password $KMS_KEY_ID $DATABASE_SECRET_DATETIME
  echo "*********************************************************"
  BFD_KEYSTORE_PASSWORD=$(./get-database-secret.py $CMS_ENV bfd_keystore_password $DATABASE_SECRET_DATETIME)
fi

# Create or get hicn hash pepper secret

HICN_HASH_PEPPER=$(./get-database-secret.py $CMS_ENV hicn_hash_pepper $DATABASE_SECRET_DATETIME)
if [ -z "${HICN_HASH_PEPPER}" ]; then
  echo "*********************************************************"
  ./create-database-secret.py $CMS_ENV hicn_hash_pepper $KMS_KEY_ID $DATABASE_SECRET_DATETIME
  echo "*********************************************************"
  HICN_HASH_PEPPER=$(./get-database-secret.py $CMS_ENV hicn_hash_pepper $DATABASE_SECRET_DATETIME)
fi

# Create or get hicn hash iter secret

HICN_HASH_ITER=$(./get-database-secret.py $CMS_ENV hicn_hash_iter $DATABASE_SECRET_DATETIME)
if [ -z "${HICN_HASH_ITER}" ]; then
  echo "*********************************************************"
  ./create-database-secret.py $CMS_ENV hicn_hash_iter $KMS_KEY_ID $DATABASE_SECRET_DATETIME
  echo "*********************************************************"
  HICN_HASH_ITER=$(./get-database-secret.py $CMS_ENV hicn_hash_iter $DATABASE_SECRET_DATETIME)
fi

# Create or get new relic app name secret

NEW_RELIC_APP_NAME=$(./get-database-secret.py $CMS_ENV new_relic_app_name $DATABASE_SECRET_DATETIME)
if [ -z "${NEW_RELIC_APP_NAME}" ]; then
  echo "*********************************************************"
  ./create-database-secret.py $CMS_ENV new_relic_app_name $KMS_KEY_ID $DATABASE_SECRET_DATETIME
  echo "*********************************************************"
  NEW_RELIC_APP_NAME=$(./get-database-secret.py $CMS_ENV new_relic_app_name $DATABASE_SECRET_DATETIME)
fi

# Create or get new relic license key secret

NEW_RELIC_LICENSE_KEY=$(./get-database-secret.py $CMS_ENV new_relic_license_key $DATABASE_SECRET_DATETIME)
if [ -z "${NEW_RELIC_LICENSE_KEY}" ]; then
  echo "*********************************************************"
  ./create-database-secret.py $CMS_ENV new_relic_license_key $KMS_KEY_ID $DATABASE_SECRET_DATETIME
  echo "*********************************************************"
  NEW_RELIC_LICENSE_KEY=$(./get-database-secret.py $CMS_ENV new_relic_license_key $DATABASE_SECRET_DATETIME)
fi

# If any databse secret produced an error, exit the script

if [ "${DATABASE_USER}" == "ERROR: Cannot get database secret because KMS key is disabled!" ] \
  || [ "${DATABASE_PASSWORD}" == "ERROR: Cannot get database secret because KMS key is disabled!" ] \
  || [ "${DATABASE_NAME}" == "ERROR: Cannot get database secret because KMS key is disabled!" ] \
  || [ "${BFD_URL}" == "ERROR: Cannot get database secret because KMS key is disabled!" ] \
  || [ "${BFD_KEYSTORE_LOCATION}" == "ERROR: Cannot get database secret because KMS key is disabled!" ] \
  || [ "${BFD_KEYSTORE_PASSWORD}" == "ERROR: Cannot get database secret because KMS key is disabled!" ] \
  || [ "${HICN_HASH_PEPPER}" == "ERROR: Cannot get database secret because KMS key is disabled!" ] \
  || [ "${HICN_HASH_ITER}" == "ERROR: Cannot get database secret because KMS key is disabled!" ] \
  || [ "${NEW_RELIC_APP_NAME}" == "ERROR: Cannot get database secret because KMS key is disabled!" ] \
  || [ "${NEW_RELIC_LICENSE_KEY}" == "ERROR: Cannot get database secret because KMS key is disabled!" ]; then
    echo "ERROR: Cannot get secrets because KMS key is disabled!"
    exit 1
fi

#
# Configure networking and get network attributes
#

# Enable DNS hostname on VPC

VPC_ENABLE_DNS_HOSTNAMES=$(aws --region "${REGION}" ec2 describe-vpc-attribute \
  --vpc-id $VPC_ID \
  --attribute enableDnsHostnames \
  --query "EnableDnsHostnames.Value" \
  --output text)

if [ "${VPC_ENABLE_DNS_HOSTNAMES}" == "False" ]; then
  echo "Enabling DNS hostnames on VPC..."
  aws ec2 modify-vpc-attribute \
    --vpc-id $VPC_ID \
    --enable-dns-hostnames
fi

#
# Get first public subnet id
#

echo "Getting first public subnet id..."

SUBNET_PUBLIC_1_ID=$(aws --region "${REGION}" ec2 describe-subnets \
  --filters "Name=tag:Name,Values=${CMS_ENV}-public-a" \
  --query "Subnets[*].SubnetId" \
  --output text)

if [ -z "${SUBNET_PUBLIC_1_ID}" ]; then

    echo "ERROR: public subnet #1 not found..."
    exit 1

fi

#
# Get second public subnet id
#

echo "Getting second public subnet id..."

SUBNET_PUBLIC_2_ID=$(aws --region "${REGION}" ec2 describe-subnets \
  --filters "Name=tag:Name,Values=${CMS_ENV}-public-b" \
  --query "Subnets[*].SubnetId" \
  --output text)

if [ -z "${SUBNET_PUBLIC_2_ID}" ]; then

  echo "ERROR: public subnet #2 not found..."
  exit 1

fi

#
# Get first private subnet id
#

echo "Getting first private subnet id..."

SUBNET_PRIVATE_1_ID=$(aws --region "${REGION}" ec2 describe-subnets \
  --filters "Name=tag:Name,Values=${CMS_ENV}-private-a" \
  --query "Subnets[*].SubnetId" \
  --output text)

if [ -z "${SUBNET_PRIVATE_1_ID}" ]; then

  echo "ERROR: private subnet #1 not found..."
  exit 1
  
fi

#
# Get second private subnet id
#

echo "Getting second private subnet id..."

SUBNET_PRIVATE_2_ID=$(aws --region "${REGION}" ec2 describe-subnets \
  --filters "Name=tag:Name,Values=${CMS_ENV}-private-b" \
  --query "Subnets[*].SubnetId" \
  --output text)

if [ -z "${SUBNET_PRIVATE_2_ID}" ]; then

  echo "ERROR: private subnet #2 not found..."
  exit 1

fi

#
# Get internet gateway id
#

echo "Getting internet gateway id..."

IGW_ID=$(aws --region "${REGION}" ec2 describe-internet-gateways \
  --filters "Name=tag:Name,Values=${CMS_ENV}" \
  --query "InternetGateways[*].InternetGatewayId" \
  --output text)

if [ -z "${IGW_ID}" ]; then
    
  echo "ERROR: internet gateway not found..."
  exit 1

fi

#
# Get custom route table id for internet gateway
#

echo "Getting custom route table id for internet gateway..."

IGW_ROUTE_TABLE_ID=$(aws --region "${REGION}" ec2 describe-route-tables \
  --filters "Name=tag:Name,Values=${CMS_ENV}-public" \
  --query "RouteTables[*].RouteTableId" \
  --output text)

if [ -z "${IGW_ROUTE_TABLE_ID}" ]; then

  echo "ERROR: custom route table for internet gateway not found..."
  exit 1
  
fi

# Verify internet gateway route is present in the custom route table for internet gateway

echo "Verifying internet gateway route is present in the custom route table for internet gateway..."

IGW_ROUTE_TABLE_IGW_ROUTE_TARGET=$(aws --region "${REGION}" ec2 describe-route-tables \
  --filters "Name=tag:Name,Values=${CMS_ENV}-public" \
  --query "RouteTables[*].Routes[?GatewayId=='$IGW_ID'].GatewayId" \
  --output text)

if [ -z "${IGW_ROUTE_TABLE_IGW_ROUTE_TARGET}" ]; then

  echo "ERROR: internet gateway route is not present in the custom route table for internet gateway..."
  exit 1
  
fi

# Verify the association of the first public subnet with the custom route table for internet gateway

echo "Verifying the association of the first public subnet with the custom route table for internet gateway..."

IGW_ROUTE_TABLE_ASSOCIATION_SUBNET_PUBLIC_1_ID=$(aws --region "${REGION}" ec2 describe-route-tables \
  --filters "Name=tag:Name,Values=${CMS_ENV}-public" \
  --query "RouteTables[*].Associations[?SubnetId=='${SUBNET_PUBLIC_1_ID}'].SubnetId" \
  --output text)

if [ -z "${IGW_ROUTE_TABLE_ASSOCIATION_SUBNET_PUBLIC_1_ID}" ]; then

  echo "ERROR: the first public subnet is not associated with the custom route table for internet gateway..."
  exit 1
  
fi

# Verify the association of the second public subnet with the custom route table for internet gateway

echo "Verifying the association of the second public subnet with the custom route table for internet gateway..."

IGW_ROUTE_TABLE_ASSOCIATION_SUBNET_PUBLIC_2_ID=$(aws --region "${REGION}" ec2 describe-route-tables \
  --filters "Name=tag:Name,Values=${CMS_ENV}-public" \
  --query "RouteTables[*].Associations[?SubnetId=='${SUBNET_PUBLIC_2_ID}'].SubnetId" \
  --output text)

if [ -z "${IGW_ROUTE_TABLE_ASSOCIATION_SUBNET_PUBLIC_2_ID}" ]; then

  echo "ERROR: the second public subnet is not associated with the custom route table for internet gateway..."
  exit 1
  
fi

#
# Enable Auto-assign Public IP on public subnets
#

# Enable Auto-assign Public IP on the first public subnet

SUBNET_PUBLIC_1_MAP_PUBLIC_IP_ON_LAUNCH=$(aws --region "${REGION}" ec2 describe-subnets \
  --filters "Name=tag:Name,Values=${CMS_ENV}-public-a" \
  --query "Subnets[?MapPublicIpOnLaunch].MapPublicIpOnLaunch" \
  --output text)

if [ -z "${SUBNET_PUBLIC_1_MAP_PUBLIC_IP_ON_LAUNCH}" ]; then

  echo "Enabling Auto-assign Public IP on the first public subnet..."
    
  aws ec2 modify-subnet-attribute \
    --subnet-id $SUBNET_PUBLIC_1_ID \
    --map-public-ip-on-launch \
    --region "${REGION}"

fi

# Enable Auto-assign Public IP on the second public subnet

SUBNET_PUBLIC_2_MAP_PUBLIC_IP_ON_LAUNCH=$(aws --region "${REGION}" ec2 describe-subnets \
  --filters "Name=tag:Name,Values=${CMS_ENV}-public-b" \
  --query "Subnets[?MapPublicIpOnLaunch].MapPublicIpOnLaunch" \
  --output text)

if [ -z "${SUBNET_PUBLIC_2_MAP_PUBLIC_IP_ON_LAUNCH}" ]; then

  echo "Enabling Auto-assign Public IP on the second public subnet..."
    
  aws ec2 modify-subnet-attribute \
    --subnet-id $SUBNET_PUBLIC_2_ID \
    --map-public-ip-on-launch \
    --region "${REGION}"
  
fi

#
# Verify first NAT Gateway
#

# Verify Elastic IP for first NAT Gateway

echo "Verifying Elastic IP for first NAT Gateway..."

EIP_ALLOC_1_ID=$(aws --region "${REGION}" ec2 describe-addresses \
  --filters "Name=tag:Name,Values=${CMS_ENV}-nat-gateway-a" \
  --query "Addresses[*].AllocationId" \
  --output text)

if [ -z "${EIP_ALLOC_1_ID}" ]; then

  echo "ERROR: the elastic IP for the first NAT Gateway is not found..."
  exit 1

fi

# Verify first NAT Gateway

echo "Verifying first NAT Gateway..."

NAT_GW_1_ID=$(aws --region "${REGION}" ec2 describe-nat-gateways \
  --filter "Name=tag:Name,Values=${CMS_ENV}-a" \
  --query "NatGateways[*].NatGatewayId" \
  --output text)

if [ -z "${NAT_GW_1_ID}" ]; then

  echo "ERROR: the first NAT Gateway is not found..."
  exit 1

fi

# Verify the custom route table for the first NAT Gateway

echo "Verifying the custom route table for the first NAT Gateway..."

ROUTE_TABLE_FOR_NGW_1_ID=$(aws --region "${REGION}" ec2 describe-route-tables \
  --filters "Name=tag:Name,Values=${CMS_ENV}-private-a" \
  --query "RouteTables[*].RouteTableId" \
  --output text)

if [ -z "${ROUTE_TABLE_FOR_NGW_1_ID}" ]; then

  echo "ERROR: the custom route table for the first NAT Gateway is not found..."
  exit 1
  
fi

# Verify first NAT gateway route is present in the custom route table for the first NAT gateway

echo "Verifying first NAT gateway route is present in the custom route table for the first NAT gateway..."

NGW_1_ROUTE_TABLE_NGW_1_ROUTE_TARGET=$(aws --region "${REGION}" ec2 describe-route-tables \
  --filters "Name=tag:Name,Values=${CMS_ENV}-private-a" \
  --query "RouteTables[*].Routes[?NatGatewayId=='$NAT_GW_1_ID'].NatGatewayId" \
  --output text)

if [ -z "${NGW_1_ROUTE_TABLE_NGW_1_ROUTE_TARGET}" ]; then

  echo "ERROR: first NAT gateway route is not present in the custom route table for first NAT gateway..."
  exit 1
  
fi

# Verify that association of the first private subnet with the custom route table for the first NAT Gateway

echo "Verifying that association of the first private subnet with the custom route table for the first NAT Gateway..."

NGW_1_ROUTE_TABLE_ASSOCIATION_SUBNET_PRIVATE_1_ID=$(aws --region "${REGION}" ec2 describe-route-tables \
  --filters "Name=tag:Name,Values=${CMS_ENV}-private-a" \
  --query "RouteTables[*].Associations[?SubnetId=='${SUBNET_PRIVATE_1_ID}'].SubnetId" \
  --output text)

if [ -z "${NGW_1_ROUTE_TABLE_ASSOCIATION_SUBNET_PRIVATE_1_ID}" ]; then

  echo "ERROR: the first private subnet is not associated with the custom route table for the first NAT Gateway..."
  exit 1

fi

#
# Verify second NAT Gateway
#

# Verify Elastic IP for second NAT Gateway

echo "Verifying Elastic IP for second NAT Gateway..."

EIP_ALLOC_2_ID=$(aws --region "${REGION}" ec2 describe-addresses \
  --filters "Name=tag:Name,Values=${CMS_ENV}-nat-gateway-b" \
  --query "Addresses[*].AllocationId" \
  --output text)

if [ -z "${EIP_ALLOC_2_ID}" ]; then

  echo "ERROR: the elastic IP for the second NAT Gateway is not found..."
  exit 1

fi

# Verify second NAT Gateway

echo "Verifying second NAT Gateway..."

NAT_GW_2_ID=$(aws --region "${REGION}" ec2 describe-nat-gateways \
  --filter "Name=tag:Name,Values=${CMS_ENV}-b" \
  --query "NatGateways[*].NatGatewayId" \
  --output text)

if [ -z "${NAT_GW_2_ID}" ]; then

  echo "ERROR: the second NAT Gateway is not found..."
  exit 1

fi
 
# Verify the custom route table for the second NAT Gateway

echo "Verifying the custom route table for the second NAT Gateway..."

ROUTE_TABLE_FOR_NGW_2_ID=$(aws --region "${REGION}" ec2 describe-route-tables \
  --filters "Name=tag:Name,Values=${CMS_ENV}-private-b" \
  --query "RouteTables[*].RouteTableId" \
  --output text)

if [ -z "${ROUTE_TABLE_FOR_NGW_2_ID}" ]; then

  echo "ERROR: the custom route table for the first NAT Gateway is not found..."
  exit 1
  
fi

# Verify second NAT gateway route is present in the custom route table for the second NAT gateway

echo "Verifying second NAT gateway route is present in the custom route table for the second NAT gateway..."

NGW_2_ROUTE_TABLE_NGW_2_ROUTE_TARGET=$(aws --region "${REGION}" ec2 describe-route-tables \
  --filters "Name=tag:Name,Values=${CMS_ENV}-private-b" \
  --query "RouteTables[*].Routes[?NatGatewayId=='$NAT_GW_2_ID'].NatGatewayId" \
  --output text)

if [ -z "${NGW_2_ROUTE_TABLE_NGW_2_ROUTE_TARGET}" ]; then

  echo "ERROR: second NAT gateway route is not present in the custom route table for second NAT gateway..."
  exit 1
  
fi

# Verify that association of the second private subnet with the custom route table for the second NAT Gateway

echo "Verifying that association of the second private subnet with the custom route table for the second NAT Gateway..."

NGW_2_ROUTE_TABLE_ASSOCIATION_SUBNET_PRIVATE_2_ID=$(aws --region "${REGION}" ec2 describe-route-tables \
  --filters "Name=tag:Name,Values=${CMS_ENV}-private-b" \
  --query "RouteTables[*].Associations[?SubnetId=='${SUBNET_PRIVATE_2_ID}'].SubnetId" \
  --output text)

if [ -z "${NGW_2_ROUTE_TABLE_ASSOCIATION_SUBNET_PRIVATE_2_ID}" ]; then

  echo "ERROR: the second private subnet is not associated with the custom route table for the second NAT Gateway..."
  exit 1
  
fi

# Create or verify the VPN access security group

echo "Verifying VPN access security group..."

VPN_ACCESS_SECURITY_GROUP_ID=$(aws --region "${REGION}" ec2 describe-security-groups \
  --filters "Name=tag:Name,Values=VPN access" \
  --query "SecurityGroups[*].GroupId" \
  --output text)

if [ -z "${VPN_ACCESS_SECURITY_GROUP_ID}" ]; then
  echo "Creating VPN access security group..."
  VPN_ACCESS_SECURITY_GROUP_ID=$(aws --region "${REGION}" ec2 create-security-group \
    --description "VPN access" \
    --group-name "VPN access" \
    | jq --raw-output ".GroupId")
fi

# Apply or verify tag for VPN access security group

VPN_ACCESS_TAG_EXISTS=$(aws --region "${REGION}" ec2 describe-security-groups \
  --filters "Name=tag:Name,Values=VPN access" \
  --query "SecurityGroups[*].GroupId" \
  --output text)

if [ -z "${VPN_ACCESS_TAG_EXISTS}" ]; then
  echo "Setting tag for vpc..."
  aws --region "${REGION}" ec2 create-tags \
    --resources $VPN_ACCESS_SECURITY_GROUP_ID \
    --tags "Key=Name,Value=VPN access"
else
  echo "VPN access tag verified..."
fi

# Add or verify ingress rule for VPN

VPN_ACCESS_SECURITY_GROUP_INGRESS_RULE_EXISTS=$(aws --region "${REGION}" ec2 describe-security-groups \
  --filters "Name=group-id,Values=${VPN_ACCESS_SECURITY_GROUP_ID}" \
  --query "SecurityGroups[*].IpPermissions[*].IpRanges[?Description == 'ingress from VPN']".Description \
  --output text)

if [ -z "${VPN_ACCESS_SECURITY_GROUP_INGRESS_RULE_EXISTS}" ]; then
  echo "Adding ingress rule for VPN..."
  aws --region "${REGION}" ec2 authorize-security-group-ingress \
    --group-id "${VPN_ACCESS_SECURITY_GROUP_ID}" \
    --ip-permissions IpProtocol=-1,IpRanges='[{CidrIp=10.232.32.0/19,Description="ingress from VPN"}]'
else
  echo "Ingress rule for VPN verified..."
fi

#
# AMI Generation for application nodes
#

# Set AMI_ID if it already exists for the deployment

echo "Set AMI_ID if it already exists for the deployment..."
AMI_ID=$(aws --region "${REGION}" ec2 describe-images \
  --owners self \
  --filters "Name=tag:Name,Values=ab2d-ami" \
  --query "Images[*].[ImageId]" \
  --output text)

# If no AMI is specified then create a new one

echo "If no AMI is specified then create a new one..."
if [ -z "${AMI_ID}" ]; then
    
  # Get the latest seed AMI
  SEED_AMI=$(aws --region "${REGION}" ec2 describe-images \
    --owners "${OWNER}" \
    --filters "Name=name,Values=EAST-RH 7*" \
    --query "Images[*].[ImageId,CreationDate]" \
    --output text \
    | sort -k2 -r \
    | head -n1 \
    | awk '{print $1}')
    
  # Create AMI for application nodes
  cd "${START_DIR}"
  cd packer/app
  IP=$(curl ipinfo.io/ip)
  COMMIT=$(git rev-parse HEAD)
  packer build \
    --var seed_ami=$SEED_AMI \
    --var environment="${CMS_ENV}" \
    --var region="${REGION}" \
    --var ec2_instance_type=$EC2_INSTANCE_TYPE \
    --var vpc_id=$VPC_ID \
    --var subnet_public_1_id=$SUBNET_PUBLIC_1_ID \
    --var my_ip_address=$IP \
    --var ssh_username=$SSH_USERNAME \
    --var git_commit_hash=$COMMIT \
    app.json  2>&1 | tee output.txt
  AMI_ID=$(cat output.txt | awk 'match($0, /ami-.*/) { print substr($0, RSTART, RLENGTH) }' | tail -1)
  
  # Add name tag to AMI
  aws --region "${REGION}" ec2 create-tags \
    --resources $AMI_ID \
    --tags "Key=Name,Value=ab2d-ami"
fi

#
# AMI Generation for Jenkins node
#

# Set profile to the management AWS account

export AWS_PROFILE="${CMS_ECR_REPO_ENV}"

# Set JENKINS_AMI_ID if it already exists for the deployment

echo "Set JENKINS_AMI_ID if it already exists for the deployment..."
JENKINS_AMI_ID=$(aws --region "${REGION}" ec2 describe-images \
  --owners self \
  --filters "Name=tag:Name,Values=ab2d-jenkins-ami" \
  --query "Images[*].[ImageId]" \
  --output text)

# If no AMI is specified then create a new one

echo "If no AMI is specified then create a new one..."
if [ -z "${JENKINS_AMI_ID}" ]; then

  # Get the latest seed AMI

  SEED_AMI=$(aws --region "${REGION}" ec2 describe-images \
    --owners "${OWNER}" \
    --filters "Name=name,Values=EAST-RH 7*" \
    --query "Images[*].[ImageId,CreationDate]" \
    --output text \
    | sort -k2 -r \
    | head -n1 \
    | awk '{print $1}')

  # Get VPC ID for the management AWS account

  echo "Getting VPC ID for the management AWS account..."

  MGMT_VPC_ID=$(aws --region "${REGION}" ec2 describe-vpcs \
    --filters "Name=tag:Name,Values=${CMS_ECR_REPO_ENV}" \
    --query "Vpcs[*].[VpcId]" \
    --output text)

  if [ -z "${MGMT_VPC_ID}" ]; then
    echo "*************************************************************"
    echo "ERROR: MGMT VPC ID does not exist for the target AWS profile."
    echo "*************************************************************"
    exit 1
  fi

  # Get first subnet id for the management AWS account

  echo "Getting first public subnet id for the management AWS account..."

  MGMT_SUBNET_PUBLIC_1_ID=$(aws --region "${REGION}" ec2 describe-subnets \
    --filters "Name=tag:Name,Values=${CMS_ECR_REPO_ENV}-public-a" \
    --query "Subnets[*].SubnetId" \
    --output text)

  if [ -z "${MGMT_SUBNET_PUBLIC_1_ID}" ]; then

    echo "ERROR: public subnet #1 for the management AWS account not found..."
    exit 1

  fi

  # Create AMI for Jenkins

  cd "${START_DIR}"
  cd packer/jenkins
  IP=$(curl ipinfo.io/ip)
  COMMIT=$(git rev-parse HEAD)
  packer build \
    --var seed_ami=$SEED_AMI \
    --var region="${REGION}" \
    --var ec2_instance_type=$EC2_INSTANCE_TYPE \
    --var vpc_id=$MGMT_VPC_ID \
    --var subnet_public_1_id=$MGMT_SUBNET_PUBLIC_1_ID \
    --var my_ip_address=$IP \
    --var ssh_username=$SSH_USERNAME \
    --var git_commit_hash=$COMMIT \
    app.json  2>&1 | tee output.txt
  JENKINS_AMI_ID=$(cat output.txt | awk 'match($0, /ami-.*/) { print substr($0, RSTART, RLENGTH) }' | tail -1)
  
  # Add name tag to AMI

  aws --region "${REGION}" ec2 create-tags \
    --resources $JENKINS_AMI_ID \
    --tags "Key=Name,Value=ab2d-jenkins-ami"

fi

# Get deployer IP address

DEPLOYER_IP_ADDRESS=$(curl ipinfo.io/ip)

#
# Create "auto.tfvars" files
#

# Set profile to the target AWS account

export AWS_PROFILE="${CMS_ENV}"

# Create "auto.tfvars" file for shared components

cd "${START_DIR}"
cd terraform/environments/$CMS_SHARED_ENV

DB_ENDPOINT=$(aws --region "${REGION}" rds describe-db-instances \
  --query="DBInstances[?DBInstanceIdentifier=='ab2d'].Endpoint.Address" \
  --output=text)

if [ -z "${DB_ENDPOINT}" ]; then
  echo 'vpc_id = "'$VPC_ID'"' \
    > $CMS_SHARED_ENV.auto.tfvars
  echo 'private_subnet_ids = ["'$SUBNET_PRIVATE_1_ID'","'$SUBNET_PRIVATE_2_ID'"]' \
    >> $CMS_SHARED_ENV.auto.tfvars
  echo 'deployment_controller_subnet_ids = ["'$SUBNET_PUBLIC_1_ID'","'$SUBNET_PUBLIC_2_ID'"]' \
    >> $CMS_SHARED_ENV.auto.tfvars
  echo 'ec2_instance_type = "'$EC2_INSTANCE_TYPE'"' \
    >> $CMS_SHARED_ENV.auto.tfvars
  echo 'linux_user = "'$SSH_USERNAME'"' \
    >> $CMS_SHARED_ENV.auto.tfvars
  echo 'ami_id = "'$AMI_ID'"' \
    >> $CMS_SHARED_ENV.auto.tfvars
  echo 'deployer_ip_address = "'$DEPLOYER_IP_ADDRESS'"' \
    >> $CMS_SHARED_ENV.auto.tfvars
else
  PRIVATE_SUBNETS_OUTPUT=$(aws --region "${REGION}" ec2 describe-subnets \
    --filters "Name=tag:Name,Values=*-private-*" \
    --query "Subnets[*].SubnetId" \
    --output text)

  IFS=$'\t' read -ra subnet_array <<< "$PRIVATE_SUBNETS_OUTPUT"
  unset IFS
  
  COUNT=1
  for i in "${subnet_array[@]}"
  do
    if [ $COUNT == 1 ]; then
      PRIVATE_SUBNETS=\"$i\"
    else
      PRIVATE_SUBNETS=$PRIVATE_SUBNETS,\"$i\"
    fi
    COUNT=$COUNT+1
  done

  echo 'vpc_id = "'$VPC_ID'"' \
    > $CMS_SHARED_ENV.auto.tfvars
  echo "private_subnet_ids = [${PRIVATE_SUBNETS}]" \
    >> $CMS_SHARED_ENV.auto.tfvars
  echo 'deployment_controller_subnet_ids = ["'$SUBNET_PUBLIC_1_ID'","'$SUBNET_PUBLIC_2_ID'"]' \
    >> $CMS_SHARED_ENV.auto.tfvars
  echo 'ec2_instance_type = "'$EC2_INSTANCE_TYPE'"' \
    >> $CMS_SHARED_ENV.auto.tfvars
  echo 'linux_user = "'$SSH_USERNAME'"' \
    >> $CMS_SHARED_ENV.auto.tfvars
  echo 'ami_id = "'$AMI_ID'"' \
    >> $CMS_SHARED_ENV.auto.tfvars
  echo 'deployer_ip_address = "'$DEPLOYER_IP_ADDRESS'"' \
    >> $CMS_SHARED_ENV.auto.tfvars
fi

# Create ".auto.tfvars" file for the target environment

cd "${START_DIR}"
cd terraform/environments/$CMS_ENV

echo 'vpc_id = "'$VPC_ID'"' \
  > $CMS_ENV.auto.tfvars
echo 'private_subnet_ids = ["'$SUBNET_PRIVATE_1_ID'","'$SUBNET_PRIVATE_2_ID'"]' \
  >> $CMS_ENV.auto.tfvars
echo 'deployment_controller_subnet_ids = ["'$SUBNET_PUBLIC_1_ID'","'$SUBNET_PUBLIC_2_ID'"]' \
  >> $CMS_ENV.auto.tfvars
echo 'ec2_instance_type = "'$EC2_INSTANCE_TYPE'"' \
  >> $CMS_ENV.auto.tfvars
echo 'linux_user = "'$SSH_USERNAME'"' \
  >> $CMS_ENV.auto.tfvars
echo 'deployer_ip_address = "'$DEPLOYER_IP_ADDRESS'"' \
  >> $CMS_ENV.auto.tfvars

##########################
# Deploy shared components
##########################

#
# Configure shared environment
#

cd "${START_DIR}"
cd terraform/environments/$CMS_SHARED_ENV

#
# Create cloudtrail bucket
#

echo "Creating "${CMS_ENV}-cloudtrail" bucket..."

aws --region "${REGION}" s3api create-bucket \
  --bucket "${CMS_ENV}-cloudtrail"

# Block public access on bucket

aws --region "${REGION}" s3api put-public-access-block \
  --bucket "${CMS_ENV}-cloudtrail" \
  --public-access-block-configuration BlockPublicAcls=true,IgnorePublicAcls=true,BlockPublicPolicy=true,RestrictPublicBuckets=true

# Give "Write objects" and "Read bucket permissions" to the "S3 log delivery group" of the "cloudtrail" bucket

aws --region "${REGION}" s3api put-bucket-acl \
  --bucket "${CMS_ENV}-cloudtrail" \
  --grant-write URI=http://acs.amazonaws.com/groups/s3/LogDelivery \
  --grant-read-acp URI=http://acs.amazonaws.com/groups/s3/LogDelivery

# Add bucket policy to the "cloudtrail" S3 bucket

cd "${START_DIR}"
cd terraform/environments/$CMS_SHARED_ENV

aws --region "${REGION}" s3api put-bucket-policy \
  --bucket "${CMS_ENV}-cloudtrail" \
  --policy file://ab2d-cloudtrail-bucket-policy.json

#
# Create dev S3 bucket
#

echo "Deploying dev S3 bucket..."

cd "${START_DIR}"
cd terraform/environments/$CMS_SHARED_ENV

terraform apply \
  --target module.s3 \
  --auto-approve

#
# Deploy db
#

echo "Create or update database instance..."

# Create DB instance (if doesn't exist)

terraform apply \
  --var "db_username=${DATABASE_USER}" \
  --var "db_password=${DATABASE_PASSWORD}" \
  --var "db_name=${DATABASE_NAME}" \
  --target module.db --auto-approve

DB_ENDPOINT=$(aws --region "${REGION}" rds describe-db-instances \
  --query="DBInstances[?DBInstanceIdentifier=='ab2d'].Endpoint.Address" \
  --output=text)

cd "${START_DIR}"
cd terraform/environments/$CMS_SHARED_ENV
rm -f generated/.pgpass

# Generate ".pgpass" file

cd "${START_DIR}"
cd terraform/environments/$CMS_SHARED_ENV
mkdir -p generated

# Add default database

echo "${DB_ENDPOINT}:5432:postgres:${DATABASE_USER}:${DATABASE_PASSWORD}" > generated/.pgpass

# *** TO DO *** BEGIN: add all environments to the .pgpass file

# Get the names of all deployed private subnets

# PRIVATE_SUBNETS=$(aws --region "${REGION}" ec2 describe-subnets \
#   --filters "Name=tag:Name,Values=*-private-subnet*" \
#   --query "Subnets[*].Tags[?Key == 'Name'].Value" \
#   --output text)

# Determine all deployed environments by extracting unique environment name from private subnet names

# IFS=$' ' UNIQUE_ENVS=($(uniq <<< $(sort <<<"${PRIVATE_SUBNETS[*]}" \
#   | sed 's/\(^ab2d-\)\(.*\)\(-private-subnet.*\)/\2/'))); \
#   unset IFS

# echo "${DB_ENDPOINT}:5432:postgres:${DATABASE_USER}:${DATABASE_PASSWORD}" > generated/.pgpass
# for i in "${UNIQUE_ENVS}"; do
#   cd "${START_DIR}"
#   cd python3
#   DATABASE_USER=$(./get-database-secret.py "${i}" database_user $DATABASE_SECRET_DATETIME)
#   DATABASE_PASSWORD=$(./get-database-secret.py "${i}" database_password $DATABASE_SECRET_DATETIME)
#   DATABASE_NAME=$(./get-database-secret.py "${i}" database_name $DATABASE_SECRET_DATETIME)
#   cd "${START_DIR}"
#   cd terraform/environments/$CMS_SHARED_ENV
#   echo "${DB_ENDPOINT}:5432:${DATABASE_NAME}:${DATABASE_USER}:${DATABASE_PASSWORD}" >> generated/.pgpass
# done

# *** TO DO *** END: add all environments to the .pgpass file

#
# Deploy controller
#

echo "Create or update controller..."

terraform apply \
  --var "db_username=${DATABASE_USER}" \
  --var "db_password=${DATABASE_PASSWORD}" \
  --var "db_name=${DATABASE_NAME}" \
  --var "deployer_ip_address=${DEPLOYER_IP_ADDRESS}" \
  --target module.controller \
  --auto-approve

######################################
# Deploy target environment components
######################################

cd "${START_DIR}"
cd terraform/environments/$CMS_ENV

#
# Deploy EFS
#

# Get files system id (if exists)

EFS_FS_ID=$(aws --region "${REGION}" efs describe-file-systems \
  --query="FileSystems[?CreationToken=='${CMS_ENV}-efs'].FileSystemId" \
  --output=text)

# Create file system (if doesn't exist)

if [ -z "${EFS_FS_ID}" ]; then
  echo "Creating EFS..."
  terraform apply \
    --target module.efs \
    --auto-approve
fi

#
# Create database
#

cd "${START_DIR}"

# Get the public ip address of the controller

CONTROLLER_PRIVATE_IP=$(aws --region "${REGION}" ec2 describe-instances \
  --filters "Name=tag:Name,Values=ab2d-deployment-controller" \
  --query="Reservations[*].Instances[?State.Name == 'running'].PrivateIpAddress" \
  --output text)

# Determine if the database for the environment exists

DB_NAME_IF_EXISTS=$(ssh -tt -i "~/.ssh/${CMS_ENV}.pem" \
  "${SSH_USERNAME}@${CONTROLLER_PRIVATE_IP}" \
  "psql -t --host "${DB_ENDPOINT}" --username "${DATABASE_USER}" --dbname postgres --command='SELECT datname FROM pg_catalog.pg_database'" \
  | grep "${DATABASE_NAME}" \
  | sort \
  | head -n 1 \
  | xargs \
  | tr -d '\r')

# Create the database for the environment if it doesn't exist

if [ -n "${CONTROLLER_PRIVATE_IP}" ] && [ -n "${DB_ENDPOINT}" ] && [ "${DB_NAME_IF_EXISTS}" != "${DATABASE_NAME}" ]; then
  echo "Creating database..."
  ssh -tt -i "~/.ssh/${CMS_ENV}.pem" \
    "${SSH_USERNAME}@${CONTROLLER_PRIVATE_IP}" \
    "createdb ${DATABASE_NAME} --host ${DB_ENDPOINT} --username ${DATABASE_USER}"
fi

#
# Deploy AWS application modules
#

# Set environment to the AWS account where the shared ECR repository is maintained
    
export AWS_PROFILE="${CMS_ECR_REPO_ENV}"

cd "${START_DIR}"
cd terraform/environments/$CMS_ECR_REPO_ENV

# Build new images or use existing images

if [ -n "${BUILD_NEW_IMAGES}" ]; then

  # Build and push API and worker to ECR

  echo "Build and push API and worker to ECR..."
  
  # Log on to ECR
      
  read -sra cmd < <(aws ecr get-login --no-include-email)
  pass="${cmd[5]}"
  unset cmd[4] cmd[5]
  "${cmd[@]}" --password-stdin <<< "$pass"

  # Build API and worker (if creating a new image)

  cd "${START_DIR}"
  cd ..

  # Note that I can't build with "make docker-build" because test containers
  # try to run inside the docker container. Using "mvn clean package" instead.
<<<<<<< HEAD
  export OKTA_CLIENT_ID=0oa2t0lsrdZw5uWRx297
  export OKTA_CLIENT_PASSWORD=HHduWG6LogIvDIQuWgp3Zlo9OYMValTtH5OBcuHw
=======
  #
  # Build with tests
  #
  # export OKTA_CLIENT_ID=0oa2t0lsrdZw5uWRx297
  # export OKTA_CLIENT_PASSWORD=HHduWG6LogIvDIQuWgp3Zlo9OYMValTtH5OBcuHw
  # mvn clean package
  #
  # Skipping tests
  #
>>>>>>> d7950547
  mvn clean package -DskipTests
  sleep 5

  # Get branch name

  BRANCH=$(git rev-parse --abbrev-ref HEAD)

  # Create an image version using the seven character git commit id
  
  if [ "${BRANCH}" == "master" ]; then
    echo "Using commit number of master branch as the image version."
    COMMIT_NUMBER=$(git rev-parse HEAD | cut -c1-7)
    IMAGE_VERSION="${CMS_ENV}-latest-${COMMIT_NUMBER}"
  else # assume it is a devops branch and get the latest merge from master into the branch
    echo "NOTE: Assuming this is a DevOps branch that has only DevOps changes."
    echo "Using commit number of latest merge from branch into the current branch as the image version."
    COMMIT_NUMBER=$(git log --merges | head -n 2 | tail -n 1 | cut -d" " -f 3)
    IMAGE_VERSION="${CMS_ENV}-latest-${COMMIT_NUMBER}"
  fi

  # Build API docker images

  cd "${START_DIR}"
  cd ../api
  docker build \
    --no-cache \
    --tag "ab2d_api:${IMAGE_VERSION}" .
  docker build \
    --no-cache \
    --tag "ab2d_api:${CMS_ENV}-latest" .

  # Build worker docker image

  cd "${START_DIR}"
  cd ../worker
  docker build \
    --no-cache \
    --tag "ab2d_worker:${IMAGE_VERSION}" .
  docker build \
    --no-cache \
    --tag "ab2d_worker:${CMS_ENV}-latest" .

  # Get or create api repo
  
  API_ECR_REPO_URI=$(aws --region "${REGION}" ecr describe-repositories \
    --query "repositories[?repositoryName == 'ab2d_api'].repositoryUri" \
    --output text)
  if [ -z "${API_ECR_REPO_URI}" ]; then
    aws --region "${REGION}" ecr create-repository \
      --repository-name "ab2d_api"
    API_ECR_REPO_URI=$(aws --region "${REGION}" ecr describe-repositories \
      --query "repositories[?repositoryName == 'ab2d_api'].repositoryUri" \
      --output text)
  fi

  # Get ecr repo aws account

  ECR_REPO_AWS_ACCOUNT=$(aws --region "${REGION}" sts get-caller-identity \
    --query Account \
    --output text)
  
  # Apply ecr repo policy to the "ab2d_api" repo

  cd "${START_DIR}"
  cd terraform/environments/$CMS_ECR_REPO_ENV
  aws --region "${REGION}" ecr set-repository-policy \
    --repository-name ab2d_api \
    --policy-text file://ab2d-ecr-policy.json

  # Tag and push two copies (image version and latest version) of API docker image to ECR
  # - image version keeps track of the master commit number (e.g. ab2d-dev-latest-3d0905b)
  # - latest version is the same image but without the commit number (e.g. ab2d-dev-latest)
  # - NOTE: the latest version is used by the ecs task definition so that it can remain static for zero downtime

  docker tag "ab2d_api:${IMAGE_VERSION}" "${API_ECR_REPO_URI}:${IMAGE_VERSION}"
  docker push "${API_ECR_REPO_URI}:${IMAGE_VERSION}"
  docker tag "ab2d_api:${CMS_ENV}-latest" "${API_ECR_REPO_URI}:${CMS_ENV}-latest"
  docker push "${API_ECR_REPO_URI}:${CMS_ENV}-latest"

  # Get or create api repo

  WORKER_ECR_REPO_URI=$(aws --region "${REGION}" ecr describe-repositories \
    --query "repositories[?repositoryName == 'ab2d_worker'].repositoryUri" \
    --output text)
  if [ -z "${WORKER_ECR_REPO_URI}" ]; then
    aws --region "${REGION}" ecr create-repository \
      --repository-name "ab2d_worker"
    WORKER_ECR_REPO_URI=$(aws --region "${REGION}" ecr describe-repositories \
      --query "repositories[?repositoryName == 'ab2d_worker'].repositoryUri" \
      --output text)
  fi

  # Apply ecr repo policy to the "ab2d_worker" repo

  cd "${START_DIR}"
  cd terraform/environments/$CMS_ECR_REPO_ENV
  aws --region "${REGION}" ecr set-repository-policy \
    --repository-name ab2d_worker \
    --policy-text file://ab2d-ecr-policy.json

  # Tag and push two copies (image version and latest version) of worker docker image to ECR
  # - image version keeps track of the master commit number (e.g. ab2d-dev-latest-3d0905b)
  # - latest version is the same image but without the commit number (e.g. ab2d-dev-latest)
  # - NOTE: the latest version is used by the ecs task definition so that it can remain static for zero downtime

  docker tag "ab2d_worker:${IMAGE_VERSION}" "${WORKER_ECR_REPO_URI}:${IMAGE_VERSION}"
  docker push "${WORKER_ECR_REPO_URI}:${IMAGE_VERSION}"
  docker tag "ab2d_worker:${CMS_ENV}-latest" "${WORKER_ECR_REPO_URI}:${CMS_ENV}-latest"
  docker push "${WORKER_ECR_REPO_URI}:${CMS_ENV}-latest"

  # Get list of untagged images in the api repository

  IMAGES_TO_DELETE=$(aws --region "${REGION}" ecr list-images \
    --repository-name ab2d_api \
    --filter "tagStatus=UNTAGGED" \
    --query 'imageIds[*]' \
    --output json)

  # Delete untagged images in the api repository
  
  aws --region "${REGION}" ecr batch-delete-image \
    --repository-name ab2d_api \
    --image-ids "$IMAGES_TO_DELETE" \
    || true

  # Get old 'latest-commit' api tag
  
  API_OLD_LATEST_COMMIT_TAG=$(aws --region "${REGION}" ecr describe-images \
    --repository-name ab2d_api \
    --query "imageDetails[*].{imageTag:imageTags[0],imagePushedAt:imagePushedAt}" \
    --output json \
    | jq 'sort_by(.imagePushedAt) | reverse' \
    | jq ".[] | select(.imageTag | startswith(\"${CMS_ENV}-latest\"))" \
    | jq --slurp '.' \
    | jq 'del(.[0,1])' \
    | jq '.[] | select(.imageTag)' \
    | jq '.imageTag' \
    | tr -d '"' \
    | head -1)

  if [ -n "${API_OLD_LATEST_COMMIT_TAG}" ]; then
      
    # Rename 'latest-commit' api tag

    RENAME_API_OLD_LATEST_COMMIT_TAG=$(echo "${API_OLD_LATEST_COMMIT_TAG/-latest-/-}")

    # Get manifest of tag to rename
    
    MANIFEST=$(aws --region "${REGION}" ecr batch-get-image \
      --repository-name ab2d_api \
      --image-ids imageTag="${API_OLD_LATEST_COMMIT_TAG}" \
      --query 'images[].imageManifest' \
      --output text)

    # Add renamed api tag
    
    aws --region "${REGION}" ecr put-image \
      --repository-name ab2d_api \
      --image-tag "${RENAME_API_OLD_LATEST_COMMIT_TAG}" \
      --image-manifest "${MANIFEST}"

    # Remove old api tag
  
    aws --region "${REGION}" ecr batch-delete-image \
      --repository-name ab2d_api \
      --image-ids imageTag="${API_OLD_LATEST_COMMIT_TAG}"

  fi
  
  # Get list of untagged images in the worker repository
    
  IMAGES_TO_DELETE=$(aws --region "${REGION}" ecr list-images \
    --repository-name ab2d_worker \
    --filter "tagStatus=UNTAGGED" \
    --query 'imageIds[*]' \
    --output json)

  # Delete untagged images in the worker repository
  
  aws --region "${REGION}" ecr batch-delete-image \
    --repository-name ab2d_worker \
    --image-ids "$IMAGES_TO_DELETE" \
    || true

  # Get old 'latest-commit' worker tag
  
  WORKER_OLD_LATEST_COMMIT_TAG=$(aws --region "${REGION}" ecr describe-images \
    --repository-name ab2d_worker \
    --query "imageDetails[*].{imageTag:imageTags[0],imagePushedAt:imagePushedAt}" \
    --output json \
    | jq 'sort_by(.imagePushedAt) | reverse' \
    | jq ".[] | select(.imageTag | startswith(\"${CMS_ENV}-latest\"))" \
    | jq --slurp '.' \
    | jq 'del(.[0,1])' \
    | jq '.[] | select(.imageTag)' \
    | jq '.imageTag' \
    | tr -d '"' \
    | head -1)

  if [ -n "${WORKER_OLD_LATEST_COMMIT_TAG}" ]; then
      
    # Rename 'latest-commit' worker tag

    RENAME_WORKER_OLD_LATEST_COMMIT_TAG=$(echo "${WORKER_OLD_LATEST_COMMIT_TAG/-latest-/-}")

    # Get manifest of tag to rename
    
    MANIFEST=$(aws --region "${REGION}" ecr batch-get-image \
      --repository-name ab2d_worker \
      --image-ids imageTag="${WORKER_OLD_LATEST_COMMIT_TAG}" \
      --query 'images[].imageManifest' \
      --output text)

    # Add renamed tag

    aws --region "${REGION}" ecr put-image \
      --repository-name ab2d_worker \
      --image-tag "${RENAME_WORKER_OLD_LATEST_COMMIT_TAG}" \
      --image-manifest "${MANIFEST}"

    # Remove old tag
  
    aws --region "${REGION}" ecr batch-delete-image \
      --repository-name ab2d_worker \
      --image-ids imageTag="${WORKER_OLD_LATEST_COMMIT_TAG}"

  fi
  
else # use existing images

  echo "Using existing images..."

  # Get current image version
  
  IMAGE_VERSION=$(aws --region "${REGION}" ecr describe-images \
    --repository-name ab2d_api \
    --query 'sort_by(imageDetails,& imagePushedAt)[-1].imageTags[0]')

  # Remove double quotes
  
  IMAGE_VERSION=$(echo $IMAGE_VERSION | tr -d '"')
  
fi

# Verify that the image versions of API and Worker are the same

IMAGE_VERSION_API=$(aws --region "${REGION}" ecr describe-images \
  --repository-name ab2d_api \
  --query 'sort_by(imageDetails,& imagePushedAt)[-1].imageTags[0]')

IMAGE_VERSION_WORKER=$(aws --region "${REGION}" ecr describe-images \
  --repository-name ab2d_worker \
  --query 'sort_by(imageDetails,& imagePushedAt)[-1].imageTags[0]')

if [ "${IMAGE_VERSION_API}" != "${IMAGE_VERSION_WORKER}" ]; then
  echo "ERROR: The ECR image versions for ab2d_api and ab2d_worker must be the same!"
  exit 0
else
  echo "The ECR image versions for ab2d_api and ab2d_worker were verified to be the same..."
fi

echo "Using master branch commit number '${COMMIT_NUMBER}' for ab2d_api and ab2d_worker..."

# Reset to the target environment
    
export AWS_PROFILE="${CMS_ENV}"

cd "${START_DIR}"
cd terraform/environments/$CMS_ENV

#
# Switch context to terraform environment
#

echo "Switch context to terraform environment..."

cd "${START_DIR}"
cd terraform/environments/$CMS_ENV

#
# Get current known good ECS task definitions
#

CLUSTER_ARNS=$(aws --region "${REGION}" ecs list-clusters \
  --query 'clusterArns' \
  --output text \
  | grep "/${CMS_ENV}-api" \
  | xargs \
  | tr -d '\r')

if [ -z "${CLUSTER_ARNS}" ]; then
  echo "Skipping getting current ECS task definitions, since there are no existing clusters"
else
  if [ -n "${BUILD_NEW_IMAGES}" ]; then
    echo "Using existing ECS task definitions..."
  else
    echo "Using newly created ECS task definitions..."

    echo "Get current known good ECS task definitions..."

    API_TASK_DEFINITION=$(aws --region "${REGION}" ecs describe-services \
      --services "${CMS_ENV}-api" \
      --cluster "${CMS_ENV}-api" \
      | grep "taskDefinition" \
      | head -1)
    API_TASK_DEFINITION=$(echo $API_TASK_DEFINITION | awk -F'": "' '{print $2}' | tr -d '"' | tr -d ',')
    
    WORKER_TASK_DEFINITION=$(aws --region "${REGION}" ecs describe-services \
      --services "${CMS_ENV}-worker" \
      --cluster "${CMS_ENV}-worker" \
      | grep "taskDefinition" \
      | head -1)
    WORKER_TASK_DEFINITION=$(echo $WORKER_TASK_DEFINITION | awk -F'": "' '{print $2}' | tr -d '"' | tr -d ',')

  fi
fi

#
# Get ECS task counts before making any changes
#

echo "Get ECS task counts before making any changes..."

# Define task count functions

api_task_count() { aws --region "${REGION}" ecs list-tasks --cluster "${CMS_ENV}-api" | grep "\:task\/"|wc -l|tr -d ' '; }
worker_task_count() { aws --region "${REGION}" ecs list-tasks --cluster "${CMS_ENV}-worker" | grep "\:task\/"|wc -l|tr -d ' '; }

# Get old api task count (if exists)

if [ -z "${CLUSTER_ARNS}" ]; then
  echo "Skipping setting OLD_API_TASK_COUNT, since there are no existing clusters"
else
  OLD_API_TASK_COUNT=$(api_task_count)
  OLD_WORKER_TASK_COUNT=$(worker_task_count)
fi

# set expected api task count

if [ -z "${CLUSTER_ARNS}" ]; then
  EXPECTED_API_COUNT="2"
  EXPECTED_WORKER_COUNT="2"
else
  let EXPECTED_API_COUNT="$OLD_API_TASK_COUNT*2"
  let EXPECTED_WORKER_COUNT="$OLD_WORKER_TASK_COUNT*2"
fi

#
# Ensure Old Autoscaling Groups and containers are around to service requests
#

echo "Ensure Old Autoscaling Groups and containers are around to service requests..."

if [ -z "${CLUSTER_ARNS}" ]; then
  echo "Skipping setting OLD_API_ASG, since there are no existing clusters"
else
  OLD_API_ASG=$(terraform show|grep :autoScalingGroup:|awk -F" = " '{print $2}' | grep $CMS_ENV-api | tr -d '"')
  OLD_WORKER_ASG=$(terraform show|grep :autoScalingGroup:|awk -F" = " '{print $2}' | grep $CMS_ENV-worker | tr -d '"')
fi

if [ -z "${CLUSTER_ARNS}" ]; then
  echo "Skipping removing autosclaing group and launch configuration, since there are no existing clusters"
else
  terraform state rm module.api.aws_autoscaling_group.asg
  terraform state rm module.api.aws_launch_configuration.launch_config
  terraform state rm module.worker.aws_autoscaling_group.asg
  terraform state rm module.worker.aws_launch_configuration.launch_config
fi

if [ -z "${CLUSTER_ARNS}" ]; then
  echo "Skipping removing autosclaing group and launch configuration, since there are no existing clusters"
else
  OLD_API_CONTAINER_INSTANCES=$(aws --region "${REGION}" ecs list-container-instances \
    --cluster "${CMS_ENV}-api" \
    | grep container-instance)
  OLD_WORKER_CONTAINER_INSTANCES=$(aws --region "${REGION}" ecs list-container-instances \
    --cluster "${CMS_ENV}-worker" \
    | grep container-instance)
fi

#
# Deploy API and Worker
#

echo "Deploy API and Worker..."

# Change to the "python3" directory

cd "${START_DIR}"
cd python3

# Create or get database host secret

DATABASE_HOST=$(./get-database-secret.py $CMS_ENV database_host $DATABASE_SECRET_DATETIME)
if [ -z "${DATABASE_HOST}" ]; then
  aws secretsmanager create-secret \
    --name "ab2d/${CMS_ENV}/module/db/database_host/${DATABASE_SECRET_DATETIME}" \
    --secret-string "${DB_ENDPOINT}"
  DATABASE_HOST=$(./get-database-secret.py $CMS_ENV database_host $DATABASE_SECRET_DATETIME)
fi

# Create or get database port secret

DB_PORT=$(aws --region "${REGION}" rds describe-db-instances \
  --query="DBInstances[?DBInstanceIdentifier=='ab2d'].Endpoint.Port" \
  --output=text)

DATABASE_PORT=$(./get-database-secret.py $CMS_ENV database_port $DATABASE_SECRET_DATETIME)
if [ -z "${DATABASE_PORT}" ]; then
  aws secretsmanager create-secret \
    --name "ab2d/${CMS_ENV}/module/db/database_port/${DATABASE_SECRET_DATETIME}" \
    --secret-string "${DB_PORT}"
  DATABASE_PORT=$(./get-database-secret.py $CMS_ENV database_port $DATABASE_SECRET_DATETIME)
fi

# Get database secret manager ARNs

DATABASE_HOST_SECRET_ARN=$(aws --region "${REGION}" secretsmanager describe-secret \
  --secret-id "ab2d/${CMS_ENV}/module/db/database_host/${DATABASE_SECRET_DATETIME}" \
  --query "ARN" \
  --output text)

DATABASE_PORT_SECRET_ARN=$(aws --region "${REGION}" secretsmanager describe-secret \
  --secret-id "ab2d/${CMS_ENV}/module/db/database_port/${DATABASE_SECRET_DATETIME}" \
  --query "ARN" \
  --output text)

DATABASE_USER_SECRET_ARN=$(aws --region "${REGION}" secretsmanager describe-secret \
  --secret-id "ab2d/${CMS_ENV}/module/db/database_user/${DATABASE_SECRET_DATETIME}" \
  --query "ARN" \
  --output text)

DATABASE_PASSWORD_SECRET_ARN=$(aws --region "${REGION}" secretsmanager describe-secret \
  --secret-id "ab2d/${CMS_ENV}/module/db/database_password/${DATABASE_SECRET_DATETIME}" \
  --query "ARN" \
  --output text)

DATABASE_NAME_SECRET_ARN=$(aws --region "${REGION}" secretsmanager describe-secret \
  --secret-id "ab2d/${CMS_ENV}/module/db/database_name/${DATABASE_SECRET_DATETIME}" \
  --query "ARN" \
  --output text)

# Change to the target terraform environment

cd "${START_DIR}"
cd terraform/environments/$CMS_ENV

# Get the BFD keystore file name

BFD_KEYSTORE_FILE_NAME=$(echo $BFD_KEYSTORE_LOCATION | cut -d"/" -f 6)

# Run automation for API and worker based on auto approve parameter

if [ -z "${AUTOAPPROVE}" ]; then
    
  # Confirm with the caller prior to applying changes.

  terraform apply \
    --var "ami_id=$AMI_ID" \
    --var "current_task_definition_arn=$API_TASK_DEFINITION" \
    --var "db_host=$DATABASE_HOST" \
    --var "db_port=$DATABASE_PORT" \
    --var "db_username=$DATABASE_USER" \
    --var "db_password=$DATABASE_PASSWORD" \
    --var "db_name=$DATABASE_NAME" \
    --var "db_host_secret_arn=$DATABASE_HOST_SECRET_ARN" \
    --var "db_port_secret_arn=$DATABASE_PORT_SECRET_ARN" \
    --var "db_user_secret_arn=$DATABASE_USER_SECRET_ARN" \
    --var "db_password_secret_arn=$DATABASE_PASSWORD_SECRET_ARN" \
    --var "db_name_secret_arn=$DATABASE_NAME_SECRET_ARN" \
    --var "deployer_ip_address=$DEPLOYER_IP_ADDRESS" \
    --var "ecr_repo_aws_account=$ECR_REPO_AWS_ACCOUNT" \
    --var "image_version=$IMAGE_VERSION" \
    --var "new_relic_app_name=$NEW_RELIC_APP_NAME" \
    --var "new_relic_license_key=$NEW_RELIC_LICENSE_KEY" \
    --target module.api
  
  terraform apply \
    --var "ami_id=$AMI_ID" \
    --var "current_task_definition_arn=$WORKER_TASK_DEFINITION" \
    --var "db_host=$DATABASE_HOST" \
    --var "db_port=$DATABASE_PORT" \
    --var "db_username=$DATABASE_USER" \
    --var "db_password=$DATABASE_PASSWORD" \
    --var "db_name=$DATABASE_NAME" \
    --var "db_host_secret_arn=$DATABASE_HOST_SECRET_ARN" \
    --var "db_port_secret_arn=$DATABASE_PORT_SECRET_ARN" \
    --var "db_user_secret_arn=$DATABASE_USER_SECRET_ARN" \
    --var "db_password_secret_arn=$DATABASE_PASSWORD_SECRET_ARN" \
    --var "db_name_secret_arn=$DATABASE_NAME_SECRET_ARN" \
    --var "ecr_repo_aws_account=$ECR_REPO_AWS_ACCOUNT" \
    --var "image_version=$IMAGE_VERSION" \
    --var "bfd_url=$BFD_URL" \
    --var "bfd_keystore_location=$BFD_KEYSTORE_LOCATION" \
    --var "bfd_keystore_password=$BFD_KEYSTORE_PASSWORD" \
    --var "hicn_hash_pepper=$HICN_HASH_PEPPER" \
    --var "hicn_hash_iter=$HICN_HASH_ITER" \
    --var "bfd_keystore_file_name=$BFD_KEYSTORE_FILE_NAME" \
    --var "new_relic_app_name=$NEW_RELIC_APP_NAME" \
    --var "new_relic_license_key=$NEW_RELIC_LICENSE_KEY" \
    --target module.worker

else
    
  # Apply the changes without prompting

  terraform apply \
    --var "ami_id=$AMI_ID" \
    --var "current_task_definition_arn=$API_TASK_DEFINITION" \
    --var "db_host=$DATABASE_HOST" \
    --var "db_port=$DATABASE_PORT" \
    --var "db_username=$DATABASE_USER" \
    --var "db_password=$DATABASE_PASSWORD" \
    --var "db_name=$DATABASE_NAME" \
    --var "db_host_secret_arn=$DATABASE_HOST_SECRET_ARN" \
    --var "db_port_secret_arn=$DATABASE_PORT_SECRET_ARN" \
    --var "db_user_secret_arn=$DATABASE_USER_SECRET_ARN" \
    --var "db_password_secret_arn=$DATABASE_PASSWORD_SECRET_ARN" \
    --var "db_name_secret_arn=$DATABASE_NAME_SECRET_ARN" \
    --var "deployer_ip_address=$DEPLOYER_IP_ADDRESS" \
    --var "ecr_repo_aws_account=$ECR_REPO_AWS_ACCOUNT" \
    --var "image_version=$IMAGE_VERSION" \
    --var "new_relic_app_name=$NEW_RELIC_APP_NAME" \
    --var "new_relic_license_key=$NEW_RELIC_LICENSE_KEY" \
    --target module.api \
    --auto-approve

  terraform apply \
    --var "ami_id=$AMI_ID" \
    --var "current_task_definition_arn=$WORKER_TASK_DEFINITION" \
    --var "db_host=$DATABASE_HOST" \
    --var "db_port=$DATABASE_PORT" \
    --var "db_username=$DATABASE_USER" \
    --var "db_password=$DATABASE_PASSWORD" \
    --var "db_name=$DATABASE_NAME" \
    --var "db_host_secret_arn=$DATABASE_HOST_SECRET_ARN" \
    --var "db_port_secret_arn=$DATABASE_PORT_SECRET_ARN" \
    --var "db_user_secret_arn=$DATABASE_USER_SECRET_ARN" \
    --var "db_password_secret_arn=$DATABASE_PASSWORD_SECRET_ARN" \
    --var "db_name_secret_arn=$DATABASE_NAME_SECRET_ARN" \
    --var "ecr_repo_aws_account=$ECR_REPO_AWS_ACCOUNT" \
    --var "image_version=$IMAGE_VERSION" \
    --var "bfd_url=$BFD_URL" \
    --var "bfd_keystore_location=$BFD_KEYSTORE_LOCATION" \
    --var "bfd_keystore_password=$BFD_KEYSTORE_PASSWORD" \
    --var "hicn_hash_pepper=$HICN_HASH_PEPPER" \
    --var "hicn_hash_iter=$HICN_HASH_ITER" \
    --var "bfd_keystore_file_name=$BFD_KEYSTORE_FILE_NAME" \
    --var "new_relic_app_name=$NEW_RELIC_APP_NAME" \
    --var "new_relic_license_key=$NEW_RELIC_LICENSE_KEY" \
    --target module.worker \
    --auto-approve

fi

#
# Apply schedule autoscaling if applicable
#

echo "Apply schedule autoscaling if applicable..."
if [ -f ./autoscaling-schedule.tf ]; then
    
  terraform apply \
    --var "ami_id=$AMI_ID" \
    --var "current_task_definition_arn=$API_TASK_DEFINITION" \
    --target=aws_autoscaling_schedule.morning \
    --auto-approve

  terraform apply \
    --var "ami_id=$AMI_ID" \
    --var "current_task_definition_arn=$API_TASK_DEFINITION" \
    --target=aws_autoscaling_schedule.night \
    --auto-approve

fi

#
# Push authorized_keys file to deployment_controller
#

cd "${START_DIR}"
cd terraform/environments/$CMS_SHARED_ENV

echo "Push authorized_keys file to deployment_controller..."
terraform taint \
  --allow-missing null_resource.authorized_keys_file
if [ -z "${AUTOAPPROVE}" ]; then
  # Confirm with the caller prior to applying changes.
  terraform apply \
    --var "ami_id=$AMI_ID" \
    --var "current_task_definition_arn=$API_TASK_DEFINITION" \
    --target null_resource.authorized_keys_file
else
  # Apply the changes without prompting
  terraform apply \
    --var "ami_id=$AMI_ID" \
    --var "current_task_definition_arn=$API_TASK_DEFINITION" \
    --target null_resource.authorized_keys_file \
    --auto-approve
fi

#
# Ensure new autoscaling group is running containers
#

echo "Ensure new autoscaling group is running containers..."

ACTUAL_API_COUNT=0
RETRIES_API=0

while [ "$ACTUAL_API_COUNT" -lt "$EXPECTED_API_COUNT" ]; do
  ACTUAL_API_COUNT=$(api_task_count)
  echo "Running API Tasks: $ACTUAL_API_COUNT, Expected: $EXPECTED_API_COUNT"
  if [ "$RETRIES_API" != "15" ]; then
    echo "Retry in 60 seconds..."
    sleep 60
    RETRIES_API=$(expr $RETRIES_API + 1)
  else
    echo "Max retries reached. Exiting..."
    exit 1
  fi
done

ACTUAL_WORKER_COUNT=0
RETRIES_WORKER=0

while [ "$ACTUAL_WORKER_COUNT" -lt "$EXPECTED_WORKER_COUNT" ]; do
  ACTUAL_WORKER_COUNT=$(worker_task_count)
  echo "Running WORKER Tasks: $ACTUAL_WORKER_COUNT, Expected: $EXPECTED_WORKER_COUNT"
  if [ "$RETRIES_WORKER" != "15" ]; then
    echo "Retry in 60 seconds..."
    sleep 60
    RETRIES_WORKER=$(expr $RETRIES_WORKER + 1)
  else
    echo "Max retries reached. Exiting..."
    exit 1
  fi
done

# Drain old container instances

if [ -z "${CLUSTER_ARNS}" ]; then
  echo "Skipping draining old container instances, since there are no existing clusters"
else
  OLD_API_INSTANCE_LIST=$(echo $OLD_API_CONTAINER_INSTANCES | tr -d ' ' | tr "\n" " " | tr -d "," | tr '""' ' ' | tr -d '"')
  OLD_WORKER_INSTANCE_LIST=$(echo $OLD_WORKER_CONTAINER_INSTANCES | tr -d ' ' | tr "\n" " " | tr -d "," | tr '""' ' ' | tr -d '"')
  aws --region "${REGION}" ecs update-container-instances-state \
    --cluster "${CMS_ENV}-api" \
    --status DRAINING \
    --container-instances $OLD_API_INSTANCE_LIST
  aws --region "${REGION}" ecs update-container-instances-state \
    --cluster "${CMS_ENV}-worker" \
    --status DRAINING \
    --container-instances $OLD_WORKER_INSTANCE_LIST
  echo "Allowing all instances to drain for 60 seconds before proceeding..."
  sleep 60
fi

# Remove old Autoscaling groups

if [ -z "${CLUSTER_ARNS}" ]; then
  echo "Skipping removing old autoscaling groups, since there are no existing clusters"
else
  OLD_API_ASG=$(echo $OLD_API_ASG | awk -F"/" '{print $2}')
  OLD_WORKER_ASG=$(echo $OLD_WORKER_ASG | awk -F"/" '{print $2}')
  aws --region "${REGION}" autoscaling delete-auto-scaling-group \
    --auto-scaling-group-name $OLD_API_ASG \
    --force-delete || true
  aws --region "${REGION}" autoscaling delete-auto-scaling-group \
    --auto-scaling-group-name $OLD_WORKER_ASG \
    --force-delete || true
fi

# Remove old launch configurations

if [ -z "${CLUSTER_ARNS}" ]; then
  echo "Skipping removing old launch configurations, since there are no existing clusters"
else
    
  LAUNCH_CONFIGURATION_EXPECTED_COUNT=2
  LAUNCH_CONFIGURATION_ACTUAL_COUNT=$(aws --region "${REGION}" autoscaling describe-launch-configurations \
    --query "LaunchConfigurations[*].[LaunchConfigurationName,CreatedTime]" \
    | jq '. | length')
  
  while [ "$LAUNCH_CONFIGURATION_ACTUAL_COUNT" -gt "$LAUNCH_CONFIGURATION_EXPECTED_COUNT" ]; do
  
    OLD_LAUNCH_CONFIGURATION=$(aws --region "${REGION}" autoscaling describe-launch-configurations \
      --query "LaunchConfigurations[*].[LaunchConfigurationName,CreatedTime]" \
      --output text \
      | sort -k2 \
      | head -n1 \
      | awk '{print $1}')
  
    aws --region "${REGION}" autoscaling delete-launch-configuration \
      --launch-configuration-name "${OLD_LAUNCH_CONFIGURATION}"
  
    sleep 5
    
    LAUNCH_CONFIGURATION_ACTUAL_COUNT=$(aws --region "${REGION}" autoscaling describe-launch-configurations \
      --query "LaunchConfigurations[*].[LaunchConfigurationName,CreatedTime]" \
      | jq '. | length')
  
  done
  
fi

#
# Deploy CloudWatch
#

cd "${START_DIR}"
cd terraform/environments/$CMS_ENV

echo "Deploy CloudWatch..."
if [ -z "${AUTOAPPROVE}" ]; then

  terraform apply \
    --var "ami_id=$AMI_ID" \
    --target module.cloudwatch

else
    
  # Apply the changes without prompting

  terraform apply \
    --target module.cloudwatch \
    --var "ami_id=$AMI_ID" \
    --auto-approve

fi

#
# Deploy AWS WAF
#

if [ -z "${AUTOAPPROVE}" ]; then
    
  terraform apply \
    --target module.waf
  
else

  # Apply the changes without prompting
    
  terraform apply \
    --target module.waf \
    --auto-approve
  
fi

#
# Apply AWS Shield standard to the application load balancer
#

# Note that no change is actually made since AWS shield standard is automatically applied to
# the application load balancer. This section may be needed later if AWS Shield Advanced is
# applied instead.

if [ -z "${AUTOAPPROVE}" ]; then
    
  terraform apply \
    --target module.shield
  
else

  # Apply the changes without prompting
    
  terraform apply \
    --target module.shield \
    --auto-approve
  
fi<|MERGE_RESOLUTION|>--- conflicted
+++ resolved
@@ -211,11 +211,7 @@
 # Initialize and validate terraform for the management environment
 
 echo "*******************************************************************"
-<<<<<<< HEAD
-echo "Initialize and validate terraform for the managemenr environment..."
-=======
 echo "Initialize and validate terraform for the management environment..."
->>>>>>> d7950547
 echo "*******************************************************************"
 
 cd "${START_DIR}"
@@ -1301,10 +1297,6 @@
 
   # Note that I can't build with "make docker-build" because test containers
   # try to run inside the docker container. Using "mvn clean package" instead.
-<<<<<<< HEAD
-  export OKTA_CLIENT_ID=0oa2t0lsrdZw5uWRx297
-  export OKTA_CLIENT_PASSWORD=HHduWG6LogIvDIQuWgp3Zlo9OYMValTtH5OBcuHw
-=======
   #
   # Build with tests
   #
@@ -1314,7 +1306,6 @@
   #
   # Skipping tests
   #
->>>>>>> d7950547
   mvn clean package -DskipTests
   sleep 5
 
